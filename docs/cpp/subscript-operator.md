--- conflicted
+++ resolved
@@ -125,11 +125,6 @@
   
 ## See Also  
  [Postfix Expressions](../cpp/postfix-expressions.md)   
-<<<<<<< HEAD
- [C++ Operators](cpp-built-in-operators-precedence-and-associativity.md)   
-=======
- [C++ Built-in Operators, Precedence and Associativity](../cpp/cpp-built-in-operators-precedence-and-associativity.md)   
->>>>>>> 85ef69ce
  [C++ Built-in Operators, Precedence and Associativity](../cpp/cpp-built-in-operators-precedence-and-associativity.md)   
  [Arrays](../cpp/arrays-cpp.md)   
  [One-Dimensional Arrays](../c-language/one-dimensional-arrays.md)   
