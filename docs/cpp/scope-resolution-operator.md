--- conflicted
+++ resolved
@@ -1,13 +1,7 @@
 ---
-<<<<<<< HEAD
-description: "Learn more about: Scope Resolution Operator: ::"
-title: "Scope Resolution Operator: ::"
-ms.date: "11/04/2016"
-=======
 title: "Scope resolution operator: `::`"
 description: "Learn how the scope resolution operator `::` works in Standard C++."
 ms.date: 12/06/2020
->>>>>>> 46767da6
 f1_keywords: ["::"]
 helpviewer_keywords: ["scope, scope resolution operator", "operators [C++], scope resolution", "scope resolution operator", ":: operator"]
 ---
