---
title: "Program and Linkage  (C++) | Microsoft Docs"
ms.custom: ""
ms.date: "04/06/2018"
ms.reviewer: ""
ms.suite: ""
ms.technology: ["cpp-language"]
ms.tgt_pltfrm: ""
ms.topic: "language-reference"
dev_langs: ["C++"]
ms.assetid: a6493ba0-24e2-4c89-956e-9da1dea660cb
caps.latest.revision: 8
author: "mikeblome"
ms.author: "mblome"
manager: "ghogen"
ms.workload: ["cplusplus"]
---
# Program and Linkage  (C++)
<<<<<<< HEAD
<<<<<<< HEAD

In a C++ program, each global symbol can be defined only once, even if the program consists of multiple translation units. A translation unit consists of an implementation file (.cpp, .hpp, .cxx, etc) and all the headers that it includes directly or indirectly. A program consists of one or more translation units linked together. The concept of *linkage* refers to the visibility of global symbols (such as variable, type names and function names) within the program as a whole across translation units. The concept of *scope* refers to symbols that are declared within a block such as a namespace, class, or function body. Such symbols are visible only when execution enters the block in which they are defined; the concept of linkage does not apply to them.

Non-const global variables and free functions by default have external linkage; they are visible from any translation unit in the program. You can override this behavior by explicity declaring them as `static` which limits their visiblity to the same translation unit in which they are declared. This meaning of `static` is different than its meaning when applied to local variables. Variables declared as `const` have internal linkage by default.

### Extern constexpr linkage
=======

In a C++ program, each global symbol can be defined only once, even if the program consists of multiple translation units. A translation unit consists of an implementation file (.cpp, .hpp, .cxx, etc) and all the headers that it includes directly or indirectly. A program consists of one or more translation units linked together. 

## Linkage vs. scope

The concept of *linkage* refers to the visibility of global symbols (such as variables, type names and function names) within the program as a whole across translation units. The concept of *scope* refers to symbols that are declared within a block such as a namespace, class, or function body. Such symbols are visible only within the scope in which they are defined; the concept of linkage does not apply to them.

## External vs. internal linkage

Non-const global variables and free functions by default have external linkage; they are visible from any translation unit in the program. You can override this behavior by explicity declaring them as **static** which limits their visiblity to the same translation unit in which they are declared. This meaning of **static** is different than its meaning when applied to local variables. Variables declared as **const** have internal linkage by default.

## Extern constexpr linkage
>>>>>>> c51a84ee

In earlier versions of Visual Studio, the compiler always gave a constexpr variable internal linkage even when the variable was marked extern. In Visual Studio 2017 version 15.5, a new compiler switch (/Zc:externConstexpr) enables correct standards-conforming behavior. Eventually this will become the default.

```cpp
extern constexpr int x = 10; //error LNK2005: "int const x" already defined
```

If a header file contains a variable declared extern constexpr, it needs to be marked **__declspec(selectany)** in order to correctly have its duplicate declarations combined:

```cpp
extern constexpr __declspec(selectany) int x = 10;
```

<<<<<<< HEAD
=======
A translation unit consists of an implementation file (.cpp, .hpp, .cxx, etc) and all the headers that it includes directly or indirectly. A program consists of one or more translation units linked together. The concept of *linkage* refers to the visibility of global symbols (such as variable, type names and function names) within the program as a whole across translation units. The concept of *scope* refers to symbols that are declared within a block such as a namespace, class, or function body. Such symbols are visible only when execution enters the block in which they are defined; the concept of linkage does not apply to them. 

Non-const global variables and free functions by default have external linkage; they are visible from any translation unit in the program. You can override this behavior by explicity declaring them as `static` which limits their visiblity to the same translation unit in which they are declared. This meaning of `static` is different than its meaning when applied to local variables. Variables declared as `const` have internal linkage by default. 

In a C++ program, each global symbol can be defined only once. 

Program execution begins in the translation unit that contains the **main** function. (For more information on translation units, see [Phases of Translation](../preprocessor/phases-of-translation.md), in the *Preprocessor Reference*.) For more information about the **main** function, see [Program Startup: the main Function](../cpp/main-program-startup.md).)  
  

from conformance updates:
Extern constexpr linkage
In earlier versions of Visual Studio, the compiler always gave a constexpr variable internal linkage even when the variable was marked extern. In Visual Studio 2017 version 15.5, a new compiler switch (/Zc:externConstexpr) enables correct standards-conforming behavior. Eventually this will become the default.

C++
Copy

extern constexpr int x = 10;
Output
Copy
error LNK2005: "int const x" already defined
If a header file contains a variable declared extern constexpr, it needs to be marked __declspec(selectany) in order to correctly have its duplicate declarations combined:

C++
Copy

extern constexpr __declspec(selectany) int x = 10;
>>>>>>> 598e0ad115a63aa90efbfa770fa1469144f4cfbf
=======
>>>>>>> c51a84ee
## See Also  
 [Basic Concepts](../cpp/basic-concepts-cpp.md)<|MERGE_RESOLUTION|>--- conflicted
+++ resolved
@@ -1,7 +1,7 @@
 ---
 title: "Program and Linkage  (C++) | Microsoft Docs"
 ms.custom: ""
-ms.date: "04/06/2018"
+ms.date: "04/09/2018"
 ms.reviewer: ""
 ms.suite: ""
 ms.technology: ["cpp-language"]
@@ -16,15 +16,6 @@
 ms.workload: ["cplusplus"]
 ---
 # Program and Linkage  (C++)
-<<<<<<< HEAD
-<<<<<<< HEAD
-
-In a C++ program, each global symbol can be defined only once, even if the program consists of multiple translation units. A translation unit consists of an implementation file (.cpp, .hpp, .cxx, etc) and all the headers that it includes directly or indirectly. A program consists of one or more translation units linked together. The concept of *linkage* refers to the visibility of global symbols (such as variable, type names and function names) within the program as a whole across translation units. The concept of *scope* refers to symbols that are declared within a block such as a namespace, class, or function body. Such symbols are visible only when execution enters the block in which they are defined; the concept of linkage does not apply to them.
-
-Non-const global variables and free functions by default have external linkage; they are visible from any translation unit in the program. You can override this behavior by explicity declaring them as `static` which limits their visiblity to the same translation unit in which they are declared. This meaning of `static` is different than its meaning when applied to local variables. Variables declared as `const` have internal linkage by default.
-
-### Extern constexpr linkage
-=======
 
 In a C++ program, each global symbol can be defined only once, even if the program consists of multiple translation units. A translation unit consists of an implementation file (.cpp, .hpp, .cxx, etc) and all the headers that it includes directly or indirectly. A program consists of one or more translation units linked together. 
 
@@ -37,7 +28,6 @@
 Non-const global variables and free functions by default have external linkage; they are visible from any translation unit in the program. You can override this behavior by explicity declaring them as **static** which limits their visiblity to the same translation unit in which they are declared. This meaning of **static** is different than its meaning when applied to local variables. Variables declared as **const** have internal linkage by default.
 
 ## Extern constexpr linkage
->>>>>>> c51a84ee
 
 In earlier versions of Visual Studio, the compiler always gave a constexpr variable internal linkage even when the variable was marked extern. In Visual Studio 2017 version 15.5, a new compiler switch (/Zc:externConstexpr) enables correct standards-conforming behavior. Eventually this will become the default.
 
@@ -51,36 +41,6 @@
 extern constexpr __declspec(selectany) int x = 10;
 ```
 
-<<<<<<< HEAD
-=======
-A translation unit consists of an implementation file (.cpp, .hpp, .cxx, etc) and all the headers that it includes directly or indirectly. A program consists of one or more translation units linked together. The concept of *linkage* refers to the visibility of global symbols (such as variable, type names and function names) within the program as a whole across translation units. The concept of *scope* refers to symbols that are declared within a block such as a namespace, class, or function body. Such symbols are visible only when execution enters the block in which they are defined; the concept of linkage does not apply to them. 
+## See Also
 
-Non-const global variables and free functions by default have external linkage; they are visible from any translation unit in the program. You can override this behavior by explicity declaring them as `static` which limits their visiblity to the same translation unit in which they are declared. This meaning of `static` is different than its meaning when applied to local variables. Variables declared as `const` have internal linkage by default. 
-
-In a C++ program, each global symbol can be defined only once. 
-
-Program execution begins in the translation unit that contains the **main** function. (For more information on translation units, see [Phases of Translation](../preprocessor/phases-of-translation.md), in the *Preprocessor Reference*.) For more information about the **main** function, see [Program Startup: the main Function](../cpp/main-program-startup.md).)  
-  
-
-from conformance updates:
-Extern constexpr linkage
-In earlier versions of Visual Studio, the compiler always gave a constexpr variable internal linkage even when the variable was marked extern. In Visual Studio 2017 version 15.5, a new compiler switch (/Zc:externConstexpr) enables correct standards-conforming behavior. Eventually this will become the default.
-
-C++
-Copy
-
-extern constexpr int x = 10;
-Output
-Copy
-error LNK2005: "int const x" already defined
-If a header file contains a variable declared extern constexpr, it needs to be marked __declspec(selectany) in order to correctly have its duplicate declarations combined:
-
-C++
-Copy
-
-extern constexpr __declspec(selectany) int x = 10;
->>>>>>> 598e0ad115a63aa90efbfa770fa1469144f4cfbf
-=======
->>>>>>> c51a84ee
-## See Also  
  [Basic Concepts](../cpp/basic-concepts-cpp.md)