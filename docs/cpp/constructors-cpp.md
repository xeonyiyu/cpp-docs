--- conflicted
+++ resolved
@@ -18,11 +18,7 @@
 ---
 # Constructors (C++)
 
-<<<<<<< HEAD
 To customize how class members are initialized, or to invoke functions when an object of your class is created, define a *constructor*. A constructor has the same name as the class and no return value. You can define as many overloaded constructors as needed to customize initialization in various ways. Typically, constructors have public accessibility so that code outside the class definition or inheritance hierarchy can create objects of the class. But you can also declare a constructor as **protected** or **private**.
-=======
-To customize how class members are initialized, or to invoke functions when an object of your class is created, define a *constructor*. A constructor has the same name as the class and no return value. You can define as many overloaded constructors as needed to customize initialization in various ways. Typically, constructors have public accessibility so that code outside the class definition or inheritance hierarchy can create objects of the class. But you can also declare a constructor as `protected` or `private`.
->>>>>>> 598e0ad1
 
 Constructors can optionally take a member init list. This is a more efficient way to initialize class members than assigning values in the constructor body. The following example shows a class `Box` with three overloaded constructors. The last two use member init lists:
 
@@ -73,7 +69,6 @@
 
 ```
 
-<<<<<<< HEAD
 - Constructors may be declared as **inline**, [explicit](#explicit_constructors), **friend** or [constexpr](#constexpr_constructors).
 - A constructor can initialize an object that has been declared as **const**, **volatile** or **const volatile**. The object becomes **const** after the constructor completes.
 - To define a constructor in an implementation file, give it a qualified name as with any other member function: `Box::Box(){...}`.
@@ -97,12 +92,6 @@
 
 Calls to parameterized base class constructors should be made in the initializer list to ensure the base class is fully initialized prior to execution of the derived constructor.
 
-=======
-- Constructors may be declared as `inline`, [explicit](#explicit_constructors), `friend` or `constexpr`.
-- A constructor can modify class members to initialize an object that has been declared as const, volatile or const volatile.
-- To define a constructor in an implementation file, give it a qualified name as with any other member function: `Box::Box(){...}`.
-
->>>>>>> 598e0ad1
 ## <a name="default_constructors"></a> Default constructors
 
  *Default constructors* typically have no parameters, but they can have parameters with default values.
@@ -118,11 +107,7 @@
 }
 ```
 
-<<<<<<< HEAD
 Default constructors are one of the [special member functions](special-member-functions.md). If no constructors are declared in a class, the compiler provides an implicit **inline** default constructor.
-=======
-Default constructors are one of the *special member functions*. If no constructors are declared in a class, the compiler provides an implicit inline default constructor.
->>>>>>> 598e0ad1
 
 ```cpp
 #include <iostream>
@@ -155,11 +140,7 @@
 
 ```
 
-<<<<<<< HEAD
 A compiler-generated default constructor will be defined as deleted if any class members are not default-constructible. For example, all members of class type, and their class-type members, must have a default constructor and destructors that are accessible. All data members of reference type, as well as **const** members must have a default member initializer.
-=======
-A compiler-generated default constructor will be defined as deleted if any class members are not default-constructible. For example, all members of class type, and their subobjects, must have a default constructor and destructors that are accessible. All data members of reference type, as well as `const` members must have a default member initializer.
->>>>>>> 598e0ad1
 
 When you call a compiler-generated default constructor and try to use parentheses, a warning is issued:
 
@@ -208,15 +189,10 @@
 Box boxes[3]{ { 1, 2, 3 }, { 4, 5, 6 }, { 7, 8, 9 } };
 ```
 
-<<<<<<< HEAD
 For more information, see [Initializers](initializers.md).
 
 ## <a name="copy_and_move_constructors"></a> Copy constructors
 
-=======
-## <a name="copy_and_move_constructors"></a> Copy constructors
-
->>>>>>> 598e0ad1
 A *copy constructor* initializes an object by copying the member values from an object of the same type. If your class members are all simple types such as scalar values, the compiler-generated copy constructor is sufficient and you do not need to define your own. If your class requires more complex initialization, then you need to implement a custom copy constructor. For example, if a class member is a pointer then you need to define a copy constructor to allocate new memory and copy the values from the other's pointed-to object. The compiler-generated copy constructor simply copies the pointer, so that the new pointer still points to the other's memory location.
 
 A copy constructor may have one of these signatures:
@@ -232,11 +208,7 @@
     Box(Box& other, int i = 42, string label = "Box");
 ```
 
-<<<<<<< HEAD
 When you define a copy constructor, you should also define a copy assignment operator (=). For more information, see [Assignment](assignment.md) and [Copy constructors and copy assignment operators](copy-constructors-and-copy-assignment-operators-cpp.md).
-=======
-When you define a copy constructor, you should also define a copy assignment operator (=).
->>>>>>> 598e0ad1
 
 You can prevent your object from being copied by defining the copy constructor as deleted:
 
@@ -246,15 +218,8 @@
 
 Attempting to copy the object produces error *C2280: attempting to reference a deleted function*.
 
-<<<<<<< HEAD
 ## <a name="move_constructors"></a> Move constructors
 A *move constructor* is a special member function that moves ownership of an existing object's data to a new variable without copying the original data. It takes an rvalue reference as its first parameter, and any additional parameters must have default values. Move constructors can significantly increase your program's efficiency when passing around large objects. A move constructor takes an rvalue reference as its first parameter. Any other parameters must have default values.
-=======
-For more information, see [Copy Constructors and Copy Assignment Operators (C++)](../cpp/copy-constructors-and-copy-assignment-operators-cpp.md)
-
-## <a name="move_constructors"></a> Move constructors
-A *move constructor* is a special member function that moves ownership of an existing object's data to a new variable without copying the original data. It takes an rvalue reference as its first parameter, and any additional parameters must have default values. Move constructors can significantly increase your program's efficiency when passing around large objects.
->>>>>>> 598e0ad1
 
 ```cpp
 Box(Box&& other);
@@ -359,7 +324,6 @@
 
 A constructor may be declared as [constexpr](constexpr-cpp.md) if
 
-<<<<<<< HEAD
 - it is either declared as defaulted or else it satisfies all the conditions for [constexpr functions](constexpr-cpp.md#constexpr_functions) in general;
 - the class has no virtual base classes;
 - each of the parameters is a [literal type](trivial-standard-layout-and-pod-types.md#literal_types);
@@ -372,25 +336,11 @@
 ## <a name="init_list_constructors"></a> Initializer list constructors
 
 If a constructor takes a [std::initializer_list\<T\>](../standard-library/initializer-list-class.md) as its parameter, and any other parameters have default arguments, that constructor will be selected in overload resolution when the class is instantiated through direct initialization. You can use the initializer_list to initialize any member that can accept it. For example, assume the Box class (shown previously) has a `std::vector<string>` member **m_contents**. You can provide a constructor like this:
-=======
-- it is either declared as defaulted or else it satisfies all the conditions for constexpr functions in general;
-- the class has no virtual base classes;
-- each of the parameters is a literal type;
-- the body is not a try-block;
-- all non-static data members and base class sub-objects are initialized;
-- if the class is (a) a union having variant members, or (b) has anonymous unions, only one of the union members is initialized;
-- every data member of class type has a constexpr constructor
-
-## <a name="init_list_constructors"></a> Initializer list constructors
-
-If a constructor takes a std::initializer_list\<T\> as its parameter, and any other parameters have default arguments, that constructor will be selected in overload resolution when the class is instantiated through direct initialization. You can use the initializer_list to initialize any member that can accept it. For example, assume the Box class (shown previously) has a std::vector<string> member **m_contents**. You can provide a constructor like this:
->>>>>>> 598e0ad1
 
 ```cpp
     Box(initializer_list<string> list, int w = 0, int h = 0, int l = 0)
         : m_contents(list), m_width(w), m_height(h), m_length(l)
 {}
-<<<<<<< HEAD
 ```
 
 And then create Box objects like this:
@@ -417,34 +367,6 @@
 Or pass an int to a function that takes a Box:
 
 ```cpp
-=======
-```
-
-And then create Box objects like this:
-
-```cpp
-    Box b{ "apples", "oranges", "pears" }; // or ...
-    Box b2(initializer_list<string> { "bread", "cheese", "wine" }, 2, 4, 6);
-```
-
-## <a name="explicit_constructors"></a> Explicit constructors
-
-If a class has a constructor with a single parameter, or if all parameters except one have a default value, the parameter type can be implicitly converted to the class type. For example, if the `Box` class has a constructor like this:
-
-```cpp
-Box(int size): m_width(size), m_length(size), m_height(size){}
-```
-
-It is possible to initialize a Box like this:
-
-```cpp
-Box b = 42;
-```
-
-Or pass an int to a function that takes a Box:
-
-```cpp
->>>>>>> 598e0ad1
 class ShippingOrder
 {
 public:
@@ -459,11 +381,7 @@
 
 ```
 
-<<<<<<< HEAD
 Such conversions can be useful in some cases, but more often they can lead to subtle but serious errors in your code. As a general rule, you should use the **explicit** keyword on a constructor (and user-defined operators) to prevent this kind of implicit type conversion:
-=======
-Such conversions can be useful in some cases, but more often they can lead to subtle but serious errors in your code. As a general rule, you should use the `explicit` keyword on a constructor (and user-defined operators) to prevent this kind of implicit type conversion:
->>>>>>> 598e0ad1
 
 ```cpp
 
@@ -740,7 +658,7 @@
 Derived d1(5) calls: Base(int)
 Derived d1('c') calls: Base(char)
 Derived d3 = d2 calls: Base(Base&)
-Derived d4 calls: Base()
+Derived d4 calls: Base()*/
 
 ```
 
