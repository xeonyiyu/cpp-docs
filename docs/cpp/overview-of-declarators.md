--- conflicted
+++ resolved
@@ -117,11 +117,7 @@
 int* i, f(int k);  // pointer to int, function returning int (not int*)  
 ```  
   
-<<<<<<< HEAD
- may look like the declaration of an `int` pointer and a function returning `int*`, but it is not.  That's because the \* is part of the declarator for `i`, not part of the declarator for `f`.  
-=======
- may look like the declaration of an **int** pointer and a function returning `int*`, but it is not.  That's because the * is part of the declarator for `i`, not part of the declarator for `f`.  
->>>>>>> c72d9995
+ may look like the declaration of an **int** pointer and a function returning `int*`, but it is not.  That's because the \* is part of the declarator for `i`, not part of the declarator for `f`.  
   
  **Simplifying declarator syntax with typedef**  
   
