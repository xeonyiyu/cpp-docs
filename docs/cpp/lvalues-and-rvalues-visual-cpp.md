--- conflicted
+++ resolved
@@ -38,11 +38,8 @@
 
  An xvalue expression has an address that no longer accessible by your program but can be used to initialize an rvalue reference, which provides access to the expression. Examples include function calls that return an rvalue reference, and the array subscript, member and pointer to member expressions where the array or object is an rvalue reference.
 
-<<<<<<< HEAD
-=======
 ## Example
 
->>>>>>> c51a84ee
  The following example demonstrates several correct and incorrect usages of lvalues and rvalues:
 
 ```cpp
