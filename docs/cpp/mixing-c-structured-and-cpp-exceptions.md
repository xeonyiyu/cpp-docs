---
title: "Mixing C (Structured) and C++ exceptions | Microsoft Docs"
ms.custom: ""
ms.date: "11/04/2016"
ms.technology: ["cpp-language"]
ms.topic: "language-reference"
dev_langs: ["C++"]
helpviewer_keywords: ["exceptions [C++], mixed C and C++", "C++ exception handling, mixed-language", "structured exception handling [C++], mixed C and C++", "catch keyword [C++], mixed", "try-catch keyword [C++], mixed-language"]
ms.assetid: a149154e-36dd-4d1a-980b-efde2a563a56
author: "mikeblome"
ms.author: "mblome"
ms.workload: ["cplusplus"]
---
<<<<<<< HEAD
# Mixing C (Structured) and C++ exceptions

If you want to write more portable code, using structured exception handling (SEH) in a C++ program is not recommended. However, you may sometimes want to compile with **/EHa** and mix structured exceptions and C++ source code, and need some facility for handling both kinds of exceptions. Because a structured exception handler has no concept of objects or typed exceptions, it cannot handle exceptions thrown by C++ code; however, C++ **catch** handlers can handle structured exceptions. As such, C++ exception handling syntax (**try**, **throw**, **catch**) is not accepted by the C compiler, but structured exception handling syntax (**__try**, **__except**, **__finally**) is supported by the C++ compiler.

See [_set_se_translator](../c-runtime-library/reference/set-se-translator.md) for information on handling structured exceptions as C++ exceptions.

If you mix structured and C++ exceptions, note the following:

1. C++ exceptions and structured exceptions cannot be mixed within the same function.

1. Termination handlers (**__finally** blocks) are always executed, even during unwinding after an exception is thrown.

1. C++ exception handling can catch and preserve unwind semantics in all modules compiled with the [/EH](../build/reference/eh-exception-handling-model.md) compiler option, which enables unwind semantics.

1. There may be some situations in which destructor functions are not called for all objects. For example, if a structured exception occurs while attempting to make a function call through an uninitialized function pointer, and that function takes as parameters objects that were constructed before the call, the destructors of those objects are not called during stack unwind.

## Next steps

- [Using setjmp or longjmp in C++ programs](../cpp/using-setjmp-longjmp.md)

  See more information on the use of **setjmp** and **longjmp** in C++ programs.

- [Handle structured exceptions in C++](../cpp/exception-handling-differences.md)

  See examples of the ways you can use C++ to handle structured exceptions.

## See also

- [C++ Exception Handling](../cpp/cpp-exception-handling.md)
=======
# Mixing C (Structured) and C++ Exceptions
If you want to write more portable code, using structured exception handling in a C++ program is not recommended. However, you may sometimes want to compile with **/EHa** and mix structured exceptions and C++ source code, and need some facility for handling both kinds of exceptions. Because a structured exception handler has no concept of objects or typed exceptions, it cannot handle exceptions thrown by C++ code; however, C++ **catch** handlers can handle structured exceptions. As such, C++ exception handling syntax (**try**, **throw**, **catch**) is not accepted by the C compiler, but structured exception handling syntax (**__try**, **__except**, **__finally**) is supported by the C++ compiler.  
  
 See [_set_se_translator](../c-runtime-library/reference/set-se-translator.md) for information on handling structured exceptions as C++ exceptions.  
  
 If you mix structured and C++ exceptions, note the following:  
  
1.  C++ exceptions and structured exceptions cannot be mixed within the same function.  
  
2.  Termination handlers (**__finally** blocks) are always executed, even during unwinding after an exception is thrown.  
  
3.  C++ exception handling can catch and preserve unwind semantics in all modules compiled with the [/EH](../build/reference/eh-exception-handling-model.md) compiler option (this option enables unwind semantics).  
  
4.  There may be some situations in which destructor functions are not called for all objects. For example, if a structured exception occurs while attempting to make a function call through an uninitialized function pointer, and that function takes as parameters objects that were constructed before the call, those objects will not have their destructors called during stack unwind.  
  
## What do you want to know more about?  
  
-   [Using setjmp or longjmp in C++ programs](../cpp/using-setjmp-longjmp.md)  
  
-   [Differences between SEH and C++ EH](../cpp/exception-handling-differences.md)  
  
## See Also  
 [C++ Exception Handling](../cpp/cpp-exception-handling.md)
>>>>>>> f1d8ef02
<|MERGE_RESOLUTION|>--- conflicted
+++ resolved
@@ -1,7 +1,7 @@
 ---
 title: "Mixing C (Structured) and C++ exceptions | Microsoft Docs"
 ms.custom: ""
-ms.date: "11/04/2016"
+ms.date: "07/27/2018"
 ms.technology: ["cpp-language"]
 ms.topic: "language-reference"
 dev_langs: ["C++"]
@@ -11,22 +11,21 @@
 ms.author: "mblome"
 ms.workload: ["cplusplus"]
 ---
-<<<<<<< HEAD
 # Mixing C (Structured) and C++ exceptions
 
-If you want to write more portable code, using structured exception handling (SEH) in a C++ program is not recommended. However, you may sometimes want to compile with **/EHa** and mix structured exceptions and C++ source code, and need some facility for handling both kinds of exceptions. Because a structured exception handler has no concept of objects or typed exceptions, it cannot handle exceptions thrown by C++ code; however, C++ **catch** handlers can handle structured exceptions. As such, C++ exception handling syntax (**try**, **throw**, **catch**) is not accepted by the C compiler, but structured exception handling syntax (**__try**, **__except**, **__finally**) is supported by the C++ compiler.
+If you want to write portable code, the use of structured exception handling (SEH) in a C++ program isn't recommended. However, you may sometimes want to compile using [/EHa](../build/reference/eh-exception-handling-model.md) and mix structured exceptions and C++ source code, and need some facility for handling both kinds of exceptions. Because a structured exception handler has no concept of objects or typed exceptions, it can't handle exceptions thrown by C++ code. However, C++ **catch** handlers can handle structured exceptions. C++ exception handling syntax (**try**, **throw**, **catch**) isn't accepted by the C compiler, but structured exception handling syntax (**__try**, **__except**, **__finally**) is supported by the C++ compiler.
 
-See [_set_se_translator](../c-runtime-library/reference/set-se-translator.md) for information on handling structured exceptions as C++ exceptions.
+See [_set_se_translator](../c-runtime-library/reference/set-se-translator.md) for information on how to handle structured exceptions as C++ exceptions.
 
-If you mix structured and C++ exceptions, note the following:
+If you mix structured and C++ exceptions, be aware of these potential issues:
 
-1. C++ exceptions and structured exceptions cannot be mixed within the same function.
+- C++ exceptions and structured exceptions cannot be mixed within the same function.
 
-1. Termination handlers (**__finally** blocks) are always executed, even during unwinding after an exception is thrown.
+- Termination handlers (**__finally** blocks) are always executed, even during unwinding after an exception is thrown.
 
-1. C++ exception handling can catch and preserve unwind semantics in all modules compiled with the [/EH](../build/reference/eh-exception-handling-model.md) compiler option, which enables unwind semantics.
+- C++ exception handling can catch and preserve unwind semantics in all modules compiled with the [/EH](../build/reference/eh-exception-handling-model.md) compiler option, which enables unwind semantics.
 
-1. There may be some situations in which destructor functions are not called for all objects. For example, if a structured exception occurs while attempting to make a function call through an uninitialized function pointer, and that function takes as parameters objects that were constructed before the call, the destructors of those objects are not called during stack unwind.
+- There may be some situations in which destructor functions are not called for all objects. For example, if a structured exception occurs while attempting to make a function call through an uninitialized function pointer, and that function takes as parameters objects that were constructed before the call, the destructors of those objects are not called during stack unwind.
 
 ## Next steps
 
@@ -40,29 +39,4 @@
 
 ## See also
 
-- [C++ Exception Handling](../cpp/cpp-exception-handling.md)
-=======
-# Mixing C (Structured) and C++ Exceptions
-If you want to write more portable code, using structured exception handling in a C++ program is not recommended. However, you may sometimes want to compile with **/EHa** and mix structured exceptions and C++ source code, and need some facility for handling both kinds of exceptions. Because a structured exception handler has no concept of objects or typed exceptions, it cannot handle exceptions thrown by C++ code; however, C++ **catch** handlers can handle structured exceptions. As such, C++ exception handling syntax (**try**, **throw**, **catch**) is not accepted by the C compiler, but structured exception handling syntax (**__try**, **__except**, **__finally**) is supported by the C++ compiler.  
-  
- See [_set_se_translator](../c-runtime-library/reference/set-se-translator.md) for information on handling structured exceptions as C++ exceptions.  
-  
- If you mix structured and C++ exceptions, note the following:  
-  
-1.  C++ exceptions and structured exceptions cannot be mixed within the same function.  
-  
-2.  Termination handlers (**__finally** blocks) are always executed, even during unwinding after an exception is thrown.  
-  
-3.  C++ exception handling can catch and preserve unwind semantics in all modules compiled with the [/EH](../build/reference/eh-exception-handling-model.md) compiler option (this option enables unwind semantics).  
-  
-4.  There may be some situations in which destructor functions are not called for all objects. For example, if a structured exception occurs while attempting to make a function call through an uninitialized function pointer, and that function takes as parameters objects that were constructed before the call, those objects will not have their destructors called during stack unwind.  
-  
-## What do you want to know more about?  
-  
--   [Using setjmp or longjmp in C++ programs](../cpp/using-setjmp-longjmp.md)  
-  
--   [Differences between SEH and C++ EH](../cpp/exception-handling-differences.md)  
-  
-## See Also  
- [C++ Exception Handling](../cpp/cpp-exception-handling.md)
->>>>>>> f1d8ef02
+[C++ Exception Handling](../cpp/cpp-exception-handling.md)  