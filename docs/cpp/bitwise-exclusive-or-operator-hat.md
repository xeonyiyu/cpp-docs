---
title: "Bitwise Exclusive OR Operator: ^ | Microsoft Docs"
ms.custom: ""
ms.date: "11/04/2016"
ms.reviewer: ""
ms.suite: ""
ms.technology: 
  - "devlang-cpp"
ms.tgt_pltfrm: ""
ms.topic: "language-reference"
dev_langs: 
  - "C++"
helpviewer_keywords: 
  - "operators [C++], bitwise"
  - "exclusive OR operator"
  - "XOR operator"
  - "bitwise operators, OR operator"
  - "^ operator"
  - "OR operator, bitwise exclusive"
  - "operators [C++], logical"
ms.assetid: f9185d85-65d5-4f64-a6d6-679758d52217
caps.latest.revision: 7
author: "mikeblome"
ms.author: "mblome"
manager: "ghogen"
translation.priority.ht: 
  - "cs-cz"
  - "de-de"
  - "es-es"
  - "fr-fr"
  - "it-it"
  - "ja-jp"
  - "ko-kr"
  - "pl-pl"
  - "pt-br"
  - "ru-ru"
  - "tr-tr"
  - "zh-cn"
  - "zh-tw"
---
# Bitwise Exclusive OR Operator: ^
## Syntax  
  
```  
expression ^ expression  
```  
  
## Remarks  
 The bitwise exclusive OR operator (**^**) compares each bit of its first operand to the corresponding bit of its second operand. If one bit is 0 and the other bit is 1, the corresponding result bit is set to 1. Otherwise, the corresponding result bit is set to 0.  
  
 Both operands to the bitwise exclusive OR operator must be of integral types. The usual arithmetic conversions covered in [Standard Conversions](standard-conversions.md) are applied to the operands.  
  
## Operator Keyword for ^  
 The **xor** operator is the text equivalent of **^**. There are two ways to access the **xor** operator in your programs: include the header file `iso646.h`, or compile with the [/Za](../build/reference/za-ze-disable-language-extensions.md) (Disable language extensions) compiler option.  
  
## Example  
  
```  
// expre_Bitwise_Exclusive_OR_Operator.cpp  
// compile with: /EHsc  
// Demonstrate bitwise exclusive OR  
#include <iostream>  
using namespace std;  
int main() {  
   unsigned short a = 0x5555;      // pattern 0101 ...  
   unsigned short b = 0xFFFF;      // pattern 1111 ...  
  
   cout  << hex << ( a ^ b ) << endl;   // prints "aaaa" pattern 1010 ...  
}  
```  
  
## See Also  
 [C++ Bitwise Operators](../misc/cpp-bitwise-operators.md)   
<<<<<<< HEAD
 [C++ Built-in Operators, Precedence and Associativity](../cpp/cpp-built-in-operators-precedence-and-associativity.md)   
=======
 [C++ Built-in Operators, Precedence and Associativity](../cpp/cpp-built-in-operators-precedence-and-associativity.md)   
 [C Bitwise Operators](../c-language/c-bitwise-operators.md)
>>>>>>> 781cd9dd
<|MERGE_RESOLUTION|>--- conflicted
+++ resolved
@@ -71,9 +71,5 @@
   
 ## See Also  
  [C++ Bitwise Operators](../misc/cpp-bitwise-operators.md)   
-<<<<<<< HEAD
- [C++ Built-in Operators, Precedence and Associativity](../cpp/cpp-built-in-operators-precedence-and-associativity.md)   
-=======
  [C++ Built-in Operators, Precedence and Associativity](../cpp/cpp-built-in-operators-precedence-and-associativity.md)   
  [C Bitwise Operators](../c-language/c-bitwise-operators.md)
->>>>>>> 781cd9dd
