---
title: "naked (C++) | Microsoft Docs"
ms.custom: ""
ms.date: "11/04/2016"
ms.reviewer: ""
ms.suite: ""
ms.technology: 
  - "devlang-cpp"
ms.tgt_pltfrm: ""
ms.topic: "language-reference"
f1_keywords: 
  - "naked_cpp"
  - "naked"
dev_langs: 
  - "C++"
helpviewer_keywords: 
  - "__declspec keyword [C++], naked"
  - "naked __declspec keyword"
ms.assetid: 69723241-05e1-439b-868e-20a83a16ab6d
caps.latest.revision: 12
author: "mikeblome"
ms.author: "mblome"
manager: "ghogen"
translation.priority.ht: 
  - "de-de"
  - "es-es"
  - "fr-fr"
  - "it-it"
  - "ja-jp"
  - "ko-kr"
  - "ru-ru"
  - "zh-cn"
  - "zh-tw"
translation.priority.mt: 
  - "cs-cz"
  - "pl-pl"
  - "pt-br"
  - "tr-tr"
---
# naked (C++)
**Microsoft Specific**  
  
 For functions declared with the `naked` attribute, the compiler generates code without prolog and epilog code. You can use this feature to write your own prolog/epilog code sequences using inline assembler code. Naked functions are particularly useful in writing virtual device drivers.  Note that the `naked` attribute is only valid on x86 and ARM, and is not available on [!INCLUDE[vcprx64](../assembler/inline/includes/vcprx64_md.md)].  
  
## Syntax  
  
```  
__declspec(naked) declarator  
```  
  
## Remarks  
 Because the `naked` attribute is only relevant to the definition of a function and is not a type modifier, naked functions must use extended attribute syntax and the [__declspec](../cpp/declspec.md) keyword.  
  
<<<<<<< HEAD
 The compiler cannot generate an inline function for a function marked with the naked attribute, even if the function is also marked with the [__forceinline](inline-functions-cpp.md) keyword.  
=======
 The compiler cannot generate an inline function for a function marked with the naked attribute, even if the function is also marked with the [__forceinline](../cpp/inline-functions-cpp.md) keyword.  
>>>>>>> 85ef69ce
  
 The compiler issues an error if the `naked` attribute is applied to anything other than the definition of a non-member method.  
  
## Examples  
 This code defines a function with the `naked` attribute:  
  
```  
__declspec( naked ) int func( formal_parameters ) {}  
```  
  
 Or, alternately:  
  
```  
#define Naked __declspec( naked )  
Naked int func( formal_parameters ) {}  
```  
  
 The `naked` attribute affects only the nature of the compiler's code generation for the function's prolog and epilog sequences. It does not affect the code that is generated for calling such functions. Thus, the `naked` attribute is not considered part of the function's type, and function pointers cannot have the `naked` attribute. Furthermore, the `naked` attribute cannot be applied to a data definition. For example, this code sample generates an error:  
  
```  
__declspec( naked ) int i;       // Error--naked attribute not  
                                 // permitted on data declarations.  
```  
  
 The `naked` attribute is relevant only to the definition of the function and cannot be specified in the function's prototype. For example, this declaration generates a compiler error:  
  
```  
__declspec( naked ) int func();  // Error--naked attribute not   
                                 // permitted on function declarations  
```  
  
 **END Microsoft Specific**  
  
## See Also  
 [__declspec](../cpp/declspec.md)   
 [Keywords](../cpp/keywords-cpp.md)   
 [Naked Function Calls](../cpp/naked-function-calls.md)<|MERGE_RESOLUTION|>--- conflicted
+++ resolved
@@ -51,11 +51,9 @@
 ## Remarks  
  Because the `naked` attribute is only relevant to the definition of a function and is not a type modifier, naked functions must use extended attribute syntax and the [__declspec](../cpp/declspec.md) keyword.  
   
-<<<<<<< HEAD
+
  The compiler cannot generate an inline function for a function marked with the naked attribute, even if the function is also marked with the [__forceinline](inline-functions-cpp.md) keyword.  
-=======
- The compiler cannot generate an inline function for a function marked with the naked attribute, even if the function is also marked with the [__forceinline](../cpp/inline-functions-cpp.md) keyword.  
->>>>>>> 85ef69ce
+
   
  The compiler issues an error if the `naked` attribute is applied to anything other than the definition of a non-member method.  
   
