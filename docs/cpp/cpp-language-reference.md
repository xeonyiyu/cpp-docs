--- conflicted
+++ resolved
@@ -2,10 +2,6 @@
 title: "C++ Language Reference | Microsoft Docs"
 ms.custom: ""
 ms.date: "11/04/2016"
-<<<<<<< HEAD
-ms.prod: "visual-studio-dev14"
-=======
->>>>>>> 01763470
 ms.reviewer: ""
 ms.suite: ""
 ms.technology: 
