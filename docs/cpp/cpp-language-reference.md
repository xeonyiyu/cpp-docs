---
title: "C++ Language Reference | Microsoft Docs"
ms.custom: ""
ms.date: "11/04/2016"
ms.reviewer: ""
ms.suite: ""
ms.technology: 
  - "devlang-cpp"
ms.tgt_pltfrm: ""
ms.topic: "index-page "
f1_keywords: 
  - "c++"
dev_langs: 
  - "C++"
helpviewer_keywords: 
  - "language reference"
  - "C++, language reference"
  - "language reference, Visual C++"
  - "Visual C++, language reference"
ms.assetid: 4be9cacb-c862-4391-894a-3a118c9c93ce
caps.latest.revision: 14
author: "mikeblome"
ms.author: "mblome"
manager: "ghogen"
translation.priority.ht: 
  - "cs-cz"
  - "de-de"
  - "es-es"
  - "fr-fr"
  - "it-it"
  - "ja-jp"
  - "ko-kr"
  - "pl-pl"
  - "pt-br"
  - "ru-ru"
  - "tr-tr"
  - "zh-cn"
  - "zh-tw"
---
# C++ Language Reference
This reference explains the C++ programming language as implemented in Microsoft Visual C++. The organization is based on *The Annotated C++ Reference Manual* by Margaret Ellis and Bjarne Stroustrup and on the ANSI/ISO C++ International Standard (ISO/IEC FDIS 14882). Microsoft-specific implementations of C++ language features are included.  

For an overview of Modern C++ programming practices, see [Welcome Back to C++](welcome-back-to-cpp-modern-cpp.md).
  
 See the following tables to quickly find a keyword or operator:  
  
-   [C++ Keywords](../cpp/keywords-cpp.md)  
  
-   [C++ Operators](../cpp/cpp-built-in-operators-precedence-and-associativity.md)  
  
## In This Section  

 [Lexical Conventions](../cpp/lexical-conventions.md)  
 Fundamental lexical elements of a C++ program: tokens, comments, operators, keywords, punctuators, literals. Also, file translation, operator precedence/associativity.  
  
 [Basic Concepts](../cpp/basic-concepts-cpp.md)  
 Scope, linkage, program startup and termination, storage classes, and types.  
  
 [Standard Conversions](../cpp/standard-conversions.md)  
 Type conversions between built-in, or "fundamental," types. Also, arithmetic conversions and conversions among pointer, reference, and pointer-to-member types.  
  
 [Operators, Precedence and Associativity](../cpp/cpp-built-in-operators-precedence-and-associativity.md)  
 The operators in C++.  
  
 [Expressions](../cpp/expressions-cpp.md)  
 Types of expressions, semantics of expressions, reference topics on operators, casting and casting operators, run-time type information.  
  
 [Lambda Expressions](../cpp/lambda-expressions-in-cpp.md)  
 A programming technique that implicitly defines a function object class and constructs a function object of that class type.  
  
 [Statements](../cpp/statements-cpp.md)  
 Expression, null, compound, selection, iteration, jump, and declaration statements.  
  
<<<<<<< HEAD
 [Declarations and Definitions](declarations-and-definitions-cpp.md)  
=======
 [Declarations](declarations-and-definitions-cpp.md)  
>>>>>>> 60cc5005
 Storage-class specifiers, function definitions, initializations, enumerations, class, struct, and union declarations, and typedef declarations. Also, inline functions, const keyword, namespaces.  
  
 [Declarators](http://msdn.microsoft.com/en-us/8a7b9b51-92bd-4ac0-b3fe-0c4abe771838)  
 The portion of a declaration statement that names an object, type, or function. Abstract declarators, type names, initializers, function declarations and definitions, arrays, references.  
  
 [Classes, Structures, and Unions](../cpp/classes-and-structs-cpp.md)  
 Introduction to classes, structures, and unions. Also, member functions, data members, bit fields, this pointer, nested classes.  
  
 [Derived Classes](../cpp/inheritance-cpp.md)  
 Single and multiple inheritance, virtual functions, multiple base classes, abstract classes, scope rules. Also, the __super and \__interface keywords.  
  
 [Member-Access Control](../cpp/member-access-control-cpp.md)  
 Controlling access to class members: public, private, and protected keywords. Friend functions and classes.  
  
<<<<<<< HEAD
=======
 [Special Member Functions](../misc/special-member-functions-cpp.md)  
 Special functions unique to class types: constructors, destructors, conversion functions, assignment operator, operator new and operator delete functions.  
  
 [Overloading](operator-overloading-cpp.md)  
 Overloaded operators, rules for operator overloading.  
  
>>>>>>> 60cc5005
 [Exception Handling](../cpp/exception-handling-in-visual-cpp.md)  
 C++ exception handling, structured exception handling (SEH), keywords used in writing exception handling statements.  
  
 [Assertion and User-Supplied Messages](../cpp/assertion-and-user-supplied-messages-cpp.md)  
 `#error` directive, the `static_assert` keyword, the `assert` macro.  
  
 [Templates](../cpp/templates-cpp.md)  
 Template specifications, function templates, class templates, typename keyword, templates vs. macros, templates and smart pointers.  
  
 [Event Handling](../cpp/event-handling.md)  
 Declaring events and event handlers.  
  
 [Microsoft-Specific Modifiers](../cpp/microsoft-specific-modifiers.md)  
 Modifiers specific to Microsoft C++. Memory addressing, calling conventions, naked functions, extended storage-class attributes (__declspec), \__w64.  
  
 [Inline Assembler](../assembler/inline/inline-assembler.md)  
 Using assembly language and C++ in __asm blocks.  
  
 [Compiler COM Support](../cpp/compiler-com-support.md)  
 A reference to Microsoft-specific classes and global functions used to support COM types.  
  
 [Microsoft Extensions](../cpp/microsoft-extensions.md)  
 Microsoft extensions to C++.  
  
 [Nonstandard Behavior](../cpp/nonstandard-behavior.md)  
 Information about nonstandard behavior of the Visual C++ compiler.  

 [Welcome Back to C++](welcome-back-to-cpp-modern-cpp.md)
 An overview of modern C++ programming practices for writing safe, correct and efficient programs.
  
## Related Sections  
 [Component Extensions for Runtime Platforms](../windows/component-extensions-for-runtime-platforms.md)  
 Reference material on using Visual C++ to target the common language runtime.  
  
 [C/C++ Building Reference](../build/reference/c-cpp-building-reference.md)  
 Compiler options, linker options, and other build tools.  
  
 [C/C++ Preprocessor Reference](../preprocessor/c-cpp-preprocessor-reference.md)  
 Reference material on pragmas, preprocessor directives, predefined macros, and the preprocessor.  
  
 [Visual C++ Libraries](../standard-library/cpp-standard-library-reference.md)  
 A list of links to the reference start pages for the various Visual C++ libraries.  
  
## See Also  
 [C Language Reference](../c-language/c-language-reference.md)<|MERGE_RESOLUTION|>--- conflicted
+++ resolved
@@ -71,11 +71,7 @@
  [Statements](../cpp/statements-cpp.md)  
  Expression, null, compound, selection, iteration, jump, and declaration statements.  
   
-<<<<<<< HEAD
  [Declarations and Definitions](declarations-and-definitions-cpp.md)  
-=======
- [Declarations](declarations-and-definitions-cpp.md)  
->>>>>>> 60cc5005
  Storage-class specifiers, function definitions, initializations, enumerations, class, struct, and union declarations, and typedef declarations. Also, inline functions, const keyword, namespaces.  
   
  [Declarators](http://msdn.microsoft.com/en-us/8a7b9b51-92bd-4ac0-b3fe-0c4abe771838)  
@@ -90,15 +86,12 @@
  [Member-Access Control](../cpp/member-access-control-cpp.md)  
  Controlling access to class members: public, private, and protected keywords. Friend functions and classes.  
   
-<<<<<<< HEAD
-=======
  [Special Member Functions](../misc/special-member-functions-cpp.md)  
  Special functions unique to class types: constructors, destructors, conversion functions, assignment operator, operator new and operator delete functions.  
   
  [Overloading](operator-overloading-cpp.md)  
  Overloaded operators, rules for operator overloading.  
   
->>>>>>> 60cc5005
  [Exception Handling](../cpp/exception-handling-in-visual-cpp.md)  
  C++ exception handling, structured exception handling (SEH), keywords used in writing exception handling statements.  
   
