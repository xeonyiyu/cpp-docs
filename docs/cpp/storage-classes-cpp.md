---
title: "Storage classes (C++) | Microsoft Docs"
ms.custom: ""
ms.date: "11/04/2016"
ms.reviewer: ""
ms.suite: ""
ms.technology: ["cpp-language"]
ms.tgt_pltfrm: ""
ms.topic: "language-reference"
f1_keywords: ["thread_local_cpp", "external_cpp", "static_cpp", "register_cpp"]
dev_langs: ["C++"]
helpviewer_keywords: ["storage classes [C++], basic concepts"]
ms.assetid: f10e1c56-6249-4eb6-b08f-09ab1eef1992
caps.latest.revision: 13
author: "mikeblome"
ms.author: "mblome"
manager: "ghogen"
ms.workload: ["cplusplus"]
---
<<<<<<< HEAD
# Storage classes (C++)  
  
A *storage class* in the context of C++ variable declarations is a type specifier that governs the lifetime, linkage, and memory location of objects. A given object can have only one storage class. Variables defined within a block have automatic storage unless otherwise specified using the `extern`, `static`, or `thread_local` specifiers. Automatic objects and variables have no linkage; they are not visible to code outside the block.  
  
**Notes**  
  
1.  The [mutable](../cpp/mutable-data-members-cpp.md) keyword may be considered a storage class specifier. However, it is only available in the member list of a class definition.  
  
2.  **Visual C++ 2010 and later:** The `auto` keyword is no longer a C++ storage-class specifier, and the `register` keyword is deprecated. **Visual Studio 2017 version 15.7 and later:** (available with [/std:c++17](../build/reference/std-specify-language-standard-version.md)): The `register` keyword is removed from the C++ language.
=======
# Storage classes (C++)

A *storage class* in the context of C++ variable declarations is a type specifier that governs the lifetime, linkage, and memory location of objects. A given object can have only one storage class. Variables defined within a block have automatic storage unless otherwise specified using the `extern`, `static`, or `thread_local` specifiers. Automatic objects and variables have no linkage; they are not visible to code outside the block.

1. The [mutable](../cpp/mutable-data-members-cpp.md) keyword may be considered a storage class specifier. However, it is only available in the member list of a class definition.

1. **Visual C++ 2010 and later:** The `auto` keyword is no longer a C++ storage-class specifier, and the `register` keyword is deprecated. **Visual Studio 2017 version 15.3 and later:** (available with [/std:c++17](../build/reference/std-specify-language-standard-version.md)): The `register` keyword is no longer a supported storage class. The keyword is still reserved in the standard for future use.
>>>>>>> 9725e3ba

```cpp
   register int val; // warning C5033: 'register' is no longer a supported storage class
```

## In this section:

- [static](#static)
- [extern](#extern)
- [thread_local](#thread_local)

## <a name="static"></a> static

The `static` keyword can be used to declare variables and functions at global scope, namespace scope, and class scope. Static variables can also be declared at local scope.

Static duration means that the object or variable is allocated when the program starts and is deallocated when the program ends. External linkage means that the name of the variable is visible from outside the file in which the variable is declared. Conversely, internal linkage means that the name is not visible outside the file in which the variable is declared. By default, an object or variable that is defined in the global namespace has static duration and external linkage. The `static` keyword can be used in the following situations.

1. When you declare a variable or function at file scope (global and/or namespace scope), the `static` keyword specifies that the variable or function has internal linkage. When you declare a variable, the variable has static duration and the compiler initializes it to 0 unless you specify another value.

1. When you declare a variable in a function, the `static` keyword specifies that the variable retains its state between calls to that function.

1. When you declare a data member in a class declaration, the `static` keyword specifies that one copy of the member is shared by all instances of the class. A static data member must be defined at file scope. An integral data member that you declare as `const static` can have an initializer.

1. When you declare a member function in a class declaration, the `static` keyword specifies that the function is shared by all instances of the class. A static member function cannot access an instance member because the function does not have an implicit `this` pointer. To access an instance member, declare the function with a parameter that is an instance pointer or reference.

1. You cannot declare the members of a union as static. However, a globally declared anonymous union must be explicitly declared `static`.

This example shows how a variable declared `static` in a function retains its state between calls to that function.

```cpp
// static1.cpp
// compile with: /EHsc
#include <iostream>

using namespace std;
void showstat( int curr ) {
   static int nStatic;    // Value of nStatic is retained
                          // between each function call
   nStatic += curr;
   cout << "nStatic is " << nStatic << endl;
}

int main() {
   for ( int i = 0; i < 5; i++ )
      showstat( i );
}
```

```Output
nStatic is 0
nStatic is 1
nStatic is 3
nStatic is 6
nStatic is 10
```

This example shows the use of `static` in a class.

```cpp
// static2.cpp
// compile with: /EHsc
#include <iostream>

using namespace std;
class CMyClass {
public:
   static int m_i;
};

int CMyClass::m_i = 0;
CMyClass myObject1;
CMyClass myObject2;

int main() {
   cout << myObject1.m_i << endl;
   cout << myObject2.m_i << endl;

   myObject1.m_i = 1;
   cout << myObject1.m_i << endl;
   cout << myObject2.m_i << endl;

   myObject2.m_i = 2;
   cout << myObject1.m_i << endl;
   cout << myObject2.m_i << endl;

   CMyClass::m_i = 3;
   cout << myObject1.m_i << endl;
   cout << myObject2.m_i << endl;
}
```

```Output
0
0
1
1
2
2
3
3
```

This example shows a local variable declared `static` in a member function. The static variable is available to the whole program; all instances of the type share the same copy of the static variable.

```cpp
// static3.cpp
// compile with: /EHsc
#include <iostream>
using namespace std;
struct C {
   void Test(int value) {
      static int var = 0;
      if (var == value) 
         cout << "var == value" << endl;
      else
         cout << "var != value" << endl;

      var = value;
   }
}; 

int main() {
   C c1;
   C c2;
   c1.Test(100);
   c2.Test(100);
}
```

```Output
var != value
var == value
```

Starting in C++11, a static local variable initialization is guaranteed to be thread-safe. This feature is sometimes called *magic statics*. However, in a multithreaded application all subsequent assignments must be synchronized. The thread-safe static initialization feature can be disabled by using the [/Zc:threadSafeInit-](../build/reference/zc-threadsafeinit-thread-safe-local-static-initialization.md) flag to avoid taking a dependency on the CRT.

## <a name="extern"></a> extern

Objects and variables declared as `extern` declare an object that is defined in another translation unit or in an enclosing scope as having external linkage.

Declaration of `const` variables with the `extern` storage class forces the variable to have external linkage. An initialization of an `extern const` variable is allowed in the defining translation unit. Initializations in translation units other than the defining translation unit produce undefined results. For more information, see [Using extern to Specify Linkage](../cpp/using-extern-to-specify-linkage.md)

The [/Zc:externConstexpr](../build/reference/zc-externconstexpr.md) compiler option causes the compiler to apply [external linkage]() to variables declared by using **extern constexpr**. In earlier versions of Visual Studio, and by default or if **/Zc:externConstexpr-** is specified, Visual Studio applies internal linkage to **constexpr** variables even if the **extern** keyword is used. The **/Zc:externConstexpr** option is available starting in Visual Studio 2017 Update 15.6. and is off by default. The /permissive- option does not enable /Zc:externConstexpr.

The following code shows two `extern` declarations, `DefinedElsewhere` (which refers to a name defined in a different translation unit) and `DefinedHere` (which refers to a name defined in an enclosing scope):

```cpp
// external.cpp
// DefinedElsewhere is defined in another translation unit
extern int DefinedElsewhere;   
int main() {
   int DefinedHere; 
   {
      // refers to DefinedHere in the enclosing scope
      extern int DefinedHere;
   }
}
```

## <a name="thread_local"></a> thread_local (C++11)

A variable declared with the `thread_local` specifier is accessible only on the thread on which it is created. The variable is created when the thread is created, and destroyed when the thread is destroyed. Each thread has its own copy of the variable. On Windows, `thread_local` is functionally equivalent to the Microsoft-specific [__declspec( thread )](../cpp/thread.md) attribute.

```cpp
thread_local float f = 42.0; // Global namespace. Not implicitly static.

struct S // cannot be applied to type definition
{
    thread_local int i; // Illegal. The member must be static.
    thread_local static char buf[10]; // OK 
};

void DoSomething()
{
    // Apply thread_local to a local variable.
    // Implicitly "thread_local static S my_struct".
    thread_local S my_struct;
}
```

Things to note about the `thread_local` specifier:

- Dynamically initialized thread-local variables in DLLs may not be correctly initialized on all calling threads. For more information, see [thread](thread.md).

-  The `thread_local` specifier may be combined with `static` or `extern`.

-  You can apply `thread_local` only to data declarations and definitions; `thread_local` cannot be used on function declarations or definitions.

-  You can specify `thread_local` only on data items with static storage duration. This includes global data objects (both `static` and `extern`), local static objects, and static data members of classes. Any local variable declared `thread_local` is implicitly static if no other storage class is provided; in other words, at block scope `thread_local` is equivalent to `thread_local static`. 

-  You must specify `thread_local` for both the declaration and the definition of a thread local object, whether the declaration and definition occur in the same file or separate files.

On Windows, `thread_local` is functionally equivalent to  [__declspec(thread)](../cpp/thread.md) except that `__declspec(thread)` can be applied to a type definition and is valid in C code. Whenever possible, use `thread_local` because it is part of the C++ standard and is therefore more portable.

##  <a name="register"></a>  register

**Visual Studio 2017 version 15.3 and later** (available with [/std:c++17](../build/reference/std-specify-language-standard-version.md)): The `register` keyword is no longer a supported storage class. The keyword is still reserved in the standard for future use. 

```cpp
   register int val; // warning C5033: 'register' is no longer a supported storage class
```

## Example: automatic vs. static initialization

A local automatic object or variable is initialized every time the flow of control reaches its definition. A local static object or variable is initialized the first time the flow of control reaches its definition.

Consider the following example, which defines a class that logs initialization and destruction of objects and then defines three objects, `I1`, `I2`, and `I3`:

```cpp
// initialization_of_objects.cpp
// compile with: /EHsc
#include <iostream>
#include <string.h>
using namespace std;

// Define a class that logs initializations and destructions.
class InitDemo {
public:
    InitDemo( const char *szWhat );
    ~InitDemo();

private:
    char *szObjName;
    size_t sizeofObjName;
};

// Constructor for class InitDemo
InitDemo::InitDemo( const char *szWhat ) :
    szObjName(NULL), sizeofObjName(0) {
    if ( szWhat != 0 && strlen( szWhat ) > 0 ) {
        // Allocate storage for szObjName, then copy
        // initializer szWhat into szObjName, using
        // secured CRT functions.
        sizeofObjName = strlen( szWhat ) + 1;

        szObjName = new char[ sizeofObjName ];
        strcpy_s( szObjName, sizeofObjName, szWhat );

        cout << "Initializing: " << szObjName << "\n";
    }
    else {
        szObjName = 0;
    }
}

// Destructor for InitDemo
InitDemo::~InitDemo() {
    if( szObjName != 0 ) {
        cout << "Destroying: " << szObjName << "\n";
        delete szObjName;
    }
}

// Enter main function
int main() {
    InitDemo I1( "Auto I1" ); {
        cout << "In block.\n";
        InitDemo I2( "Auto I2" );
        static InitDemo I3( "Static I3" );
    }
    cout << "Exited block.\n";
}
```

```Output
Initializing: Auto I1
In block.
Initializing: Auto I2
Initializing: Static I3
Destroying: Auto I2
Exited block.
Destroying: Auto I1
Destroying: Static I3
```

This example demonstrates how and when the objects `I1`, `I2`, and `I3` are initialized and when they are destroyed.

There are several points to note about the program:

- First, `I1` and `I2` are automatically destroyed when the flow of control exits the block in which they are defined.

- Second, in C++, it is not necessary to declare objects or variables at the beginning of a block. Furthermore, these objects are initialized only when the flow of control reaches their definitions. (`I2` and `I3` are examples of such definitions.) The output shows exactly when they are initialized.

- Finally, static local variables such as `I3` retain their values for the duration of the program, but are destroyed as the program terminates.

## See Also

 [Declarations and Definitions](../cpp/declarations-and-definitions-cpp.md)<|MERGE_RESOLUTION|>--- conflicted
+++ resolved
@@ -17,7 +17,6 @@
 manager: "ghogen"
 ms.workload: ["cplusplus"]
 ---
-<<<<<<< HEAD
 # Storage classes (C++)  
   
 A *storage class* in the context of C++ variable declarations is a type specifier that governs the lifetime, linkage, and memory location of objects. A given object can have only one storage class. Variables defined within a block have automatic storage unless otherwise specified using the `extern`, `static`, or `thread_local` specifiers. Automatic objects and variables have no linkage; they are not visible to code outside the block.  
@@ -27,15 +26,7 @@
 1.  The [mutable](../cpp/mutable-data-members-cpp.md) keyword may be considered a storage class specifier. However, it is only available in the member list of a class definition.  
   
 2.  **Visual C++ 2010 and later:** The `auto` keyword is no longer a C++ storage-class specifier, and the `register` keyword is deprecated. **Visual Studio 2017 version 15.7 and later:** (available with [/std:c++17](../build/reference/std-specify-language-standard-version.md)): The `register` keyword is removed from the C++ language.
-=======
-# Storage classes (C++)
-
-A *storage class* in the context of C++ variable declarations is a type specifier that governs the lifetime, linkage, and memory location of objects. A given object can have only one storage class. Variables defined within a block have automatic storage unless otherwise specified using the `extern`, `static`, or `thread_local` specifiers. Automatic objects and variables have no linkage; they are not visible to code outside the block.
-
-1. The [mutable](../cpp/mutable-data-members-cpp.md) keyword may be considered a storage class specifier. However, it is only available in the member list of a class definition.
-
-1. **Visual C++ 2010 and later:** The `auto` keyword is no longer a C++ storage-class specifier, and the `register` keyword is deprecated. **Visual Studio 2017 version 15.3 and later:** (available with [/std:c++17](../build/reference/std-specify-language-standard-version.md)): The `register` keyword is no longer a supported storage class. The keyword is still reserved in the standard for future use.
->>>>>>> 9725e3ba
+
 
 ```cpp
    register int val; // warning C5033: 'register' is no longer a supported storage class
