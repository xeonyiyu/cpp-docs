---
title: "Copy Constructors and Copy Assignment Operators (C++) | Microsoft Docs"
ms.custom: ""
ms.date: "11/04/2016"
ms.technology: ["cpp-language"]
ms.topic: "language-reference"
dev_langs: ["C++"]
helpviewer_keywords: ["= operator [C++], copying objects", "assignment statements [C++], copying objects", "assignment operators [C++], for copying objects", "objects [C++], copying", "initializing objects, by copying objects", "copying objects", "assigning values to copy objects"]
ms.assetid: a94fe1f9-0289-4fb9-8633-77c654002c0d
author: "mikeblome"
ms.author: "mblome"
ms.workload: ["cplusplus"]
---
# Copy Constructors and Copy Assignment Operators (C++)

> [!NOTE]
<<<<<<< HEAD
> Starting in C++11, two kinds of assignment are supported in the language: *copy assignment* and *move assignment*. In this article "assignment" means copy assignment unless explicitly stated otherwise. For information about move assignment, see [Move Constructors and Move Assignment Operators (C++)](http://msdn.microsoft.com/1442de5f-37a5-42a1-83a6-ec9cfe0414db).
>
> Both the assignment operation and the initialization operation cause objects to be copied.

- **Assignment**: When one object's value is assigned to another object, the first object is copied to the second object. Therefore,

    ```cpp
    Point a, b;
    ...
    a = b;
    ```

   causes the value of `b` to be copied to `a`.

- **Initialization**: Initialization occurs when a new object is declared, when arguments are passed to functions by value, or when values are returned from functions by value.

You can define the semantics of "copy" for objects of class type. For example, consider this code:

```cpp
TextFile a, b;
a.Open( "FILE1.DAT" );
b.Open( "FILE2.DAT" );
b = a;
```

The preceding code could mean "copy the contents of FILE1.DAT to FILE2.DAT" or it could mean "ignore FILE2.DAT and make `b` a second handle to FILE1.DAT." You must attach appropriate copying semantics to each class, as follows.

- By using the assignment operator **operator=** together with a reference to the class type as the return type and the parameter that is passed by **const** reference—for example `ClassName& operator=(const ClassName& x);`.

- By using the copy constructor.

If you do not declare a copy constructor, the compiler generates a member-wise copy constructor for you.  If you do not declare a copy assignment operator, the compiler generates a member-wise copy assignment operator for you. Declaring a copy constructor does not suppress the compiler-generated copy assignment operator, nor vice versa. If you implement either one, we recommend that you also implement the other one so that the meaning of the code is clear.

The copy constructor takes an argument of type <em>class-name</em><strong>&</strong>, where *class-name* is the name of the class for which the constructor is defined. For example:

```cpp
// spec1_copying_class_objects.cpp
class Window
{
public:
    Window( const Window& ); // Declare copy constructor.
    // ...
};

int main()
{
}
```

=======
>  Starting in C++11, two kinds of assignment are supported in the language: *copy assignment* and *move assignment*. In this article "assignment" means copy assignment unless explicitly stated otherwise. For information about move assignment, see [Move Constructors and Move Assignment Operators (C++)](https://msdn.microsoft.com/1442de5f-37a5-42a1-83a6-ec9cfe0414db).  
>   
>  Both the assignment operation and the initialization operation cause objects to be copied.  
  
-   **Assignment**: When one object's value is assigned to another object, the first object is copied to the second object. Therefore,  
  
    ```cpp  
    Point a, b;  
    ...  
    a = b;  
    ```  
  
     causes the value of `b` to be copied to `a`.  
  
-   **Initialization**: Initialization occurs when a new object is declared, when arguments are passed to functions by value, or when values are returned from functions by value.  
  
 You can define the semantics of "copy" for objects of class type. For example, consider this code:  
  
```cpp  
TextFile a, b;  
a.Open( "FILE1.DAT" );  
b.Open( "FILE2.DAT" );  
b = a;  
```  
  
 The preceding code could mean "copy the contents of FILE1.DAT to FILE2.DAT" or it could mean "ignore FILE2.DAT and make `b` a second handle to FILE1.DAT." You must attach appropriate copying semantics to each class, as follows.  
  
-   By using the assignment operator **operator=** together with a reference to the class type as the return type and the parameter that is passed by **const** reference—for example `ClassName& operator=(const ClassName& x);`.  
  
-   By using the copy constructor.   
  
 If you do not declare a copy constructor, the compiler generates a member-wise copy constructor for you.  If you do not declare a copy assignment operator, the compiler generates a member-wise copy assignment operator for you. Declaring a copy constructor does not suppress the compiler-generated copy assignment operator, nor vice versa. If you implement either one, we recommend that you also implement the other one so that the meaning of the code is clear.  
   
 The copy constructor takes an argument of type *class-name***&**, where *class-name* is the name of the class for which the constructor is defined. For example:  
  
```cpp  
// spec1_copying_class_objects.cpp  
class Window  
{  
public:  
    Window( const Window& ); // Declare copy constructor.  
    // ...  
};  
  
int main()  
{  
}  
```  
  
>>>>>>> 3bde588a
> [!NOTE]
> Make the type of the copy constructor's argument **const** <em>class-name</em><strong>&</strong> whenever possible. This prevents the copy constructor from accidentally changing the object from which it is copying. It also enables copying from **const** objects.

## Compiler generated copy constructors

Compiler-generated copy constructors, like user-defined copy constructors, have a single argument of type "reference to *class-name*." An exception is when all base classes and member classes have copy constructors declared as taking a single argument of type **const** <em>class-name</em><strong>&</strong>. In such a case, the compiler-generated copy constructor's argument is also **const**.

When the argument type to the copy constructor is not **const**, initialization by copying a **const** object generates an error. The reverse is not true: If the argument is **const**, you can initialize by copying an object that is not **const**.

Compiler-generated assignment operators follow the same pattern with regard to **const.** They take a single argument of type <em>class-name</em><strong>&</strong> unless the assignment operators in all base and member classes take arguments of type **const** <em>class-name</em><strong>&</strong>. In this case, the class's generated assignment operator takes a **const** argument.

> [!NOTE]
> When virtual base classes are initialized by copy constructors, compiler-generated or user-defined, they are initialized only once: at the point when they are constructed.

The implications are similar to those of the copy constructor. When the argument type is not **const**, assignment from a **const** object generates an error. The reverse is not true: If a **const** value is assigned to a value that is not **const**, the assignment succeeds.

For more information about overloaded assignment operators, see [Assignment](../cpp/assignment.md).  <|MERGE_RESOLUTION|>--- conflicted
+++ resolved
@@ -14,8 +14,7 @@
 # Copy Constructors and Copy Assignment Operators (C++)
 
 > [!NOTE]
-<<<<<<< HEAD
-> Starting in C++11, two kinds of assignment are supported in the language: *copy assignment* and *move assignment*. In this article "assignment" means copy assignment unless explicitly stated otherwise. For information about move assignment, see [Move Constructors and Move Assignment Operators (C++)](http://msdn.microsoft.com/1442de5f-37a5-42a1-83a6-ec9cfe0414db).
+> Starting in C++11, two kinds of assignment are supported in the language: *copy assignment* and *move assignment*. In this article "assignment" means copy assignment unless explicitly stated otherwise. For information about move assignment, see [Move Constructors and Move Assignment Operators (C++)](move-constructors-and-move-assignment-operators-cpp.md).
 >
 > Both the assignment operation and the initialization operation cause objects to be copied.
 
@@ -64,57 +63,6 @@
 }
 ```
 
-=======
->  Starting in C++11, two kinds of assignment are supported in the language: *copy assignment* and *move assignment*. In this article "assignment" means copy assignment unless explicitly stated otherwise. For information about move assignment, see [Move Constructors and Move Assignment Operators (C++)](https://msdn.microsoft.com/1442de5f-37a5-42a1-83a6-ec9cfe0414db).  
->   
->  Both the assignment operation and the initialization operation cause objects to be copied.  
-  
--   **Assignment**: When one object's value is assigned to another object, the first object is copied to the second object. Therefore,  
-  
-    ```cpp  
-    Point a, b;  
-    ...  
-    a = b;  
-    ```  
-  
-     causes the value of `b` to be copied to `a`.  
-  
--   **Initialization**: Initialization occurs when a new object is declared, when arguments are passed to functions by value, or when values are returned from functions by value.  
-  
- You can define the semantics of "copy" for objects of class type. For example, consider this code:  
-  
-```cpp  
-TextFile a, b;  
-a.Open( "FILE1.DAT" );  
-b.Open( "FILE2.DAT" );  
-b = a;  
-```  
-  
- The preceding code could mean "copy the contents of FILE1.DAT to FILE2.DAT" or it could mean "ignore FILE2.DAT and make `b` a second handle to FILE1.DAT." You must attach appropriate copying semantics to each class, as follows.  
-  
--   By using the assignment operator **operator=** together with a reference to the class type as the return type and the parameter that is passed by **const** reference—for example `ClassName& operator=(const ClassName& x);`.  
-  
--   By using the copy constructor.   
-  
- If you do not declare a copy constructor, the compiler generates a member-wise copy constructor for you.  If you do not declare a copy assignment operator, the compiler generates a member-wise copy assignment operator for you. Declaring a copy constructor does not suppress the compiler-generated copy assignment operator, nor vice versa. If you implement either one, we recommend that you also implement the other one so that the meaning of the code is clear.  
-   
- The copy constructor takes an argument of type *class-name***&**, where *class-name* is the name of the class for which the constructor is defined. For example:  
-  
-```cpp  
-// spec1_copying_class_objects.cpp  
-class Window  
-{  
-public:  
-    Window( const Window& ); // Declare copy constructor.  
-    // ...  
-};  
-  
-int main()  
-{  
-}  
-```  
-  
->>>>>>> 3bde588a
 > [!NOTE]
 > Make the type of the copy constructor's argument **const** <em>class-name</em><strong>&</strong> whenever possible. This prevents the copy constructor from accidentally changing the object from which it is copying. It also enables copying from **const** objects.
 
