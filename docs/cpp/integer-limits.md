--- conflicted
+++ resolved
@@ -17,7 +17,6 @@
 ms.workload: ["cplusplus"]
 ---
 # Integer Limits
-<<<<<<< HEAD
 **Microsoft Specific**
 
  The limits for integer types are listed in the following table. These limits are also defined in the standard header file `<limits.h>`.
@@ -51,39 +50,5 @@
 **END Microsoft Specific**
 
 ## See Also
-=======
-**Microsoft Specific**  
-  
- The limits for integer types are listed in the following table. These limits are also defined in the standard header file \<limits.h>.  
-  
-### Limits on Integer Constants  
-  
-|Constant|Meaning|Value|  
-|--------------|-------------|-----------|  
-|**CHAR_BIT**|Number of bits in the smallest variable that is not a bit field.|8|  
-|**SCHAR_MIN**|Minimum value for a variable of type **signed char**.|-128|  
-|**SCHAR_MAX**|Maximum value for a variable of type **signed char**.|127|  
-|**UCHAR_MAX**|Maximum value for a variable of type `unsigned char`.|255 (0xff)|  
-|**CHAR_MIN**|Minimum value for a variable of type `char`.|-128; 0 if /J option used|  
-|**CHAR_MAX**|Maximum value for a variable of type `char`.|127; 255 if /J option used|  
-|**MB_LEN_MAX**|Maximum number of bytes in a multicharacter constant.|5|  
-|**SHRT_MIN**|Minimum value for a variable of type **short**.|-32768|  
-|**SHRT_MAX**|Maximum value for a variable of type **short**.|32767|  
-|**USHRT_MAX**|Maximum value for a variable of type **unsigned short**.|65535 (0xffff)|  
-|**INT_MIN**|Minimum value for a variable of type `int`.|-2147483648|  
-|**INT_MAX**|Maximum value for a variable of type `int`.|2147483647|  
-|**UINT_MAX**|Maximum value for a variable of type `unsigned int`.|4294967295 (0xffffffff)|  
-|**LONG_MIN**|Minimum value for a variable of type **long**.|-2147483648|  
-|**LONG_MAX**|Maximum value for a variable of type **long**.|2147483647|  
-|**ULONG_MAX**|Maximum value for a variable of type `unsigned long`.|4294967295 (0xffffffff)|  
-|**_I64_MIN**|Minimum value for a variable of type `__int64`|-9223372036854775808|  
-|**_I64_MAX**|Maximum value for a variable of type `__int64`|9223372036854775807|  
-|**_UI64_MAX**|Maximum value for a variable of type **unsigned __int64**|18446744073709551615 (0xffffffffffffffff)|  
-  
- If a value exceeds the largest integer representation, the Microsoft compiler generates an error.  
-  
-**END Microsoft Specific**  
-  
-## See Also  
->>>>>>> 3805a27f
+
  [Floating Limits](../cpp/floating-limits.md)