---
title: "Operator Overloading | Microsoft Docs"
ms.custom: ""
ms.date: "11/04/2016"
ms.reviewer: ""
ms.suite: ""
ms.technology: 
  - "devlang-cpp"
ms.tgt_pltfrm: ""
ms.topic: "language-reference"
f1_keywords: 
  - "operator_cpp"
  - "operator"
dev_langs: 
  - "C++"
helpviewer_keywords: 
  - "redefinable operators"
  - "non-redefinable operators"
  - "operator keyword [C++]"
  - "operators [C++], overloading"
  - "operator overloading"
ms.assetid: 56ad4c4f-dd0c-45e0-adaa-08fe98cb1f8e
caps.latest.revision: 13
author: "mikeblome"
ms.author: "mblome"
manager: "ghogen"
translation.priority.ht: 
  - "cs-cz"
  - "de-de"
  - "es-es"
  - "fr-fr"
  - "it-it"
  - "ja-jp"
  - "ko-kr"
  - "pl-pl"
  - "pt-br"
  - "ru-ru"
  - "tr-tr"
  - "zh-cn"
  - "zh-tw"
---
# Operator Overloading
The `operator` keyword declares a function specifying what `operator-symbol` means when applied to instances of a class. This gives the operator more than one meaning, or "overloads" it. The compiler distinguishes between the different meanings of an operator by examining the types of its operands.  
  
## Syntax  
  
```  
  
type operator operator-symbol ( parameter-list )  
```  
  
## Remarks  
 You can redefine the function of most built-in operators globally or on a class-by-class basis. Overloaded operators are implemented as functions.  
  
 The name of an overloaded operator is `operator``x`, where `x` is the operator as it appears in the following table. For example, to overload the addition operator, you define a function called `operator+`. Similarly, to overload the addition/assignment operator, `+=`, define a function called `operator+=`.  
  
### Redefinable Operators  
  
|Operator|Name|Type|  
|--------------|----------|----------|  
|`,`|Comma|Binary|  
|`!`|Logical NOT|Unary|  
|`!=`|Inequality|Binary|  
|`%`|Modulus|Binary|  
|`%=`|Modulus assignment|Binary|  
|`&`|Bitwise AND|Binary|  
|`&`|Address-of|Unary|  
|`&&`|Logical AND|Binary|  
|`&=`|Bitwise AND assignment|Binary|  
|`( )`|Function call|—|  
|`( )`|Cast Operator|Unary|  
|`*`|Multiplication|Binary|  
|`*`|Pointer dereference|Unary|  
|`*=`|Multiplication assignment|Binary|  
|`+`|Addition|Binary|  
|`+`|Unary Plus|Unary|  
|`++`|Increment <sup>1</sup>|Unary|  
|`+=`|Addition assignment|Binary|  
|`–`|Subtraction|Binary|  
|`–`|Unary negation|Unary|  
|`––`|Decrement <sup>1</sup>|Unary|  
|`–=`|Subtraction assignment|Binary|  
|`–>`|Member selection|Binary|  
|`–>*`|Pointer-to-member selection|Binary|  
|`/`|Division|Binary|  
|`/=`|Division assignment|Binary|  
|`<`|Less than|Binary|  
|`<<`|Left shift|Binary|  
|`<<=`|Left shift assignment|Binary|  
|`<=`|Less than or equal to|Binary|  
|`=`|Assignment|Binary|  
|`==`|Equality|Binary|  
|`>`|Greater than|Binary|  
|`>=`|Greater than or equal to|Binary|  
|`>>`|Right shift|Binary|  
|`>>=`|Right shift assignment|Binary|  
|`[ ]`|Array subscript|—|  
|`^`|Exclusive OR|Binary|  
|`^=`|Exclusive OR assignment|Binary|  
|`&#124;`|Bitwise inclusive OR|Binary|  
|`&#124;=`|Bitwise inclusive OR assignment|Binary|  
|`&#124;&#124;`|Logical OR|Binary|  
|`~`|One's complement|Unary|  
|`delete`|`Delete`|—|  
|`new`|`New`|—|  
|`conversion operators`|conversion operators|Unary|  
  
 1   Two versions of the unary increment and decrement operators exist: preincrement and postincrement.  
  
 See [General Rules for Operator Overloading](../cpp/general-rules-for-operator-overloading.md) for more information. The constraints on the various categories of overloaded operators are described in the following topics:  
  
-   [Unary Operators](../cpp/overloading-unary-operators.md)  
  
-   [Binary Operators](../cpp/binary-operators.md)  
  
-   [Assignment](../cpp/assignment.md)  
  
-   [Function Call](../cpp/function-call-cpp.md)  
  
-   [Subscripting](../cpp/subscripting.md)  
  
-   [Class-Member Access](../cpp/member-access.md)  
  
-   [Increment and Decrement](../cpp/increment-and-decrement-operator-overloading-cpp.md).  
  
-   [User-Defined Type Conversions](../cpp/user-defined-type-conversions-cpp.md)  
  
 The operators shown in the following table cannot be overloaded. The table includes the preprocessor symbols `#` and `##`.  
  
### Nonredefinable Operators  
  
|||  
|-|-|  
|`Operator`|`Name`|  
|`.`|Member selection|  
|`.*`|Pointer-to-member selection|  
|`::`|Scope resolution|  
|`? :`|Conditional|  
|`#`|Preprocessor convert to string|  
|`##`|Preprocessor concatenate|  
  
 Although overloaded operators are usually called implicitly by the compiler when they are encountered in code, they can be invoked explicitly the same way as any member or nonmember function is called:  
  
```  
Point pt;  
pt.operator+( 3 );  // Call addition operator to add 3 to pt.  
```  
  
## Example  
 The following example overloads the `+` operator to add two complex numbers and returns the result.  
  
```  
// operator_overloading.cpp  
// compile with: /EHsc  
#include <iostream>  
using namespace std;  
  
struct Complex {  
   Complex( double r, double i ) : re(r), im(i) {}  
   Complex operator+( Complex &other );  
   void Display( ) {   cout << re << ", " << im << endl; }  
private:  
   double re, im;  
};  
  
// Operator overloaded using a member function  
Complex Complex::operator+( Complex &other ) {  
   return Complex( re + other.re, im + other.im );  
}  
  
int main() {  
   Complex a = Complex( 1.2, 3.4 );  
   Complex b = Complex( 5.6, 7.8 );  
   Complex c = Complex( 0.0, 0.0 );  
  
   c = a + b;  
   c.Display();  
}  
```  
  
## Output  
  
```  
6.8, 11.2  
```  
  
## In this section  
  
1.  [General Rules for Operator Overloading](../cpp/general-rules-for-operator-overloading.md)  
  
2.  [Overloading Unary Operators](../cpp/overloading-unary-operators.md)  
  
3.  [Binary Operators](../cpp/binary-operators.md)  
  
4.  [Assignment](../cpp/assignment.md)  
  
5.  [Function Call](../cpp/function-call-cpp.md)  
  
6.  [Subscripting](../cpp/subscripting.md)  
  
7.  [Member Access](../cpp/member-access.md)  
  
## See Also  
<<<<<<< HEAD
 [C++ Operators](cpp-built-in-operators-precedence-and-associativity.md)   
=======
 [C++ Built-in Operators, Precedence and Associativity](../cpp/cpp-built-in-operators-precedence-and-associativity.md)   
>>>>>>> 85ef69ce
 [Keywords](../cpp/keywords-cpp.md)<|MERGE_RESOLUTION|>--- conflicted
+++ resolved
@@ -201,9 +201,5 @@
 7.  [Member Access](../cpp/member-access.md)  
   
 ## See Also  
-<<<<<<< HEAD
- [C++ Operators](cpp-built-in-operators-precedence-and-associativity.md)   
-=======
  [C++ Built-in Operators, Precedence and Associativity](../cpp/cpp-built-in-operators-precedence-and-associativity.md)   
->>>>>>> 85ef69ce
  [Keywords](../cpp/keywords-cpp.md)