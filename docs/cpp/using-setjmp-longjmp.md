--- conflicted
+++ resolved
@@ -1,7 +1,7 @@
 ---
 title: "Using setjmp-longjmp | Microsoft Docs"
 ms.custom: ""
-ms.date: "06/15/2018"
+ms.date: "07/27/2018"
 ms.technology: ["cpp-language"]
 ms.topic: "language-reference"
 f1_keywords: ["longjmp_cpp", "setjmp_cpp"]
@@ -13,30 +13,16 @@
 ms.workload: ["cplusplus"]
 ---
 # Using setjmp/longjmp
-<<<<<<< HEAD
 
 When [setjmp](../c-runtime-library/reference/setjmp.md) and [longjmp](../c-runtime-library/reference/longjmp.md) are used together, they provide a way to execute a non-local **goto**. They are typically used to pass execution control to error-handling or recovery code in a previously called routine without using the standard calling or return conventions.
 
 > [!CAUTION]
-> Because **setjmp** and **longjmp** might degrade performance by preventing optimization on local variables, we recommend that you do not use them in C++ programs. We recommend that you use **try** and **catch** constructs instead.
+> Because `setjmp` and `longjmp` might degrade performance by preventing optimization on local variables, we don't recommend their use in C++ programs. We recommend you use **try** and **catch** constructs instead.
 
-If you decide to use **setjmp** and **longjmp** in a C++ program, also include \<setjmp.h> or \<setjmpex.h> to assure correct interaction between the functions and C++ exception handling. If you use [/EH](../build/reference/eh-exception-handling-model.md) to compile, destructors for local objects are called during the stack unwind. If you use **/EHs** to compile, and one of your functions calls a function that uses [noexcept](../cpp/noexcept-cpp.md) and the function that uses **noexcept** calls **longjmp**, then the destructor unwind might not occur, depending on the optimizer.
+If you decide to use `setjmp` and `longjmp` in a C++ program, also include \<setjmp.h> or \<setjmpex.h> to assure correct interaction between the functions and C++ exception handling. If you use [/EH](../build/reference/eh-exception-handling-model.md) to compile, destructors for local objects are called during the stack unwind. If you use **/EHs** to compile, and one of your functions calls a function that uses [noexcept](../cpp/noexcept-cpp.md) and the function that uses **noexcept** calls `longjmp`, then the destructor unwind might not occur, depending on the optimizer state.
 
-In portable code, when a non-local **goto** that calls **longjmp** is executed, correct destruction of frame-based objects might be unreliable.
+In portable code, when a non-local **goto** that calls `longjmp` is executed, correct destruction of frame-based objects might be unreliable.
 
 ## See also
 
-- [Mixing C (Structured) and C++ Exceptions](../cpp/mixing-c-structured-and-cpp-exceptions.md)
-=======
-When [setjmp](../c-runtime-library/reference/setjmp.md) and [longjmp](../c-runtime-library/reference/longjmp.md) are used together, they provide a way to execute a non-local **goto**. They are typically used to pass execution control to error-handling or recovery code in a previously called routine without using the standard calling or return conventions.  
-  
-> [!CAUTION]
->  However, because `setjmp` and `longjmp` do not support C++ object semantics, and because they might degrade performance by preventing optimization on local variables, we recommend that you do not use them in C++ programs. We recommend that you use **try**/**catch** constructs instead.  
-  
- If you decide to use `setjmp`/`longjmp` in a C++ program, also include \<setjmp.h> or \<setjmpex.h> to assure correct interaction between the functions and C++ exception handling. If you use [/EH](../build/reference/eh-exception-handling-model.md) to compile, destructors for local objects are called during the stack unwind. If you use **/EHs** to compile, and one of your functions calls a function that uses [nothrow](../cpp/nothrow-cpp.md) and the function that uses **nothrow** calls `longjmp`, then the destructor unwind might not occur, depending on the optimizer.  
-  
- In portable code, when a non-local **goto** that calls `longjmp` is executed, correct destruction of frame-based objects might be unreliable.  
-  
-## See Also  
- [Mixing C (Structured) and C++ Exceptions](../cpp/mixing-c-structured-and-cpp-exceptions.md)
->>>>>>> f1d8ef02
+[Mixing C (Structured) and C++ Exceptions](../cpp/mixing-c-structured-and-cpp-exceptions.md)  