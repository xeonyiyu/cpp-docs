--- conflicted
+++ resolved
@@ -125,8 +125,4 @@
 |[Comma](../cpp/comma-operator.md)|`,`|  
   
 ## See Also  
-<<<<<<< HEAD
-  [Operator Overloading](../cpp/operator-overloading.md)
-=======
 [Operator Overloading](../cpp/operator-overloading.md)
->>>>>>> 85ef69ce
