---
title: "constexpr lambda expressions in C++ | Microsoft Docs"
ms.custom: ""
ms.date: "07/19/2017"
ms.technology: ["cpp-language"]
ms.topic: "language-reference"
dev_langs: ["C++"]
helpviewer_keywords: ["lambda expressions [C++], constexpr"]
ms.assetid: b56346cd-fbff-475f-aeaa-ed2010c6d6f7
author: "mikeblome"
ms.author: "mblome"
ms.workload: ["cplusplus"]
---
<<<<<<< HEAD
# constexpr lambda expressions in C++
**Visual Studio 2017 version 15.3 and later** (available with [/std:c++17](../build/reference/std-specify-language-standard-version.md)): A lambda expression may be declared as `constexpr` or used in a contant expression when the initialization of each data member that it captures or introduces is allowed within a constant expression.  
=======
# constexpr Lambda Expressions in C++
**Visual Studio 2017 version 15.3 and later** (available with [/std:c++17](../build/reference/std-specify-language-standard-version.md)): A lambda expression may be declared as **constexpr** or used in a contant expression when the initialization of each data member that it captures or introduces is allowed within a constant expression.  
>>>>>>> 34524284

```cpp
    int y = 32;
	auto answer = [y]() constexpr 
	{
		int x = 10;
		return y + x; 
	};

    constexpr int Increment(int n) 
    {
	    return [n] { return n + 1; }();
    }
``` 
A lambda is implicitly **constexpr** if its result satisfies the requirements of a **constexpr** function:
```cpp
	auto answer = [](int n) 
	{
		return 32 + n; 
	};

	constexpr int response = answer(10);
``` 
If a lambda is implicitly or explicitly **constexpr**, and you convert it to a function pointer, the resulting function is also **constexpr**:

```cpp
	auto Increment = [](int n)
	{
		return n + 1;
	};

	constexpr int(*inc)(int) = Increment;
```
  
## See also  
 [C++ Language Reference](../cpp/cpp-language-reference.md)   
 [Function Objects in the C++ Standard Library](../standard-library/function-objects-in-the-stl.md)   
 [Function Call](../cpp/function-call-cpp.md)   
 [for_each](../standard-library/algorithm-functions.md#for_each)<|MERGE_RESOLUTION|>--- conflicted
+++ resolved
@@ -11,13 +11,8 @@
 ms.author: "mblome"
 ms.workload: ["cplusplus"]
 ---
-<<<<<<< HEAD
 # constexpr lambda expressions in C++
-**Visual Studio 2017 version 15.3 and later** (available with [/std:c++17](../build/reference/std-specify-language-standard-version.md)): A lambda expression may be declared as `constexpr` or used in a contant expression when the initialization of each data member that it captures or introduces is allowed within a constant expression.  
-=======
-# constexpr Lambda Expressions in C++
 **Visual Studio 2017 version 15.3 and later** (available with [/std:c++17](../build/reference/std-specify-language-standard-version.md)): A lambda expression may be declared as **constexpr** or used in a contant expression when the initialization of each data member that it captures or introduces is allowed within a constant expression.  
->>>>>>> 34524284
 
 ```cpp
     int y = 32;
