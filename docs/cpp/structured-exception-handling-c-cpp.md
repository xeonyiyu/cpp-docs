---
title: "Structured Exception Handling (C/C++) | Microsoft Docs"
ms.custom: ""
ms.date: "11/04/2016"
ms.technology: ["cpp-language"]
ms.topic: "language-reference"
dev_langs: ["C++"]
helpviewer_keywords: ["termination handlers [C++], handling exceptions in C++", "structured exception handling [C++]", "try-catch keyword [C++], exception handlers", "C++ exception handling, termination handlers", "try-catch keyword [C++], termination handlers", "C++ exception handling, exception handlers"]
ms.assetid: dd3b647d-c269-43a8-aab9-ad1458712976
author: "mikeblome"
ms.author: "mblome"
ms.workload: ["cplusplus"]
---
# Structured Exception Handling (C/C++)
<<<<<<< HEAD

Although Windows and Visual C++ support structured exception handling (SEH), we recommend that you use ISO-standard C++ exception handling because it makes code more portable and flexible. Nevertheless, in existing code or for particular kinds of programs, you still might have to use SEH.

**Microsoft specific:**

## Grammar

*try-except-statement* :<br/>
&nbsp;&nbsp;&nbsp;&nbsp;**__try** *compound-statement* **__except** **(** *expression* **)** *compound-statement*

## Remarks

With SEH, you can ensure that resources such as memory blocks and files are correctly if execution unexpectedly terminates. You can also handle specific problems—for example, insufficient memory—by using concise structured code that does not rely on `goto` statements or elaborate testing of return codes.

The try-except and try-finally statements referred to in this article are Microsoft extensions to the C language. They support SEH by enabling applications to gain control of a program after events that would otherwise terminate execution. Although SEH works with C++ source files, it's not specifically designed for C++. If you use SEH in a C++ program that you compile by using the [/EH](../build/reference/eh-exception-handling-model.md) option—together with certain modifiers—destructors for local objects are called but other execution behavior might not be what you expect. (For an illustration, see the example later in this article.) In most cases, instead of SEH we recommend that you use ISO-standard [C++ exception handling](../cpp/try-throw-and-catch-statements-cpp.md), which Visual C++ also supports. By using C++ exception handling, you can ensure that your code is more portable, and you can handle exceptions of any type.

If you have C code that uses SEH, you can mix it with C++ code that uses C++ exception handling. For information, see [Handle structured exceptions in C++](../cpp/exception-handling-differences.md).

There are two SEH mechanisms:

- [Exception handlers](../cpp/writing-an-exception-handler.md), which can respond to or dismiss the exception.

- [Termination handlers](../cpp/writing-a-termination-handler.md), which are called when an exception causes termination in a block of code.

These two kinds of handlers are distinct, but are closely related through a process known as "unwinding the stack." When an exception occurs, Windows looks for the most recently installed exception handler that is currently active. The handler can do one of three things:

- Fail to recognize the exception and pass control to other handlers.

- Recognize the exception but dismiss it.

- Recognize the exception and handle it.

The exception handler that recognizes the exception may not be in the function that was running when the exception occurred. In some cases, it may be in a function much higher on the stack. The currently running function and all other functions on the stack frame are terminated. During this process, the stack is "unwound;" that is, local variables of terminated functions—unless they are `static`—are cleared from the stack.

As it unwinds the stack, the operating system calls any termination handlers that you've written for each function. By using a termination handler, you can clean up resources that otherwise would remain open because of an abnormal termination. If you've entered a critical section, you can exit in the termination handler. If the program is going to shut down, you can perform other housekeeping tasks such as closing and removing temporary files.

## Next steps

- [Writing an Exception Handler](../cpp/writing-an-exception-handler.md)

- [Writing a Termination Handler](../cpp/writing-a-termination-handler.md)

- [Handle structured exceptions in C++](../cpp/exception-handling-differences.md)

## Example

As stated earlier, destructors for local objects are called if you use SEH in a C++ program and compile it by using the **/EH** option with certain modifiers—for example, **/EHsc** and **/EHa**. However, the behavior during execution may not be what you expect if you are also using C++ exceptions. The following example demonstrates these behavioral differences.

```cpp
#include <stdio.h>
#include <Windows.h>
#include <exception>

class TestClass
{
public:
    ~TestClass()
    {
        printf("Destroying TestClass!\r\n");
    }
};

__declspec(noinline) void TestCPPEX()
{
#ifdef CPPEX
    printf("Throwing C++ exception\r\n");
    throw std::exception("");
#else
    printf("Triggering SEH exception\r\n");
    volatile int *pInt = 0x00000000;
    *pInt = 20;
#endif
}

__declspec(noinline) void TestExceptions()
{
    TestClass d;
    TestCPPEX();
}

int main()
{
    __try
    {
        TestExceptions();
    }
    __except(EXCEPTION_EXECUTE_HANDLER)
    {
        printf("Executing SEH __except block\r\n");
    }

    return 0;
}
```

If you use **/EHsc** to compile this code but the local test control `CPPEX` is undefined, there is no execution of the `TestClass` destructor and the output looks like this:

```Output
Triggering SEH exception
Executing SEH __except block
```

If you use **/EHsc** to compile the code and `CPPEX` is defined by using `/DCPPEX` (so that a C++ exception is thrown), the `TestClass` destructor executes and the output looks like this:

```Output
Throwing C++ exception
Destroying TestClass!
Executing SEH __except block
```

If you use **/EHa** to compile the code, the `TestClass` destructor executes regardless of whether the exception was thrown by using `std::throw` or by using SEH to trigger the exception, that is, whether `CPPEX` defined or not. The output looks like this:

```Output
Throwing C++ exception
Destroying TestClass!
Executing SEH __except block
```

For more information, see [/EH (Exception Handling Model)](../build/reference/eh-exception-handling-model.md).

**END Microsoft Specific**

## See also

- [Exception Handling](../cpp/exception-handling-in-visual-cpp.md)
- [Keywords](../cpp/keywords-cpp.md)
- [\<exception>](../standard-library/exception.md)
- [Errors and Exception Handling](../cpp/errors-and-exception-handling-modern-cpp.md)
- [Structured Exception Handling (Windows)](http://msdn.microsoft.com/library/windows/desktop/ms680657.aspx)
=======
Although Windows and Visual C++ support structured exception handling (SEH), we recommend that you use ISO-standard C++ exception handling because it makes code more portable and flexible. Nevertheless, in existing code or for particular kinds of programs, you still might have to use SEH.  
  
## Microsoft Specific  
  
## Grammar  
 *try-except-statement* :  
  
 `__try` *compound-statement*  
  
 `__except` ( `expression` ) *compound-statement*  
  
## Remarks  
 With SEH, you can ensure that resources such as memory blocks and files are correctly if execution unexpectedly terminates. You can also handle specific problems—for example, insufficient memory—by using concise structured code that does not rely on **goto** statements or elaborate testing of return codes.  
  
 The try-except and try-finally statements referred to in this article are Microsoft extensions to the C language. They support SEH by enabling applications to gain control of a program after events that would otherwise terminate execution. Although SEH works with C++ source files, it's not specifically designed for C++. If you use SEH in a C++ program that you compile by using the [/EH](../build/reference/eh-exception-handling-model.md) option—together with certain modifiers—destructors for local objects are called but other execution behavior might not be what you expect. (For an illustration, see the example later in this article.) In most cases, instead of SEH we recommend that you use ISO-standard [C++ exception handling](../cpp/try-throw-and-catch-statements-cpp.md), which Visual C++ also supports. By using C++ exception handling, you can ensure that your code is more portable, and you can handle exceptions of any type.  
  
 If you have C modules that use SEH, you can mix them with C++ modules that use C++ exception handling. For information, see [Exception Handling Differences](../cpp/exception-handling-differences.md).  
  
 There are two SEH mechanisms:  
  
-   [Exception handlers](../cpp/writing-an-exception-handler.md), which can respond to or dismiss the exception.  
  
-   [Termination handlers](../cpp/writing-a-termination-handler.md), which are called when an exception causes termination in a block of code.  
  
 These two kinds of handlers are distinct, but are closely related through a process known as "unwinding the stack." When an exception occurs, Windows looks for the most recently installed exception handler that is currently active. The handler can do one of three things:  
  
-   Fail to recognize the exception and pass control to other handlers.  
  
-   Recognize the exception but dismiss it.  
  
-   Recognize the exception and handle it.  
  
 The exception handler that recognizes the exception may not be in the function that was running when the exception occurred. In some cases, it may be in a function much higher on the stack. The currently running function and all other functions on the stack frame are terminated. During this process, the stack is "unwound;" that is, local variables of terminated functions—unless they are **static**—are cleared from the stack.  
  
 As it unwinds the stack, the operating system calls any termination handlers that you've written for each function. By using a termination handler, you can clean up resources that otherwise would remain open because of an abnormal termination. If you've entered a critical section, you can exit in the termination handler. If the program is going to shut down, you can perform other housekeeping tasks such as closing and removing temporary files.  
  
 For more information, see:  
  
-   [Writing an Exception Handler](../cpp/writing-an-exception-handler.md)  
  
-   [Writing a Termination Handler](../cpp/writing-a-termination-handler.md)  
  
-   [Using Structured Exception Handling with C++](../cpp/using-structured-exception-handling-with-cpp.md)  
  
## Example  
 As stated earlier, destructors for local objects are called if you use SEH in a C++ program and compile it by using the **/EH** option with certain modifiers—for example, **/EHsc** and **/EHa**. However, the behavior during execution may not be what you expect if you are also using C++ exceptions. The following example demonstrates these behavioral differences.  
  
```cpp  
#include <stdio.h>  
#include <Windows.h>  
#include <exception>  
  
class TestClass  
{  
public:  
    ~TestClass()  
    {  
        printf("Destroying TestClass!\r\n");  
    }  
};  
  
__declspec(noinline) void TestCPPEX()  
{  
#ifdef CPPEX  
    printf("Throwing C++ exception\r\n");  
    throw std::exception("");  
#else  
    printf("Triggering SEH exception\r\n");  
    volatile int *pInt = 0x00000000;  
    *pInt = 20;  
#endif  
}  
  
__declspec(noinline) void TestExceptions()  
{  
    TestClass d;  
    TestCPPEX();  
}  
  
int main()  
{  
    __try  
    {  
        TestExceptions();  
    }  
    __except(EXCEPTION_EXECUTE_HANDLER)  
    {  
        printf("Executing SEH __except block\r\n");  
    }  
  
    return 0;  
}  
  
```  
  
 If you use **/EHsc** to compile this code but the local test control `CPPEX` is undefined, there is no execution of the `TestClass` destructor and the output looks like this:  
  
```Output  
Triggering SEH exception  
Executing SEH __except block  
```  
  
 If you use **/EHsc** to compile the code and `CPPEX` is defined by using `/DCPPEX` (so that a C++ exception is thrown), the `TestClass` destructor executes and the output looks like this:  
  
```Output  
Throwing C++ exception  
Destroying TestClass!  
Executing SEH __except block  
```  
  
 If you use **/EHa** to compile the code, the `TestClass` destructor executes regardless of whether the exception was thrown by using `std::throw` or by using SEH to trigger the exception (`CPPEX` defined or not). The output looks like this:  
  
```Output  
Throwing C++ exception  
Destroying TestClass!  
Executing SEH __except block  
```  
  
 For more information, see [/EH (Exception Handling Model)](../build/reference/eh-exception-handling-model.md).  
  
**END Microsoft Specific**  
  
## See Also  
 [Exception Handling](../cpp/exception-handling-in-visual-cpp.md)   
 [Keywords](../cpp/keywords-cpp.md)   
 [\<exception>](../standard-library/exception.md)   
 [Errors and Exception Handling](../cpp/errors-and-exception-handling-modern-cpp.md)   
 [Structured Exception Handling (Windows)](http://msdn.microsoft.com/library/windows/desktop/ms680657.aspx)
>>>>>>> f1d8ef02
<|MERGE_RESOLUTION|>--- conflicted
+++ resolved
@@ -1,7 +1,7 @@
 ---
 title: "Structured Exception Handling (C/C++) | Microsoft Docs"
 ms.custom: ""
-ms.date: "11/04/2016"
+ms.date: "07/27/2018"
 ms.technology: ["cpp-language"]
 ms.topic: "language-reference"
 dev_langs: ["C++"]
@@ -12,32 +12,34 @@
 ms.workload: ["cplusplus"]
 ---
 # Structured Exception Handling (C/C++)
-<<<<<<< HEAD
 
-Although Windows and Visual C++ support structured exception handling (SEH), we recommend that you use ISO-standard C++ exception handling because it makes code more portable and flexible. Nevertheless, in existing code or for particular kinds of programs, you still might have to use SEH.
+Structured exception handling (SEH) is a Microsoft extension to C to handle certain exceptional code situations, such as hardware faults, gracefully. Although Windows and Visual C++ support SEH, we recommend that you use ISO-standard C++ exception handling because it makes your code more portable and flexible. Nevertheless, to maintain existing code or for particular kinds of programs, you still might have to use SEH.
 
 **Microsoft specific:**
 
 ## Grammar
 
-*try-except-statement* :<br/>
+*try-except-statement* :  
 &nbsp;&nbsp;&nbsp;&nbsp;**__try** *compound-statement* **__except** **(** *expression* **)** *compound-statement*
+
+*try-finally-statement* :  
+&nbsp;&nbsp;&nbsp;&nbsp;**__try** *compound-statement* **__finally** *compound-statement*
 
 ## Remarks
 
-With SEH, you can ensure that resources such as memory blocks and files are correctly if execution unexpectedly terminates. You can also handle specific problems—for example, insufficient memory—by using concise structured code that does not rely on `goto` statements or elaborate testing of return codes.
+With SEH, you can ensure that resources such as memory blocks and files are released correctly if execution unexpectedly terminates. You can also handle specific problems—for example, insufficient memory—by using concise structured code that does not rely on **goto** statements or elaborate testing of return codes.
 
-The try-except and try-finally statements referred to in this article are Microsoft extensions to the C language. They support SEH by enabling applications to gain control of a program after events that would otherwise terminate execution. Although SEH works with C++ source files, it's not specifically designed for C++. If you use SEH in a C++ program that you compile by using the [/EH](../build/reference/eh-exception-handling-model.md) option—together with certain modifiers—destructors for local objects are called but other execution behavior might not be what you expect. (For an illustration, see the example later in this article.) In most cases, instead of SEH we recommend that you use ISO-standard [C++ exception handling](../cpp/try-throw-and-catch-statements-cpp.md), which Visual C++ also supports. By using C++ exception handling, you can ensure that your code is more portable, and you can handle exceptions of any type.
+The try-except and try-finally statements referred to in this article are Microsoft extensions to the C language. They support SEH by enabling applications to gain control of a program after events that would otherwise terminate execution. Although SEH works with C++ source files, it's not specifically designed for C++. If you use SEH in a C++ program that you compile by using the [/EHa or /EHsc](../build/reference/eh-exception-handling-model.md) option, destructors for local objects are called but other execution behavior might not be what you expect. For an illustration, see the example later in this article. In most cases, instead of SEH we recommend that you use ISO-standard [C++ exception handling](../cpp/try-throw-and-catch-statements-cpp.md), which Visual C++ also supports. By using C++ exception handling, you can ensure that your code is more portable, and you can handle exceptions of any type.
 
 If you have C code that uses SEH, you can mix it with C++ code that uses C++ exception handling. For information, see [Handle structured exceptions in C++](../cpp/exception-handling-differences.md).
 
 There are two SEH mechanisms:
 
-- [Exception handlers](../cpp/writing-an-exception-handler.md), which can respond to or dismiss the exception.
+- [Exception handlers](../cpp/writing-an-exception-handler.md), or **__except** blocks, which can respond to or dismiss the exception.
 
-- [Termination handlers](../cpp/writing-a-termination-handler.md), which are called when an exception causes termination in a block of code.
+- [Termination handlers](../cpp/writing-a-termination-handler.md), or **__finally** blocks, which are always called, whether an exception causes termination or not.
 
-These two kinds of handlers are distinct, but are closely related through a process known as "unwinding the stack." When an exception occurs, Windows looks for the most recently installed exception handler that is currently active. The handler can do one of three things:
+These two kinds of handlers are distinct, but are closely related through a process known as "unwinding the stack." When a structured exception occurs, Windows looks for the most recently installed exception handler that is currently active. The handler can do one of three things:
 
 - Fail to recognize the exception and pass control to other handlers.
 
@@ -45,9 +47,9 @@
 
 - Recognize the exception and handle it.
 
-The exception handler that recognizes the exception may not be in the function that was running when the exception occurred. In some cases, it may be in a function much higher on the stack. The currently running function and all other functions on the stack frame are terminated. During this process, the stack is "unwound;" that is, local variables of terminated functions—unless they are `static`—are cleared from the stack.
+The exception handler that recognizes the exception may not be in the function that was running when the exception occurred. In some cases, it may be in a function much higher on the stack. The currently running function and all other functions on the stack frame are terminated. During this process, the stack is "unwound;" that is, local non-static variables of terminated functions are cleared from the stack.
 
-As it unwinds the stack, the operating system calls any termination handlers that you've written for each function. By using a termination handler, you can clean up resources that otherwise would remain open because of an abnormal termination. If you've entered a critical section, you can exit in the termination handler. If the program is going to shut down, you can perform other housekeeping tasks such as closing and removing temporary files.
+As it unwinds the stack, the operating system calls any termination handlers that you've written for each function. By using a termination handler, you can clean up resources that otherwise would remain open because of an abnormal termination. If you've entered a critical section, you can exit it in the termination handler. If the program is going to shut down, you can perform other housekeeping tasks such as closing and removing temporary files.
 
 ## Next steps
 
@@ -59,7 +61,7 @@
 
 ## Example
 
-As stated earlier, destructors for local objects are called if you use SEH in a C++ program and compile it by using the **/EH** option with certain modifiers—for example, **/EHsc** and **/EHa**. However, the behavior during execution may not be what you expect if you are also using C++ exceptions. The following example demonstrates these behavioral differences.
+As stated earlier, destructors for local objects are called if you use SEH in a C++ program and compile it by using the **/EHa** or **/EHsc** option. However, the behavior during execution may not be what you expect if you are also using C++ exceptions. This example demonstrates these behavioral differences.
 
 ```cpp
 #include <stdio.h>
@@ -108,7 +110,7 @@
 }
 ```
 
-If you use **/EHsc** to compile this code but the local test control `CPPEX` is undefined, there is no execution of the `TestClass` destructor and the output looks like this:
+If you use **/EHsc** to compile this code but the local test control macro `CPPEX` is undefined, there is no execution of the `TestClass` destructor and the output looks like this:
 
 ```Output
 Triggering SEH exception
@@ -137,138 +139,8 @@
 
 ## See also
 
-- [Exception Handling](../cpp/exception-handling-in-visual-cpp.md)
-- [Keywords](../cpp/keywords-cpp.md)
-- [\<exception>](../standard-library/exception.md)
-- [Errors and Exception Handling](../cpp/errors-and-exception-handling-modern-cpp.md)
-- [Structured Exception Handling (Windows)](http://msdn.microsoft.com/library/windows/desktop/ms680657.aspx)
-=======
-Although Windows and Visual C++ support structured exception handling (SEH), we recommend that you use ISO-standard C++ exception handling because it makes code more portable and flexible. Nevertheless, in existing code or for particular kinds of programs, you still might have to use SEH.  
-  
-## Microsoft Specific  
-  
-## Grammar  
- *try-except-statement* :  
-  
- `__try` *compound-statement*  
-  
- `__except` ( `expression` ) *compound-statement*  
-  
-## Remarks  
- With SEH, you can ensure that resources such as memory blocks and files are correctly if execution unexpectedly terminates. You can also handle specific problems—for example, insufficient memory—by using concise structured code that does not rely on **goto** statements or elaborate testing of return codes.  
-  
- The try-except and try-finally statements referred to in this article are Microsoft extensions to the C language. They support SEH by enabling applications to gain control of a program after events that would otherwise terminate execution. Although SEH works with C++ source files, it's not specifically designed for C++. If you use SEH in a C++ program that you compile by using the [/EH](../build/reference/eh-exception-handling-model.md) option—together with certain modifiers—destructors for local objects are called but other execution behavior might not be what you expect. (For an illustration, see the example later in this article.) In most cases, instead of SEH we recommend that you use ISO-standard [C++ exception handling](../cpp/try-throw-and-catch-statements-cpp.md), which Visual C++ also supports. By using C++ exception handling, you can ensure that your code is more portable, and you can handle exceptions of any type.  
-  
- If you have C modules that use SEH, you can mix them with C++ modules that use C++ exception handling. For information, see [Exception Handling Differences](../cpp/exception-handling-differences.md).  
-  
- There are two SEH mechanisms:  
-  
--   [Exception handlers](../cpp/writing-an-exception-handler.md), which can respond to or dismiss the exception.  
-  
--   [Termination handlers](../cpp/writing-a-termination-handler.md), which are called when an exception causes termination in a block of code.  
-  
- These two kinds of handlers are distinct, but are closely related through a process known as "unwinding the stack." When an exception occurs, Windows looks for the most recently installed exception handler that is currently active. The handler can do one of three things:  
-  
--   Fail to recognize the exception and pass control to other handlers.  
-  
--   Recognize the exception but dismiss it.  
-  
--   Recognize the exception and handle it.  
-  
- The exception handler that recognizes the exception may not be in the function that was running when the exception occurred. In some cases, it may be in a function much higher on the stack. The currently running function and all other functions on the stack frame are terminated. During this process, the stack is "unwound;" that is, local variables of terminated functions—unless they are **static**—are cleared from the stack.  
-  
- As it unwinds the stack, the operating system calls any termination handlers that you've written for each function. By using a termination handler, you can clean up resources that otherwise would remain open because of an abnormal termination. If you've entered a critical section, you can exit in the termination handler. If the program is going to shut down, you can perform other housekeeping tasks such as closing and removing temporary files.  
-  
- For more information, see:  
-  
--   [Writing an Exception Handler](../cpp/writing-an-exception-handler.md)  
-  
--   [Writing a Termination Handler](../cpp/writing-a-termination-handler.md)  
-  
--   [Using Structured Exception Handling with C++](../cpp/using-structured-exception-handling-with-cpp.md)  
-  
-## Example  
- As stated earlier, destructors for local objects are called if you use SEH in a C++ program and compile it by using the **/EH** option with certain modifiers—for example, **/EHsc** and **/EHa**. However, the behavior during execution may not be what you expect if you are also using C++ exceptions. The following example demonstrates these behavioral differences.  
-  
-```cpp  
-#include <stdio.h>  
-#include <Windows.h>  
-#include <exception>  
-  
-class TestClass  
-{  
-public:  
-    ~TestClass()  
-    {  
-        printf("Destroying TestClass!\r\n");  
-    }  
-};  
-  
-__declspec(noinline) void TestCPPEX()  
-{  
-#ifdef CPPEX  
-    printf("Throwing C++ exception\r\n");  
-    throw std::exception("");  
-#else  
-    printf("Triggering SEH exception\r\n");  
-    volatile int *pInt = 0x00000000;  
-    *pInt = 20;  
-#endif  
-}  
-  
-__declspec(noinline) void TestExceptions()  
-{  
-    TestClass d;  
-    TestCPPEX();  
-}  
-  
-int main()  
-{  
-    __try  
-    {  
-        TestExceptions();  
-    }  
-    __except(EXCEPTION_EXECUTE_HANDLER)  
-    {  
-        printf("Executing SEH __except block\r\n");  
-    }  
-  
-    return 0;  
-}  
-  
-```  
-  
- If you use **/EHsc** to compile this code but the local test control `CPPEX` is undefined, there is no execution of the `TestClass` destructor and the output looks like this:  
-  
-```Output  
-Triggering SEH exception  
-Executing SEH __except block  
-```  
-  
- If you use **/EHsc** to compile the code and `CPPEX` is defined by using `/DCPPEX` (so that a C++ exception is thrown), the `TestClass` destructor executes and the output looks like this:  
-  
-```Output  
-Throwing C++ exception  
-Destroying TestClass!  
-Executing SEH __except block  
-```  
-  
- If you use **/EHa** to compile the code, the `TestClass` destructor executes regardless of whether the exception was thrown by using `std::throw` or by using SEH to trigger the exception (`CPPEX` defined or not). The output looks like this:  
-  
-```Output  
-Throwing C++ exception  
-Destroying TestClass!  
-Executing SEH __except block  
-```  
-  
- For more information, see [/EH (Exception Handling Model)](../build/reference/eh-exception-handling-model.md).  
-  
-**END Microsoft Specific**  
-  
-## See Also  
- [Exception Handling](../cpp/exception-handling-in-visual-cpp.md)   
- [Keywords](../cpp/keywords-cpp.md)   
- [\<exception>](../standard-library/exception.md)   
- [Errors and Exception Handling](../cpp/errors-and-exception-handling-modern-cpp.md)   
- [Structured Exception Handling (Windows)](http://msdn.microsoft.com/library/windows/desktop/ms680657.aspx)
->>>>>>> f1d8ef02
+[Exception Handling](../cpp/exception-handling-in-visual-cpp.md)  
+[Keywords](../cpp/keywords-cpp.md)  
+[\<exception>](../standard-library/exception.md)  
+[Errors and Exception Handling](../cpp/errors-and-exception-handling-modern-cpp.md)  
+[Structured Exception Handling (Windows)](http://msdn.microsoft.com/library/windows/desktop/ms680657.aspx)  