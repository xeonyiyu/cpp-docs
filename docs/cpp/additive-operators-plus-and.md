--- conflicted
+++ resolved
@@ -132,9 +132,6 @@
 ## See Also  
  [Expressions with Binary Operators](../cpp/expressions-with-binary-operators.md)   
  [C++ Built-in Operators, Precedence and Associativity](../cpp/cpp-built-in-operators-precedence-and-associativity.md)   
-<<<<<<< HEAD
-=======
  [Addition of Pointer Types](../misc/addition-of-pointer-types.md)   
  [Subtraction of Pointer Types](../misc/subtraction-of-pointer-types.md)   
->>>>>>> 781cd9dd
  [C Additive Operators](../c-language/c-additive-operators.md)