---
title: "constexpr (C++) | Microsoft Docs"
ms.custom: ""
ms.date: "04/06/2018"
ms.reviewer: ""
ms.suite: ""
ms.technology: ["cpp-language"]
ms.tgt_pltfrm: ""
ms.topic: "language-reference"
f1_keywords: ["constexpr_cpp"]
dev_langs: ["C++"]
ms.assetid: c6458ccb-51c6-4a16-aa61-f69e6f4e04f7
caps.latest.revision: 3
author: "mikeblome"
ms.author: "mblome"
manager: "ghogen"
ms.workload: ["cplusplus"]
---
# constexpr (C++)

The keyword **constexpr** was introduced in C++11 and improved in C++14. It means *constant expression*. Like **const**, it can be applied to variables so that a compiler error will be raised if any code attempts to modify the value. Unlike **const**, **constexpr** can also be applied to functions and class constructors. **constexpr** indicates that the value, or return value, is constant and, if possible, will be computed at compile time.

A **constexpr** integral value can be used wherever a const integer is required, such as in template arguments and array declarations. And when a value can be computed at compile time instead of run time, it can help your program run faster and use less memory.

To limit the complexity of computing compile time constants, and their potential impacts of compilation time, the C++14 standard requires that the types involved in constant expressions be restricted to [literal types](trivial-standard-layout-and-pod-types.md#literal_types).

## Syntax

```
constexpr  literal-type  identifier = constant-expression;
constexpr  literal-type  identifier { constant-expression };
constexpr literal-type identifier(params );
constexpr ctor (params);
```

## Parameters

 *params*  
One or more parameters which must be a literal type and must itself be a constant expression.

## Return Value

 A constexpr variable or function must return a [literal type](trivial-standard-layout-and-pod-types.md#literal_types).

## constexpr variables

 The primary difference between const and constexpr variables is that the initialization of a const variable can be deferred until run time whereas a constexpr variable must be initialized at compile time.  All constexpr variables are const.

- A variable can be declared with **constexpr**, if it has a literal type and is initialized. If the initialization is performed by a constructor, the constructor must be declared as **constexpr**.

- A reference may be declared as constexpr if the object that it references has been initialized by a constant expression and any implicit conversions that are invoked during initialization are also constant expressions.

- All declarations of a **constexpr** variable or function must have the **constexpr** specifier.

```cpp
constexpr float x = 42.0;
constexpr float y{108};
constexpr float z = exp(5, 3);
constexpr int i; // Error! Not initialized
int j = 0;
constexpr int k = j + 1; //Error! j not a constant expression
```

## constexpr functions

A **constexpr** function is one whose return value can be computed at compile when consuming code requires it.  When its arguments are **constexpr** values, and consuming code requires the return value at compile time, for example to initialize a **constexpr** variable or provide a non-type template argument, it produces a compile-time constant. When called with non-`constexpr** arguments, or when its value is not required at compile-time, it produces a value at run time like a regular function.  (This dual behavior saves you from having to write **constexpr** and non-`constexpr** versions of the same function.)

A **constexpr** function or constructor is implicitly **inline**.

The following rules apply to constexpr functions:

- A **constexpr** function must accept and return only [literal types](trivial-standard-layout-and-pod-types.md#literal_types).

- A **constexpr** function can be recursive.

- It cannot be [virtual](../cpp/virtual-cpp.md). A a constructor cannot be defined as constexpr if the enclosing class has any virtual base classes.

- The body can be defined as **= default** or **= delete**.

- The body can contain no **goto** statements or try blocks.

- An explicit specialization of a non-constexpr template can be declared as **constexpr`:

- An explicit specialization of a **constexpr** template does not have to also be **constexpr`:

The following rules apply to **constexpr** functions in Visual Studio 2017 and later:

- It may contain **if** and **switch** statements, and all looping statements including **for**, range-based for, **while**, and **do-while**.
 
- It may contain local variable declarations, but the variable must be initialized, must be a literal type, and cannot be static or thread-local. The locally-declared variable is not required to be const and may mutate.

- A constexpr non-static member function is not required to be implicitly const.


```cpp
constexpr float exp(float x, int n)
{
    return n == 0 ? 1 :
        n % 2 == 0 ? exp(x * x, n / 2) :
        exp(x * x, (n - 1) / 2) * x;
};
```

> [!TIP]
<<<<<<< HEAD
>  Note: In the Visual Studio debugger, you can tell whether a `constexpr` function is being evaluated at compile time by putting a breakpoint inside it. If the breakpoint is hit, the function was called at run-time.  If not, then the function was called at compile time.  
  

## extern constexpr

The [/Zc:externConstexpr](../build/reference/zc-externconstexpr.md) compiler option causes the compiler to apply [external linkage]() to variables declared by using **extern constexpr**. In earlier versions of Visual Studio, and by default or if **/Zc:externConstexpr-** is specified, Visual Studio applies internal linkage to **constexpr** variables even if the **extern** keyword is used. The **/Zc:externConstexpr** option is available starting in Visual Studio 2017 Update 15.6. and is off by default. The /permissive- option does not enable /Zc:externConstexpr.

## Example  
 The following example shows `constexpr` variables, functions and a user-defined type. Note that in the last statement in main(), the `constexpr` member function GetValue() is a run-time call because the value is not required to be known at compile time.  
  
```  
#include <iostream>  
  
using namespace std;  
  
// Pass by value   
constexpr float exp(float x, int n)  
{  
    return n == 0 ? 1 :  
        n % 2 == 0 ? exp(x * x, n / 2) :  
        exp(x * x, (n - 1) / 2) * x;  
};  
  
// Pass by reference  
constexpr float exp2(const float& x, const int& n)  
{  
    return n == 0 ? 1 :  
        n % 2 == 0 ? exp2(x * x, n / 2) :  
        exp2(x * x, (n - 1) / 2) * x;  
};  
  
// Compile time computation of array length  
template<typename T, int N>  
constexpr int length(const T(&ary)[N])   
{   
    return N;   
}   
  
// Recursive constexpr function  
constexpr int fac(int n)  
{   
    return n == 1 ? 1 : n*fac(n - 1);   
}  
  
// User-defined type  
class Foo  
{  
public:  
    constexpr explicit Foo(int i) : _i(i) {}  
    constexpr int GetValue()  
    {  
        return _i;  
    }  
private:  
    int _i;  
};  
  
int main()  
{  
    //foo is const:  
    constexpr Foo foo(5);   
    // foo = Foo(6); //Error!  
  
    //Compile time:  
    constexpr float x = exp(5, 3);   
    constexpr float y { exp(2, 5) };  
    constexpr int val = foo.GetValue();   
    constexpr int f5 = fac(5);  
    const int nums[] { 1, 2, 3, 4 };  
    const int nums2[length(nums) * 2] { 1, 2, 3, 4, 5, 6, 7, 8 };  
  
    //Run time:   
    cout << "The value of foo is " << foo.GetValue() << endl;   
  
}  
  
```  
  
## Requirements  
 Visual Studio 2015  
  
## See Also  
 [Declarations and Definitions](../cpp/declarations-and-definitions-cpp.md)   
 [const](../cpp/const-cpp.md)
=======
> Note: In the Visual Studio debugger, when debugging a non-optimised Debug build, you can tell whether a **constexpr** function is being evaluated at compile time by putting a breakpoint inside it. If the breakpoint is hit, the function was called at run-time.  If not, then the function was called at compile time.

## Example

 The following example shows **constexpr** variables, functions and a user-defined type. Note that in the last statement in main(), the **constexpr** member function GetValue() is a run-time call because the value is not required to be known at compile time.

```cpp
#include <iostream>

using namespace std;

// Pass by value
constexpr float exp(float x, int n)
{
    return n == 0 ? 1 :
        n % 2 == 0 ? exp(x * x, n / 2) :
        exp(x * x, (n - 1) / 2) * x;
};

// Pass by reference
constexpr float exp2(const float& x, const int& n)
{
    return n == 0 ? 1 :
        n % 2 == 0 ? exp2(x * x, n / 2) :
        exp2(x * x, (n - 1) / 2) * x;
};

// Compile time computation of array length
template<typename T, int N>
constexpr int length(const T(&ary)[N])
{
    return N;
}

// Recursive constexpr function
constexpr int fac(int n)
{
    return n == 1 ? 1 : n*fac(n - 1);
}

// User-defined type
class Foo
{
public:
    constexpr explicit Foo(int i) : _i(i) {}
    constexpr int GetValue()
    {
        return _i;
    }
private:
    int _i;
};

int main()
{
    //foo is const:
    constexpr Foo foo(5);
    // foo = Foo(6); //Error!

    //Compile time:
    constexpr float x = exp(5, 3);
    constexpr float y { exp(2, 5) };
    constexpr int val = foo.GetValue();
    constexpr int f5 = fac(5);
    const int nums[] { 1, 2, 3, 4 };
    const int nums2[length(nums) * 2] { 1, 2, 3, 4, 5, 6, 7, 8 };

    //Run time:
    cout << "The value of foo is " << foo.GetValue() << endl;

}

```

## Requirements

Visual Studio 2015

## See Also

[Declarations and Definitions](../cpp/declarations-and-definitions-cpp.md)
[const](../cpp/const-cpp.md)
>>>>>>> 5f7e4495
<|MERGE_RESOLUTION|>--- conflicted
+++ resolved
@@ -102,93 +102,11 @@
 ```
 
 > [!TIP]
-<<<<<<< HEAD
->  Note: In the Visual Studio debugger, you can tell whether a `constexpr` function is being evaluated at compile time by putting a breakpoint inside it. If the breakpoint is hit, the function was called at run-time.  If not, then the function was called at compile time.  
-  
+> Note: In the Visual Studio debugger, when debugging a non-optimised Debug build, you can tell whether a **constexpr** function is being evaluated at compile time by putting a breakpoint inside it. If the breakpoint is hit, the function was called at run-time.  If not, then the function was called at compile time.
 
 ## extern constexpr
 
 The [/Zc:externConstexpr](../build/reference/zc-externconstexpr.md) compiler option causes the compiler to apply [external linkage]() to variables declared by using **extern constexpr**. In earlier versions of Visual Studio, and by default or if **/Zc:externConstexpr-** is specified, Visual Studio applies internal linkage to **constexpr** variables even if the **extern** keyword is used. The **/Zc:externConstexpr** option is available starting in Visual Studio 2017 Update 15.6. and is off by default. The /permissive- option does not enable /Zc:externConstexpr.
-
-## Example  
- The following example shows `constexpr` variables, functions and a user-defined type. Note that in the last statement in main(), the `constexpr` member function GetValue() is a run-time call because the value is not required to be known at compile time.  
-  
-```  
-#include <iostream>  
-  
-using namespace std;  
-  
-// Pass by value   
-constexpr float exp(float x, int n)  
-{  
-    return n == 0 ? 1 :  
-        n % 2 == 0 ? exp(x * x, n / 2) :  
-        exp(x * x, (n - 1) / 2) * x;  
-};  
-  
-// Pass by reference  
-constexpr float exp2(const float& x, const int& n)  
-{  
-    return n == 0 ? 1 :  
-        n % 2 == 0 ? exp2(x * x, n / 2) :  
-        exp2(x * x, (n - 1) / 2) * x;  
-};  
-  
-// Compile time computation of array length  
-template<typename T, int N>  
-constexpr int length(const T(&ary)[N])   
-{   
-    return N;   
-}   
-  
-// Recursive constexpr function  
-constexpr int fac(int n)  
-{   
-    return n == 1 ? 1 : n*fac(n - 1);   
-}  
-  
-// User-defined type  
-class Foo  
-{  
-public:  
-    constexpr explicit Foo(int i) : _i(i) {}  
-    constexpr int GetValue()  
-    {  
-        return _i;  
-    }  
-private:  
-    int _i;  
-};  
-  
-int main()  
-{  
-    //foo is const:  
-    constexpr Foo foo(5);   
-    // foo = Foo(6); //Error!  
-  
-    //Compile time:  
-    constexpr float x = exp(5, 3);   
-    constexpr float y { exp(2, 5) };  
-    constexpr int val = foo.GetValue();   
-    constexpr int f5 = fac(5);  
-    const int nums[] { 1, 2, 3, 4 };  
-    const int nums2[length(nums) * 2] { 1, 2, 3, 4, 5, 6, 7, 8 };  
-  
-    //Run time:   
-    cout << "The value of foo is " << foo.GetValue() << endl;   
-  
-}  
-  
-```  
-  
-## Requirements  
- Visual Studio 2015  
-  
-## See Also  
- [Declarations and Definitions](../cpp/declarations-and-definitions-cpp.md)   
- [const](../cpp/const-cpp.md)
-=======
-> Note: In the Visual Studio debugger, when debugging a non-optimised Debug build, you can tell whether a **constexpr** function is being evaluated at compile time by putting a breakpoint inside it. If the breakpoint is hit, the function was called at run-time.  If not, then the function was called at compile time.
 
 ## Example
 
@@ -269,5 +187,4 @@
 ## See Also
 
 [Declarations and Definitions](../cpp/declarations-and-definitions-cpp.md)
-[const](../cpp/const-cpp.md)
->>>>>>> 5f7e4495
+[const](../cpp/const-cpp.md)