---
title: "constexpr (C++) | Microsoft Docs"
ms.custom: ""
ms.date: "04/06/2018"
ms.reviewer: ""
ms.suite: ""
ms.technology: ["cpp-language"]
ms.tgt_pltfrm: ""
ms.topic: "language-reference"
f1_keywords: ["constexpr_cpp"]
dev_langs: ["C++"]
ms.assetid: c6458ccb-51c6-4a16-aa61-f69e6f4e04f7
caps.latest.revision: 3
author: "mikeblome"
ms.author: "mblome"
manager: "ghogen"
ms.workload: ["cplusplus"]
---
# constexpr (C++)

The keyword **constexpr** was introduced in C++11 and improved in C++14. It means *constant expression*. Like **const**, it can be applied to variables so that a compiler error will be raised if any code attempts to modify the value. Unlike **const**, **constexpr** can also be applied to functions and class constructors. **constexpr** indicates that the value, or return value, is constant and, if possible, will be computed at compile time.

A **constexpr** integral value can be used wherever a const integer is required, such as in template arguments and array declarations. And when a value can be computed at compile time instead of run time, it can help your program run faster and use less memory.

To limit the complexity of computing compile time constants, and their potential impacts of compilation time, the C++14 standard requires that the types involved in constant expressions be restricted to [literal types](trivial-standard-layout-and-pod-types.md#literal_types).

## Syntax

```
constexpr  literal-type  identifier = constant-expression;
constexpr  literal-type  identifier { constant-expression };
constexpr literal-type identifier(params );
<<<<<<< HEAD
constexpr ctor (params);  
```  
  
#### Parameters  
 `params`  
 One or more parameters which must be a literal type (as listed below) and must itself be a constant expression.  
  
## Return Value  
 A constexpr variable or function must return one of the literal types, as listed below.  
  
## Literal types  
 To limit the complexity of computing compile time constants, and their potential impacts of compilation time, the C++14 standard requires that the types involved in constant expressions be restricted to literal types. A literal type is one whose layout can be determined at compile time. The following are the literal types:  
  
1.  void  
  
2.  scalar types  
  
3.  references  
  
4.  Arrays of void, scalar types or references  
  
5.  A class that has a trivial destructor, and one or more constexpr constructors that are not move or copy constructors. Additionally, all its non-static data members and base classes must be literal types and not volatile.  
  
## constexpr variables  
 The primary difference between const and constexpr variables is that the initialization of a const variable can be deferred until run time whereas a constexpr variable must be initialized at compile time.  All constexpr variables are const.  

-  A variable can be declared with `constexpr`, if it has a literal type and is initialized. If the initialization is performed by a constructor, the constructor must be declared as `constexpr`.  
  
-   A reference may be declared as constexpr if the object that it references has been initialized by a constant expression and any implicit conversions that are invoked during initialization are also constant expressions.  
  
-   All declarations of a `constexpr` variable or function must have the `constexpr` specifier.  
  
 
  
 
  
```cpp  
constexpr float x = 42.0;  
constexpr float y{108};  
constexpr float z = exp(5, 3);  
constexpr int i; // Error! Not initialized  
int j = 0;  
constexpr int k = j + 1; //Error! j not a constant expression  
```  
  
## <a name="constexpr_functions></a> constexpr functions  
 A `constexpr` function is one whose return value can be computed at compile when consuming code requires it.  When its arguments are `constexpr` values, and consuming code requires the return value at compile time, for example to initialize a `constexpr` variable or provide a non-type template argument, it produces a compile-time constant. When called with non-`constexpr` arguments, or when its value is not required at compile-time, it produces a value at run time like a regular function.  (This dual behavior saves you from having to write `constexpr` and non-`constexpr` versions of the same function.)  
 
 A `constexpr` function or constructor is implicitly `inline`. 
 
 The following rules apply to constexpr functions:
=======
constexpr ctor (params);
```

## Parameters

 *params*  
One or more parameters which must be a literal type and must itself be a constant expression.

## Return Value
>>>>>>> 5f4e561b

 A constexpr variable or function must return a [literal type](trivial-standard-layout-and-pod-types.md#literal_types).

## constexpr variables

 The primary difference between const and constexpr variables is that the initialization of a const variable can be deferred until run time whereas a constexpr variable must be initialized at compile time.  All constexpr variables are const.

- A variable can be declared with **constexpr**, if it has a literal type and is initialized. If the initialization is performed by a constructor, the constructor must be declared as **constexpr**.

- A reference may be declared as constexpr if the object that it references has been initialized by a constant expression and any implicit conversions that are invoked during initialization are also constant expressions.

- All declarations of a **constexpr** variable or function must have the **constexpr** specifier.

```cpp
constexpr float x = 42.0;
constexpr float y{108};
constexpr float z = exp(5, 3);
constexpr int i; // Error! Not initialized
int j = 0;
constexpr int k = j + 1; //Error! j not a constant expression
```

## constexpr functions

A **constexpr** function is one whose return value can be computed at compile when consuming code requires it.  When its arguments are **constexpr** values, and consuming code requires the return value at compile time, for example to initialize a **constexpr** variable or provide a non-type template argument, it produces a compile-time constant. When called with non-**constexpr** arguments, or when its value is not required at compile-time, it produces a value at run time like a regular function.  (This dual behavior saves you from having to write **constexpr** and non-**constexpr** versions of the same function.)

A **constexpr** function or constructor is implicitly **inline**.

The following rules apply to constexpr functions:

- A **constexpr** function must accept and return only [literal types](trivial-standard-layout-and-pod-types.md#literal_types).

- A **constexpr** function can be recursive.

- It cannot be [virtual](../cpp/virtual-cpp.md). A a constructor cannot be defined as constexpr if the enclosing class has any virtual base classes.

- The body can be defined as **= default** or **= delete**.

- The body can contain no **goto** statements or try blocks.

- An explicit specialization of a non-constexpr template can be declared as **constexpr**:

- An explicit specialization of a **constexpr** template does not have to also be **constexpr**:

The following rules apply to **constexpr** functions in Visual Studio 2017 and later:

- It may contain **if** and **switch** statements, and all looping statements including **for**, range-based for, **while**, and **do-while**.
 
- It may contain local variable declarations, but the variable must be initialized, must be a literal type, and cannot be static or thread-local. The locally-declared variable is not required to be const and may mutate.

- A constexpr non-static member function is not required to be implicitly const.


```cpp
constexpr float exp(float x, int n)
{
    return n == 0 ? 1 :
        n % 2 == 0 ? exp(x * x, n / 2) :
        exp(x * x, (n - 1) / 2) * x;
};
```

> [!TIP]
> Note: In the Visual Studio debugger, when debugging a non-optimised Debug build, you can tell whether a **constexpr** function is being evaluated at compile time by putting a breakpoint inside it. If the breakpoint is hit, the function was called at run-time.  If not, then the function was called at compile time.

## extern constexpr

The [/Zc:externConstexpr](../build/reference/zc-externconstexpr.md) compiler option causes the compiler to apply [external linkage]() to variables declared by using **extern constexpr**. In earlier versions of Visual Studio, and by default or if **/Zc:externConstexpr-** is specified, Visual Studio applies internal linkage to **constexpr** variables even if the **extern** keyword is used. The **/Zc:externConstexpr** option is available starting in Visual Studio 2017 Update 15.6. and is off by default. The /permissive- option does not enable /Zc:externConstexpr.

## Example

 The following example shows **constexpr** variables, functions and a user-defined type. Note that in the last statement in main(), the **constexpr** member function GetValue() is a run-time call because the value is not required to be known at compile time.

```cpp
#include <iostream>

using namespace std;

// Pass by value
constexpr float exp(float x, int n)
{
    return n == 0 ? 1 :
        n % 2 == 0 ? exp(x * x, n / 2) :
        exp(x * x, (n - 1) / 2) * x;
};

// Pass by reference
constexpr float exp2(const float& x, const int& n)
{
    return n == 0 ? 1 :
        n % 2 == 0 ? exp2(x * x, n / 2) :
        exp2(x * x, (n - 1) / 2) * x;
};

// Compile time computation of array length
template<typename T, int N>
constexpr int length(const T(&ary)[N])
{
    return N;
}

// Recursive constexpr function
constexpr int fac(int n)
{
    return n == 1 ? 1 : n*fac(n - 1);
}

// User-defined type
class Foo
{
public:
    constexpr explicit Foo(int i) : _i(i) {}
    constexpr int GetValue()
    {
        return _i;
    }
private:
    int _i;
};

int main()
{
    //foo is const:
    constexpr Foo foo(5);
    // foo = Foo(6); //Error!

    //Compile time:
    constexpr float x = exp(5, 3);
    constexpr float y { exp(2, 5) };
    constexpr int val = foo.GetValue();
    constexpr int f5 = fac(5);
    const int nums[] { 1, 2, 3, 4 };
    const int nums2[length(nums) * 2] { 1, 2, 3, 4, 5, 6, 7, 8 };

    //Run time:
    cout << "The value of foo is " << foo.GetValue() << endl;

}

```

## Requirements

Visual Studio 2015

## See Also

- [Declarations and Definitions](../cpp/declarations-and-definitions-cpp.md)
- [const](../cpp/const-cpp.md)<|MERGE_RESOLUTION|>--- conflicted
+++ resolved
@@ -30,59 +30,6 @@
 constexpr  literal-type  identifier = constant-expression;
 constexpr  literal-type  identifier { constant-expression };
 constexpr literal-type identifier(params );
-<<<<<<< HEAD
-constexpr ctor (params);  
-```  
-  
-#### Parameters  
- `params`  
- One or more parameters which must be a literal type (as listed below) and must itself be a constant expression.  
-  
-## Return Value  
- A constexpr variable or function must return one of the literal types, as listed below.  
-  
-## Literal types  
- To limit the complexity of computing compile time constants, and their potential impacts of compilation time, the C++14 standard requires that the types involved in constant expressions be restricted to literal types. A literal type is one whose layout can be determined at compile time. The following are the literal types:  
-  
-1.  void  
-  
-2.  scalar types  
-  
-3.  references  
-  
-4.  Arrays of void, scalar types or references  
-  
-5.  A class that has a trivial destructor, and one or more constexpr constructors that are not move or copy constructors. Additionally, all its non-static data members and base classes must be literal types and not volatile.  
-  
-## constexpr variables  
- The primary difference between const and constexpr variables is that the initialization of a const variable can be deferred until run time whereas a constexpr variable must be initialized at compile time.  All constexpr variables are const.  
-
--  A variable can be declared with `constexpr`, if it has a literal type and is initialized. If the initialization is performed by a constructor, the constructor must be declared as `constexpr`.  
-  
--   A reference may be declared as constexpr if the object that it references has been initialized by a constant expression and any implicit conversions that are invoked during initialization are also constant expressions.  
-  
--   All declarations of a `constexpr` variable or function must have the `constexpr` specifier.  
-  
- 
-  
- 
-  
-```cpp  
-constexpr float x = 42.0;  
-constexpr float y{108};  
-constexpr float z = exp(5, 3);  
-constexpr int i; // Error! Not initialized  
-int j = 0;  
-constexpr int k = j + 1; //Error! j not a constant expression  
-```  
-  
-## <a name="constexpr_functions></a> constexpr functions  
- A `constexpr` function is one whose return value can be computed at compile when consuming code requires it.  When its arguments are `constexpr` values, and consuming code requires the return value at compile time, for example to initialize a `constexpr` variable or provide a non-type template argument, it produces a compile-time constant. When called with non-`constexpr` arguments, or when its value is not required at compile-time, it produces a value at run time like a regular function.  (This dual behavior saves you from having to write `constexpr` and non-`constexpr` versions of the same function.)  
- 
- A `constexpr` function or constructor is implicitly `inline`. 
- 
- The following rules apply to constexpr functions:
-=======
 constexpr ctor (params);
 ```
 
@@ -92,7 +39,7 @@
 One or more parameters which must be a literal type and must itself be a constant expression.
 
 ## Return Value
->>>>>>> 5f4e561b
+
 
  A constexpr variable or function must return a [literal type](trivial-standard-layout-and-pod-types.md#literal_types).
 
@@ -115,7 +62,7 @@
 constexpr int k = j + 1; //Error! j not a constant expression
 ```
 
-## constexpr functions
+## <a name="constexpr_functions></a> constexpr functions
 
 A **constexpr** function is one whose return value can be computed at compile when consuming code requires it.  When its arguments are **constexpr** values, and consuming code requires the return value at compile time, for example to initialize a **constexpr** variable or provide a non-type template argument, it produces a compile-time constant. When called with non-**constexpr** arguments, or when its value is not required at compile-time, it produces a value at run time like a regular function.  (This dual behavior saves you from having to write **constexpr** and non-**constexpr** versions of the same function.)
 
