--- conflicted
+++ resolved
@@ -227,11 +227,7 @@
 ```  
   
 ### Raw String Literals (C++11)  
-<<<<<<< HEAD
- A raw string literal is a null-terminated array—of any character type—that contains any graphic character, including the double quotation mark ("), backslash (\\), or newline character. Raw string literals are often used in regular expressions that use character classes, and in HTML strings and XML strings. For examples, see the following article: [Bjarne Stroustrup's FAQ on C++11](www.stroustrup.com/C++11FAQ.html).  
-=======
  A raw string literal is a null-terminated array—of any character type—that contains any graphic character, including the double quotation mark ("), backslash (\\), or newline character. Raw string literals are often used in regular expressions that use character classes, and in HTML strings and XML strings. For examples, see the following article: [Bjarne Stroustrup's FAQ on C++11](http://www.stroustrup.com/C++11FAQ.html).  
->>>>>>> 772bcd28
   
 ```cpp  
 // represents the string: An unescaped \ character  
