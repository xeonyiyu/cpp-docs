--- conflicted
+++ resolved
@@ -69,11 +69,7 @@
 &d equals &rd
 ```
 
-<<<<<<< HEAD
-## Example: address-of
-=======
 ## Example: Function address as parameter
->>>>>>> c094b14b
 
 The following example uses the address-of operator to pass a pointer argument to a function:
 
@@ -96,11 +92,6 @@
 }
 ```
 
-<<<<<<< HEAD
-## Output: address-of operator
-
-=======
->>>>>>> c094b14b
 ```Output
 25
 ```
