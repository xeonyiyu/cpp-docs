--- conflicted
+++ resolved
@@ -12,47 +12,6 @@
 ms.author: "mblome"
 ms.workload: ["cplusplus"]
 ---
-<<<<<<< HEAD
-# Bitwise Inclusive OR Operator: |
-## Syntax  
-  
-```  
-  
-expression   
-|  
- expression  
-  
-```  
-  
-## Remarks  
- The bitwise inclusive OR operator (**&#124;**) compares each bit of its first operand to the corresponding bit of its second operand. If either bit is 1, the corresponding result bit is set to 1. Otherwise, the corresponding result bit is set to 0.  
-  
- Both operands to the bitwise inclusive OR operator must be of integral types. The usual arithmetic conversions covered in [Standard Conversions](standard-conversions.md) are applied to the operands.  
-  
-## Operator Keyword for &#124;  
- The **bitor** operator is the text equivalent of **&#124;**. There are two ways to access the **bitor** operator in your programs: include the header file `iso646.h`, or compile with the [/Za](../build/reference/za-ze-disable-language-extensions.md) (Disable language extensions) compiler option.  
-  
-## Example  
-  
-```  
-// expre_Bitwise_Inclusive_OR_Operator.cpp  
-// compile with: /EHsc  
-// Demonstrate bitwise inclusive OR  
-#include <iostream>  
-using namespace std;  
-  
-int main() {  
-   unsigned short a = 0x5555;      // pattern 0101 ...  
-   unsigned short b = 0xAAAA;      // pattern 1010 ...  
-  
-   cout  << hex << ( a | b ) << endl;   // prints "ffff" pattern 1111 ...  
-}  
-```  
-  
-## See Also  
- [C++ Built-in Operators, Precedence and Associativity](../cpp/cpp-built-in-operators-precedence-and-associativity.md)   
- [C Bitwise Operators](../c-language/c-bitwise-operators.md)
-=======
 # Bitwise inclusive OR operator: |
 
 ## Syntax
@@ -89,5 +48,4 @@
 ## See also
 
 - [C++ Built-in Operators, Precedence and Associativity](../cpp/cpp-built-in-operators-precedence-and-associativity.md)
-- [C Bitwise Operators](../c-language/c-bitwise-operators.md)
->>>>>>> 925a1691
+- [C Bitwise Operators](../c-language/c-bitwise-operators.md)