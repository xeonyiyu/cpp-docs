---
title: "Bitwise Inclusive OR Operator: | | Microsoft Docs"
ms.custom: ""
ms.date: "11/04/2016"
ms.reviewer: ""
ms.suite: ""
ms.technology: 
  - "devlang-cpp"
ms.tgt_pltfrm: ""
ms.topic: "language-reference"
f1_keywords: 
  - "bitor"
  - "|"
dev_langs: 
  - "C++"
helpviewer_keywords: 
  - "OR operator, bitwise inclusive"
  - "bitwise operators, OR operator"
  - "inclusive OR operator"
  - "| operator"
ms.assetid: 4c8a6a68-d828-447d-875a-aedb4ce3aa9a
caps.latest.revision: 7
author: "mikeblome"
ms.author: "mblome"
manager: "ghogen"
translation.priority.ht: 
  - "cs-cz"
  - "de-de"
  - "es-es"
  - "fr-fr"
  - "it-it"
  - "ja-jp"
  - "ko-kr"
  - "pl-pl"
  - "pt-br"
  - "ru-ru"
  - "tr-tr"
  - "zh-cn"
  - "zh-tw"
---
# Bitwise Inclusive OR Operator: |
## Syntax  
  
```  
  
expression   
|  
 expression  
  
```  
  
## Remarks  
 The bitwise inclusive OR operator (**&#124;**) compares each bit of its first operand to the corresponding bit of its second operand. If either bit is 1, the corresponding result bit is set to 1. Otherwise, the corresponding result bit is set to 0.  
  
 Both operands to the bitwise inclusive OR operator must be of integral types. The usual arithmetic conversions covered in [Standard Conversions](standard-conversions.md) are applied to the operands.  
  
## Operator Keyword for &#124;  
 The `bitor` operator is the text equivalent of **&#124;**. There are two ways to access the `bitor` operator in your programs: include the header file `iso646.h`, or compile with the [/Za](../build/reference/za-ze-disable-language-extensions.md) (Disable language extensions) compiler option.  
  
## Example  
  
```  
// expre_Bitwise_Inclusive_OR_Operator.cpp  
// compile with: /EHsc  
// Demonstrate bitwise inclusive OR  
#include <iostream>  
using namespace std;  
  
int main() {  
   unsigned short a = 0x5555;      // pattern 0101 ...  
   unsigned short b = 0xAAAA;      // pattern 1010 ...  
  
   cout  << hex << ( a | b ) << endl;   // prints "ffff" pattern 1111 ...  
}  
```  
  
## See Also  
<<<<<<< HEAD
 [C++ Built-in Operators, Precedence and Associativity](cpp-built-in-operators-precedence-and-associativity.md)  
 [C++ Operators](cpp-built-in-operators-precedence-and-associativity.md)   
=======
 [C++ Bitwise Operators](../misc/cpp-bitwise-operators.md)   
 [C++ Built-in Operators, Precedence and Associativity](../cpp/cpp-built-in-operators-precedence-and-associativity.md)   
 [C Bitwise Operators](../c-language/c-bitwise-operators.md)
>>>>>>> 781cd9dd
<|MERGE_RESOLUTION|>--- conflicted
+++ resolved
@@ -75,11 +75,6 @@
 ```  
   
 ## See Also  
-<<<<<<< HEAD
- [C++ Built-in Operators, Precedence and Associativity](cpp-built-in-operators-precedence-and-associativity.md)  
- [C++ Operators](cpp-built-in-operators-precedence-and-associativity.md)   
-=======
  [C++ Bitwise Operators](../misc/cpp-bitwise-operators.md)   
  [C++ Built-in Operators, Precedence and Associativity](../cpp/cpp-built-in-operators-precedence-and-associativity.md)   
  [C Bitwise Operators](../c-language/c-bitwise-operators.md)
->>>>>>> 781cd9dd
