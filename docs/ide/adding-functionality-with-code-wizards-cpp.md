--- conflicted
+++ resolved
@@ -13,65 +13,11 @@
 ms.workload: ["cplusplus"]
 ---
 # Adding Functionality with Code Wizards (C++)
-<<<<<<< HEAD
-Once you have created a project, you will want to change or add to that project's functionality. Such tasks include creating new classes, adding new member functions and variables, and adding Automation methods and properties. The code wizards are designed to let you do all these things.  
-  
+
+Once you have created a project, you will want to change or add to that project's functionality. Such tasks include creating new classes, adding new member functions and variables, and adding Automation methods and properties. The code wizards are designed to let you do all these things.
+
 > [!WARNING]
 > Several ATL and MFC code wizards are now deprecated and will be removed in a future version of Visual Studio. These wizards are rarely used. General support for ATL and MFC is not impacted by the removal of these wizards. If you would like to share your feedback about this deprecation, please complete [this survey](https://www.surveymonkey.com/r/QDWKKCN). Your feedback matters to us.
-
-To add message handlers and map messages to them and override MFC virtual functions, use the [Properties window](/visualstudio/ide/reference/properties-window).  
-  
-## Accessing Visual C++ Code Wizards  
- There are three locations where you can access Visual C++ code wizards:  
-  
--   On the **Project** menu, the **Add New Item** command allows you to bring up the `Add New Item` dialog box, which helps you to add new files to your project. The **Add Class** command displays the [Add Class](../ide/add-class-dialog-box.md) dialog box, which in turn open wizards for each of the class types you can add to your project. The **Add Resource** command displays the [Add Resource](../windows/add-resource-dialog-box.md) dialog box, from which you can create or select a resource to add to your project.  
-  
-     If you highlight a class or an interface in your project in Class View, the **Project** menu also displays the following commands:  
-  
-    -   **Implement Interface** (from a control class only)  
-  
-    -   **Add Function**  
-  
-    -   **Add Variable**  
-  
-    -   **Add Connection Point** (ATL class only)  
-  
-    -   **Add Method** (from an interface only)  
-  
-    -   **Add Property** (from an interface only)  
-  
-    -   **Add Event** (from a control class only)  
-  
--   In **Solution Explorer**, right-clicking any folder and clicking **Add** from the shortcut menu allows you to add new or existing files, more folders, items, classes, resources, and Web references to the project.  
-  
--   From the [Class View window](/visualstudio/ide/viewing-the-structure-of-code), right-clicking the appropriate node and clicking **Add** from the shortcut menu allows you to add functions, variables, classes, properties, methods, events, interfaces, connection points, or other code to your project.  
-  
-    > [!NOTE]
-    >  Visual Studio does not provide a wizard to add an interface to a project. You can add an interface to an ATL project or to an [Adding ATL Support to Your MFC Project](../mfc/reference/adding-atl-support-to-your-mfc-project.md) by adding a simple object using the [ATL Simple Object Wizard](../atl/reference/atl-simple-object-wizard.md). Alternately, open the project's .idl file and create the interface by typing:  
-  
-    ```  
-    interface IMyInterface {  
-    };  
-  
-    ```  
-  
-     See [Implementing an Interface](../ide/implementing-an-interface-visual-cpp.md) and [Adding Objects and Controls to an ATL Project](../atl/reference/adding-objects-and-controls-to-an-atl-project.md) for more information.  
-  
-    |Access code wizard from|Description|  
-    |-----------------------------|-----------------|  
-    |Add New Item|The Add New Item code wizards add source files to your project. If necessary, additional directories are created to contain the files where the project build engine expects to find them. Code wizards available from the Add Item icon include:<br /><br /> -   Add C++ source files (.cpp, .h, .idl, .rc, .srf, .def, .rgs).<br />-   Add Web development files (.html, .asp, .css, .xml).<br />-   Add utility and resource files (.bmp, .cur, .ico, .rct, .sql, .txt).<br /><br /> These code wizards generally do not ask you for any information but add a file to your development tree. You may rename the file in the property window.|  
-    |Solution Explorer|The code wizards available from Solution Explorer depend on where your cursor focus is when you right-click an item. If the **Add** option does not appear when you right-click an item, then move your cursor up one level in the development tree and try again. The code wizards will always place the additional code in the appropriate place in the development tree, no matter where your cursor is. Code wizards available from Solution Explorer include:<br /><br /> -   Add Class (opens the **Add Class** dialog box containing the new code wizards).<br />-   Add Resource (New, Import, or Custom).<br />-   Add Web Reference.|  
-    |Class View|The code wizards available from Class View depend on where your cursor focus is when you right click an item. If the **Add** option does not appear when you right click an item, then move your cursor up one level in the class tree and try again. The code wizards will always place the additional code in the appropriate place in the development tree, no matter where your cursor is. Code wizards available from Class View include:<br /><br /> -   [Add Member Function](../ide/adding-a-member-function-visual-cpp.md).<br />-   [Add Member Variable](../ide/adding-a-member-variable-visual-cpp.md).<br />-   [Add Class](../ide/adding-a-class-visual-cpp.md).<br />-   [Implement Interface](../ide/implement-interface-wizard.md) (from a control class only)<br />-   [Add Connection Point](../ide/implement-connection-point-wizard.md) (ATL class only)<br />-   [Add Method](../ide/add-method-wizard.md) (from an interface only)<br />-   [Add Property](../ide/names-add-property-wizard.md) (from an interface only)<br />-   [Add Event](../ide/add-event-wizard.md) (from a control class only)<br /><br /> The Add Class selection opens the **Add Class** dialog box, which gives you access to all the new Add Class code wizards.|  
-  
-## See Also  
- [Overriding a Virtual Function](../ide/overriding-a-virtual-function-visual-cpp.md)   
- [Navigating the Class Structure](../ide/navigating-the-class-structure-visual-cpp.md)   
- [Creating Desktop Projects By Using Application Wizards](../ide/creating-desktop-projects-by-using-application-wizards.md)   
- [Visual C++ Project Types](../ide/visual-cpp-project-types.md)   
- [File Types Created for Visual C++ Projects](../ide/file-types-created-for-visual-cpp-projects.md)
-=======
-
-Once you have created a project, you will want to change or add to that project's functionality. Such tasks include creating new classes, adding new member functions and variables, and adding Automation methods and properties. The code wizards are designed to let you do all these things.
 
 > [!NOTE]
 >  You can now add message handlers and map messages to them and override MFC virtual functions using the [Properties window](/visualstudio/ide/reference/properties-window).
@@ -124,5 +70,4 @@
 [Navigating the Class Structure](../ide/navigating-the-class-structure-visual-cpp.md)<br>
 [Creating Desktop Projects By Using Application Wizards](../ide/creating-desktop-projects-by-using-application-wizards.md)<br>
 [Visual C++ Project Types](../ide/visual-cpp-project-types.md)<br>
-[File Types Created for Visual C++ Projects](../ide/file-types-created-for-visual-cpp-projects.md)
->>>>>>> aab7ba9f
+[File Types Created for Visual C++ Projects](../ide/file-types-created-for-visual-cpp-projects.md)