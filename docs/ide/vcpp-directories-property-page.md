--- conflicted
+++ resolved
@@ -16,7 +16,6 @@
 ms.author: "mblome"
 manager: "ghogen"
 ---
-<<<<<<< HEAD
 # VC++ Directories Property Page
 Use this property page to tell Visual Studio which directories to use when building the currently-selected project. To set directories for multiple projects in a solution, use a custom property sheet as described in [Creating reusable property configurations](working-with-project-properties.md#bkmkPropertySheets).   
 
@@ -45,7 +44,7 @@
 
  ![Show Library Directories](media/vcppdir_libdir.png "Dialog to add or remove library paths")
 
-Use this dialog to view the current directories. However, if you want to change or add a directory, it is better to use **Property Manager** to create a property sheet or modify the default user property sheet. For more information, see as described in [Creating reusable property configurations](working-with-project-properties.md#bkmkPropertySheets).
+Use this dialog to view the current directories. However, if you want to change or add a directory, it is better to use **Property Manager** to create a property sheet or modify the default user property sheet. For more information, see [Creating reusable property configurations](working-with-project-properties.md#bkmkPropertySheets).
 
 As shown above, many of the inherited paths are given as macros.  To examine the current value of a macro, choose the **Macros** button in the lower right corner of the dialog box. Note that many macros depend on the configuration type. A macro in a debug build might evaluate to a different path than the same macro in a release build. 
 
@@ -85,7 +84,6 @@
 
  
   
-=======
 # VC++ Directories property page
 
 The VC++ Directories property page specifies the directories that Visual Studio uses to build a project.
@@ -134,5 +132,4 @@
 
 ## Share the settings
 
-You can share project properties with other users or across multiple computers. For more information, see [Working with Project Properties](../ide/working-with-project-properties.md).
->>>>>>> 5ec7ff33
+You can share project properties with other users or across multiple computers. For more information, see [Working with Project Properties](../ide/working-with-project-properties.md).