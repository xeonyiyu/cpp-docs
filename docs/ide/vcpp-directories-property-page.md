---
title: "VC++ Directories Property Page | Microsoft Docs"
ms.custom: ""
ms.date: "11/21/2017"
ms.reviewer: ""
ms.suite: ""
ms.technology: ["cpp-ide"]
ms.tgt_pltfrm: ""
ms.topic: "article"
f1_keywords: ["VC.Project.VCDirectories.IncludePath", "VC.Project.VCDirectories.ReferencePath", "VC.Project.VCDirectories.SourcePath", "VC.Project.VCDirectories.LibraryWPath", "VC.Project.VCDirectories.ExecutablePath", "VC.Project.VCDirectories.LibraryPath", "VS.ToolsOptionsPages.Projects.VCDirectories", "VC.Project.VCDirectories.ExcludePath"]
dev_langs: ["C++"]
helpviewer_keywords: ["VC++ Directories Property Page"]
ms.assetid: 428eeef6-f127-4271-b3ea-0ae6f2c3d624
caps.latest.revision: 25
author: "mikeblome"
ms.author: "mblome"
manager: "ghogen"
---
# VC++ Directories Property Page
Use this property page to tell Visual Studio which directories to use when building the currently-selected project. To set directories for multiple projects in a solution, use a custom property sheet as described in [Creating reusable property configurations](working-with-project-properties.md#bkmkPropertySheets).   

To access the **VC++ Directories** property page:
1) from the main menu choose **View | Solution Explorer**
2) right-click on the project node (not the top-level solution) and choose **Properties**
3) in the left pane of the **Property Pages** dialog box, expand **Configuration Properties** and select **VC++ Directories**.  

VC++ Directories properties apply to a project, not the top-level solution node:

 ![Select the project node](media/vcppdir.png "Select the project node to see the VC++ Directories properties")

If you don't see the property page, make sure you have the project node selected in **Solution Explorer**. Note that a **VC++ Directories** property page for cross-platform projects looks different. For Linux projects, see [VC++ Directories (Linux C++)](../linux/prop-pages/directories-linux.md). 
 
If you are not familiar with *project properties* in Visual Studio, you might find it helpful to first read [Working with project properties](working-with-project-properties.md). 
 
The default settings for VC++ directories depend on project type. For desktop projects they include the VC++ tools locations for a particular Platform Toolset and the Windows SDK location. You can change the **Platform Toolset** and **Windows SDK version** on the **Configuration Properties – General** page. To view the values for any of the directories:

1) in the right pane of the **VC++ Directories** page, select a row. For example, **Library Directories**
2) choose the down-arrow button on the right
3) choose **Edit**.

 ![Edit Library Directories](media/vcppdir_libdir_edit.png "Dialog to edit library paths")

You now see a dialog box like this: 

 ![Show Library Directories](media/vcppdir_libdir.png "Dialog to add or remove library paths")

<<<<<<< HEAD
Use this dialog to view the current directories. However, if you want to change or add a directory, it is better to use **Property Manager** to create a property sheet or modify the default user property sheet. For more information, see [Creating reusable property configurations](working-with-project-properties.md#bkmkPropertySheets).

=======
>>>>>>> 03047e20
As shown above, many of the inherited paths are given as macros.  To examine the current value of a macro, choose the **Macros** button in the lower right corner of the dialog box. Note that many macros depend on the configuration type. A macro in a debug build might evaluate to a different path than the same macro in a release build. 

You can search for partial or complete matches in the edit box. The following illustration shows all the macros that contain the string "WindowsSDK" and it also shows the current path that the macro evaluates to:

![See macro values](media/vcppdir_libdir_macros.png "Dialog to edit macros")

Note: The list will populate as you type. Don't press **Enter**.

For more information about macros and why you should use them instead of hard-coded paths whenever possible, see [Working with Project Properties](../ide/working-with-project-properties.md#bkmkPropertiesVersusMacros). 

For a list of commonly used macros, see [Common Macros for Build Commands and Properties](https://docs.microsoft.com/en-us/cpp/ide/common-macros-for-build-commands-and-properties).

You can define your own macros in two ways:
 -	Set environment variables in a developer command prompt. All environment variables are treated as MSBuild properties/macros.
 -	Define user macros in a .props file. For more information, see [Property page macros](working-with-project-properties.md#bkmkPropertiesVersusMacros). 


For more information, see these blog posts: [VC++ Directories](http://blogs.msdn.com/b/vsproject/archive/2009/07/07/vc-directories.aspx), [Inherited Properties and Property Sheets](http://blogs.msdn.com/b/vsproject/archive/2009/06/23/inherited-properties-and-property-sheets.aspx), and [Visual Studio 2010 C++ Project Upgrade Guide](http://blogs.msdn.com/b/vcblog/archive/2010/03/02/visual-studio-2010-c-project-upgrade-guide.aspx).  
  
## Directory Types  
 You can also specify other directories, as follows.  
  
 **Executable Directories**  
 Directories in which to search for executable files. Corresponds to the **PATH** environment variable.  
  
 **Include Directories**  
 Directories in which to search for include files that are referenced in the source code. Corresponds to the **INCLUDE** environment variable.  
  
 **Reference Directories**  
 Directories in which to search for assembly and module (metadata) files that are referenced in the source code by the [#using](../preprocessor/hash-using-directive-cpp.md) directive. Corresponds to the **LIBPATH** environment variable.  
  
 **Library Directories**  
 Directories in which to search for libraries (.lib) files; this includes run-time libraries. Corresponds to the **LIB** environment variable. This setting does not apply to .obj files; to link to an .obj file, on the [Linker](../ide/linker-property-pages.md)**General** property page, select **Additional Library Dependencies** and then specify the relative path of the file.  
  
 **Source Directories**  
 Directories in which to search for source files to use for IntelliSense.  
  
 **Exclude Directories**  
 Directories not to search when checking for build dependencies.  
  
## Sharing the Settings  
 You can share project properties with other users or across multiple computers. For more information, see [Working with Project Properties](../ide/working-with-project-properties.md). 

 
  
# VC++ Directories property page

The VC++ Directories property page specifies the directories that Visual Studio uses to build a project.

To access this property page, in **Solution Explorer**, select the project (not the solution), then on the menu bar, choose **Project > Properties** to open the **Property Pages** dialog box. In the left pane of the **Property Pages** dialog box, select **Configuration Properties > VC++ Directories**.

When you use Visual Studio to create a project, it inherits certain directories from the default build environment. Many of these directories are given as macros. To examine the current value of a macro, in the right pane of the **VC++ Directories** page, select a property such as **Include Directories** then choose the down-arrow button on the right, and then choose **Edit**. In the dialog box that appears, choose the **Macros>>** button. The dialog expands to show the available macros and their current values. For more information, see [Working with Project Properties](../ide/working-with-project-properties.md).

## Directory property types

You can specify the directories used by Visual Studio when it searches for specific types of files.

### Executable Directories

Specifies the directories to search for executable files. Corresponds to the **PATH** environment variable.

### Include Directories

Specifies the directories to search for include files that are referenced in the source code. Corresponds to the **INCLUDE** environment variable.

### Reference Directories

Specifies the directories to search for assembly and module (metadata) files that are referenced in the source code by the [#using](../preprocessor/hash-using-directive-cpp.md) directive. Corresponds to the **LIBPATH** environment variable.

### Library Directories

Specifies the directories to search for libraries (.lib) files; this includes run-time libraries. Corresponds to the **LIB** environment variable. This setting does not apply to .obj files; to link to an .obj file, on the [Linker > General](../ide/linker-property-pages.md) property page, select **Additional Library Dependencies** and then specify the relative path of the file.

### Source Directories

Specifies the directories to search for source files to use for IntelliSense.

### Exclude Directories

Specifies the directories not to search when checking for build dependencies.

### To specify or modify directory settings

1. In **Solution Explorer**, select the project (not the solution) you want to change, and then on the menu bar, choose **Project > Properties** to open the **Property Pages** dialog box.

1. In the left pane of the **Property Pages** dialog box, select **Configuration Properties > VC++ Directories**.

1. To modify one of the directory list properties, select it, choose the down-arrow button on the right, and then choose **Edit**.

   In the top edit control in the dialog box that appears, you can add or remove values, and you can rearrange the order in which the values appear. You can also change whether the project inherits any settings by selecting or clearing the **Inherit from parent or project defaults** check box.

## Share the settings

You can share project properties with other users or across multiple computers. For more information, see [Working with Project Properties](../ide/working-with-project-properties.md).<|MERGE_RESOLUTION|>--- conflicted
+++ resolved
@@ -44,11 +44,8 @@
 
  ![Show Library Directories](media/vcppdir_libdir.png "Dialog to add or remove library paths")
 
-<<<<<<< HEAD
 Use this dialog to view the current directories. However, if you want to change or add a directory, it is better to use **Property Manager** to create a property sheet or modify the default user property sheet. For more information, see [Creating reusable property configurations](working-with-project-properties.md#bkmkPropertySheets).
 
-=======
->>>>>>> 03047e20
 As shown above, many of the inherited paths are given as macros.  To examine the current value of a macro, choose the **Macros** button in the lower right corner of the dialog box. Note that many macros depend on the configuration type. A macro in a debug build might evaluate to a different path than the same macro in a release build. 
 
 You can search for partial or complete matches in the edit box. The following illustration shows all the macros that contain the string "WindowsSDK" and it also shows the current path that the macro evaluates to:
