---
title: "How to set your preferences"
ms.date: "09/20/2019"
---

# How to set your preferences in Visual Studio

You can customize many aspects of Visual Studio to suit your personal preferences. You can create and store multiple sets of preferences; for example, you can define one window and toolbar layout and color scheme for unit testing, and another for debugging.  

## Arrange tool window layout

<<<<<<< HEAD
By default, the Visual Studio tool windows are arranged as shown below. 

![Default window layout](media/window-layout-default.png)


If you prefer to maximize your code editor real estate, you can close all the tool windows by clicking on the **X** in the upper right corner of their title bar.
=======
By default, the Visual Studio arranges the code editor and tool windows as shown below. If you prefer to maximize your code editor real estate, you can close all the tool windows by clicking on the **X** in the upper right corner of their title bar.
>>>>>>> 1c8a3877

Some windows overlap each other in the same position. For example, Solution Explorer, Class View, Resource View, and Source Control Explorer all share the same default position. You switch between them by clicking on the tabs at the bottom of the frame. To make two or more of these windows visible at the same time, just drag one of them by its title bar to a new position. You can dock it against one of the Visual Studio main window borders, or you can "float" it. The Output Window, Error List, and other windows share the bottom part of the VS Window by default.

Each open code file is contained in a tabbed frame in the code editor window. You can float code editor tabs just like tool windows.  

## Set coding styles and formatting

## Customize code colorization

## Set the color theme

## Create keyboard shortcuts<|MERGE_RESOLUTION|>--- conflicted
+++ resolved
@@ -7,24 +7,19 @@
 
 You can customize many aspects of Visual Studio to suit your personal preferences. You can create and store multiple sets of preferences; for example, you can define one window and toolbar layout and color scheme for unit testing, and another for debugging.  
 
-## Arrange tool window layout
+## Arrange window layout
 
-<<<<<<< HEAD
-By default, the Visual Studio tool windows are arranged as shown below. 
+Within the Visual Studio window, the space is divided into the main menu, the toolbar, the code editor (or document window), and tool windows (**Solution Explorer**, **Error List**, and so on). The default layout is shown below: 
 
 ![Default window layout](media/window-layout-default.png)
 
+If you prefer to see only the code editor, press **Alt** + **Shift** + **Enter** to enter *full-screen mode*. 
 
-If you prefer to maximize your code editor real estate, you can close all the tool windows by clicking on the **X** in the upper right corner of their title bar.
-=======
-By default, the Visual Studio arranges the code editor and tool windows as shown below. If you prefer to maximize your code editor real estate, you can close all the tool windows by clicking on the **X** in the upper right corner of their title bar.
->>>>>>> 1c8a3877
-
-Some windows overlap each other in the same position. For example, Solution Explorer, Class View, Resource View, and Source Control Explorer all share the same default position. You switch between them by clicking on the tabs at the bottom of the frame. To make two or more of these windows visible at the same time, just drag one of them by its title bar to a new position. You can dock it against one of the Visual Studio main window borders, or you can "float" it. The Output Window, Error List, and other windows share the bottom part of the VS Window by default.
-
-Each open code file is contained in a tabbed frame in the code editor window. You can float code editor tabs just like tool windows.  
+Some windows overlap each other in the same position. For example, **Solution Explorer**, **Class View**, **Resource View**, and **Source Control Explorer** all share the same default position. You switch between them by clicking on the tabs at the bottom of the frame. To make two or more of these windows visible at the same time, just drag one of them by its title bar to a new position. You can dock it against one of the Visual Studio main window borders, or you can float it. In the document window, each open file is contained in a tabbed frame. You can float or lock these tabs just like tool windows. For more information, see [Customize window layouts in Visual Studio](/visualstudio/ide/customizing-window-layouts-in-visual-studio).
 
 ## Set coding styles and formatting
+
+You can 
 
 ## Customize code colorization
 
