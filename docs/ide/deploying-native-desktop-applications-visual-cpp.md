---
title: "Deploying Native Desktop Applications (Visual C++) | Microsoft Docs"
ms.custom: ""
<<<<<<< HEAD
ms.date: "11/04/2016"
=======
ms.date: "05/11/2018"
>>>>>>> 12d8713c
ms.technology: ["cpp-ide"]
ms.topic: "conceptual"
dev_langs: ["C++"]
helpviewer_keywords: ["deploying applications [C++]", "application deployment [C++]", "Visual C++, application deployment", "application deployment [C++], about application deployment", "deploying applications [C++], about deploying applications", "distributing applications [C++]"]
ms.assetid: 37f1691e-d67c-41e4-926e-528a237a9bac
author: "mikeblome"
ms.author: "mblome"
ms.workload: ["cplusplus"]
---
# Deploying Native Desktop Applications (Visual C++)

Deployment is the process by which you distribute a finished application or component to be installed on other computers. Deployment planning starts when an application is created on a developer's computer. Deployment ends when the application is installed and ready to run on a user's computer.

Visual Studio provides different technologies for deploying Windows applications. These include ClickOnce deployment and Windows Installer deployment.

- ClickOnce can be used to deploy C++ applications that target the common language runtime (CLR)—mixed, pure, and verifiable assemblies. Although you can use Windows Installer to deploy a managed application, we recommend that you use ClickOnce because it takes advantage of .NET Framework security features such as manifest signing. ClickOnce does not support deployment of native C++ applications. For more information, see [ClickOnce Deployment for Visual C++ Applications](../ide/clickonce-deployment-for-visual-cpp-applications.md).

- Windows Installer technology can be used to deploy either native C++ applications or C++ applications that target the CLR.

The articles in this section of the documentation discuss how to ensure that a native Visual C++ application runs on any computer that provides a supported target platform, which files you must include in an installation package, and the recommended ways to redistribute the components that your application depends on.

## In This Section

- [Deployment in Visual C++](../ide/deployment-in-visual-cpp.md)

- [Deployment Concepts](../ide/deployment-concepts.md)

- [Understanding the Dependencies of a Visual C++ Application](../ide/understanding-the-dependencies-of-a-visual-cpp-application.md)

- [Determining Which DLLs to Redistribute](../ide/determining-which-dlls-to-redistribute.md)

- [Choosing a Deployment Method](../ide/choosing-a-deployment-method.md)

- [Universal CRT deployment](universal-crt-deployment.md).

- [Redistributing Visual C++ Files](../ide/redistributing-visual-cpp-files.md)

- [Deployment Examples](../ide/deployment-examples.md)

- [Redistributing Web Client Applications](../ide/redistributing-web-client-applications.md)

- [ClickOnce Deployment for Visual C++ Applications](../ide/clickonce-deployment-for-visual-cpp-applications.md)

- [Running a C++ /clr Application on a Previous Runtime Version](../ide/running-a-cpp-clr-application-on-a-previous-runtime-version.md)

## Related Sections

- [Building C/C++ Isolated Applications and Side-by-side Assemblies](../build/building-c-cpp-isolated-applications-and-side-by-side-assemblies.md)

- [Deployment](/dotnet/framework/deployment/index)

- [Troubleshooting C/C++ Isolated Applications and Side-by-side Assemblies](../build/troubleshooting-c-cpp-isolated-applications-and-side-by-side-assemblies.md)<|MERGE_RESOLUTION|>--- conflicted
+++ resolved
@@ -1,11 +1,7 @@
 ---
 title: "Deploying Native Desktop Applications (Visual C++) | Microsoft Docs"
 ms.custom: ""
-<<<<<<< HEAD
-ms.date: "11/04/2016"
-=======
 ms.date: "05/11/2018"
->>>>>>> 12d8713c
 ms.technology: ["cpp-ide"]
 ms.topic: "conceptual"
 dev_langs: ["C++"]
