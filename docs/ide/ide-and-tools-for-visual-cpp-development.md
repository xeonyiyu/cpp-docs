---
title: "IDE and Tools for Visual C++ Development | Microsoft Docs"
description: "The Visual Studio IDE supports C++ development on Windows, Linux, Android and iOS with a code editor, debugger, test frameworks, static analyzers, and other programming tools."
ms.custom: ""
ms.date: "09/27/2018"
ms.technology: ["cpp-ide"]
ms.topic: "conceptual"
dev_langs: ["C++"]
helpviewer_keywords: ["Visual C++, development tools"]
ms.assetid: 56eabafb-1956-4f0f-bec5-29b887763559
author: "mikeblome"
ms.author: "mblome"
ms.workload: ["cplusplus"]
---
# IDE and Compiler Tools for Visual C++ Development

As part of the Visual Studio Integrated Development Environment (IDE), Microsoft Visual C++ (MSVC) shares many windows and tools in common with other languages. Many of those, including **Solution Explorer**, the code editor, and the debugger, are documented under [Visual Studio IDE](/visualstudio/ide/visual-studio-ide). Often, a shared tool or window has a slightly different set of features for C++ than for the .NET languages or JavaScript. A few windows or tools are only available in Visual Studio Professional or Visual Studio Enterprise editions.

In addition to shared tools in the Visual Studio IDE, MSVC has several tools specifically for native code development. These tools are also listed in this article. For a list of which tools are available in each edition of Visual Studio, see [Visual C++ Tools and Features in Visual Studio Editions](visual-cpp-tools-and-features-in-visual-studio-editions.md).

## Create projects

A *project* is basically a set of source code files and resources such as images or data files that are built into an executable file. 

Visual Studio 2015 provides support for MSBuild projects. You can download Visual Studio extensions for other build systems such as Qt or CMake.

Visual Studio 2017 provides support for any build system or custom build tools that you wish to use, with full support for IntelliSense, browsing and debugging:

- **MSBuild** is the native build system for Visual Studio. When you select **File** > **New** > **Project** from the main menu, you see many kinds of MSBuild *project templates* that get you started quickly developing different kinds of C++ applications.

    ![Project Templates](media/vs2017-new-project.png "Visual Studio 2017 New Project Dialog")

    In general, you should use these templates for new projects unless you have a specific reason to use CMake or another project system. Some projects have a *wizard* that guides you step-by-step through the process of creating a new project. For more information, see [Creating and managing MSBuild-based projects](creating-and-managing-visual-cpp-projects.md).

- **CMake** is a cross-platform build system that is integrated into the Visual Studio IDE when you install the Desktop development with C++ workload. For more information, see [CMake projects in Visual C++](cmake-tools-for-visual-cpp.md).
- Any other C++ build system, including a loose collection of files, is supported via the **Open Folder** feature. You create simple JSON files to invoke your build program and configure debugging sessions. For more information, see [Open Folder projects in Visual C++](non-msbuild-projects.md).

## Add to source control

Source control enables you to coordinate work among multiple developers, isolate in-progress work from production code, and backup your source code. Visual Studio supports Git and [Team Foundation Version Control \(TFVC\)](/azure/devops/repos/tfvc/) through its **Team Explorer** window.

![Team Explorer](media/vs2017-team-explorer.png "Visual Studio 2017 Team Explorer")

<<<<<<< HEAD
For more information about designing a user interface for a Universal Windows Platform app, see  [Design and UI](https://developer.microsoft.com/windows/design).

For more information about creating a user interface for an MFC application, see [MFC Desktop Applications](../mfc/mfc-desktop-applications.md). For information about Win32 Windows programs, see [Windows Desktop Applications](../windows/windows-desktop-applications-cpp.md).

## Writing and editing code

### Semantic colorization
=======
For more information about Git integration with repos in Azure, see [Share your code with Visual Studio 2017 and Azure Repos Git](/azure/devops/repos/git/share-your-code-in-git-vs-2017). For information about about Git integration with GitHub, see [GitHub Extension for Visual Studio](https://visualstudio.github.com/).
>>>>>>> 6c7acbca

## Create user interfaces with designers

If your program has a user interface, you can use a designer to quickly populate it with controls such as buttons, list boxes and so on. When you drag a control from the toolbox window and drop it onto the design surface, Visual Studio generates the resources and code required to make it all work. You then write the code to customize the appearance and behavior.

![Designer and Toolbox](media/vs2017-toolbox-designer.png "Visual Studio 2017 Toolbox and designer")

For more information about designing a user interface for a Universal Windows Platform app, see  [Design and UI](https://developer.microsoft.com/en-us/windows/design).

For more information about creating a user interface for an MFC application, see [MFC Desktop Applications](../mfc/mfc-desktop-applications.md). For information about Win32 Windows programs, see [Windows Desktop Applications](../windows/windows-desktop-applications-cpp.md).

## Write code

After you create a project, all the project files are displayed in the **Solution Explorer** window. (A *solution* is a logical container for one or more related projects.) When you click on a .h or .cpp file in **Solution Explorer**, the file opens up in the code editor. 

![Solution Explorer and code editor](media/vs2017-solution-explorer-code-editor.png "Visual Studio 2017 Solution Explorer and code editor")

The code editor is a specialized word processor for C++ source code. It color-codes language keywords, method and variable names, and other elements of your code to make the code more readable and easier to understand.

For more information, see [Writing and refactoring code](writing-and-refactoring-code-cpp.md).

## Add and edit resources

The term *resource* includes things such as dialogs, icons, images, localizable strings, splash screens, database connection strings, or any arbitrary data that you want to include in the executable file.

For more information on adding and editing resources in native desktop C++ projects, see [Working with Resource Files](../windows/working-with-resource-files.md).

## Build (compile and link)

Choose **Build** > **Build Solution** on the menu bar, or enter the Ctrl+Shift+B key combination to compile and link a project. Build errors and warnings are reported in the Error List (Ctrl+\\, E). The **Output** Window (Alt+2) shows information about the build process.

![Output Window and Error List](media/vs2017-output-error-list.png "Visual Studio 2017 Output window and Error List")
For more information about MSBuild configurations, see [Working with Project Properties](working-with-project-properties.md) and [Building C++ Projects in Visual Studio](building-cpp-projects-in-visual-studio.md).

You can also use the compiler (cl.exe) and many other build-related standalone tools such as NMAKE and LIB directly from the command line. For more information, see [Build C/C++ code on the command line](../build/building-on-the-command-line.md) and [C/C++ Building Reference](../build/reference/c-cpp-building-reference.md).

## Debug

You can start debugging by pressing **F5**. Execution pauses on any breakpoints you have set. You can also step through code one line at a time, view the values of variables or registers, and even in some cases make changes in code and continue debugging without re-compiling. The following illustration shows a debugging session in which execution is stopped on a breakpoint. The values of the data structure members are visible in the **Watch Window**.

![Debugging session](media/vs2017-debug-watch.png "Visual Studio 2017 debugging session")

For more information, see [Debugging in Visual Studio](/visualstudio/debugger/debugging-in-visual-studio).

## Test

Visual Studio includes unit test frameworks for both native C++ and C++/CLI. Boost.Test, Google Test, and CTest are also supported. Run your tests from the **Test Explorer** window:

![Test Explorer](media/cpp-test-explorer-passed.png "Visual Studio 2017 Test Explorer")

For more information, see [Verifying Code by Using Unit Tests](/visualstudio/test/unit-test-your-code) and [Write unit tests for C/C++ in Visual Studio](/visualstudio/test/writing-unit-tests-for-c-cpp).

## Analyze

Visual Studio includes static code analysis tools that can detect potential problems in your source code. These tools include an implementation of the [C++ Core Guidelines](https://github.com/isocpp/CppCoreGuidelines/blob/master/CppCoreGuidelines.md) rules checkers. For more information, see [Code analysis for C/C++ overview](/visualstudio/code-quality/code-analysis-for-c-cpp-overview).

## Deploy completed applications

You can deploy both traditional desktop applications and UWP apps to customers through the Microsoft Store. Deployment of the CRT is handled automatically behind the scenes. For more information, see [Publish Windows apps and games](/windows/uwp/publish/).

You can also deploy a native C++ desktop to another computer  For more information, see [Deploying Desktop Applications](deploying-native-desktop-applications-visual-cpp.md).

For more information about deploying a C++/CLI program, see [Deployment Guide for Developers](/dotnet/framework/deployment/deployment-guide-for-developers),

## Related Articles

|||
|-|-|
|[Visual C++ Tools and Features in Visual Studio Editions](visual-cpp-tools-and-features-in-visual-studio-editions.md)|Shows which features are available in the various editions of Visual Studio.|
|[Creating and managing MSBuild-based projects](creating-and-managing-visual-cpp-projects.md)|Provides an overview of C++ MSBuild-based projects in Visual Studio and links to other articles that explain how to create and manage them.|
|[CMake projects in Visual C++](cmake-tools-for-visual-cpp.md).|Describes how to build CMake or other non-MSBuild projects in Visual C++.|
|[Building C/C++ Programs](../build/building-c-cpp-programs.md)|Describes how to build C++ projects.|
|[Deploying Desktop Applications](deploying-native-desktop-applications-visual-cpp.md)|Provides an overview of deployment for C++ apps and links to other articles that describe deployment in detail.|
|[Visual C++ Porting and Upgrading Guide](../porting/visual-cpp-porting-and-upgrading-guide.md)|Detailed information about how to upgrade C++ applications that were created in earlier versions of Visual Studio, and also how to migrate applications that were created by using tools other than Visual Studio.|
|[Visual C++](../visual-cpp-in-visual-studio.md)|Describes key features of Visual C++ in Visual Studio and links to the rest of the Visual C++ documentation.|<|MERGE_RESOLUTION|>--- conflicted
+++ resolved
@@ -28,9 +28,9 @@
 
 - **MSBuild** is the native build system for Visual Studio. When you select **File** > **New** > **Project** from the main menu, you see many kinds of MSBuild *project templates* that get you started quickly developing different kinds of C++ applications.
 
-    ![Project Templates](media/vs2017-new-project.png "Visual Studio 2017 New Project Dialog")
+   ![Project Templates](media/vs2017-new-project.png "Visual Studio 2017 New Project Dialog")
 
-    In general, you should use these templates for new projects unless you have a specific reason to use CMake or another project system. Some projects have a *wizard* that guides you step-by-step through the process of creating a new project. For more information, see [Creating and managing MSBuild-based projects](creating-and-managing-visual-cpp-projects.md).
+   In general, you should use these templates for new projects unless you have a specific reason to use CMake or another project system. Some projects have a *wizard* that guides you step-by-step through the process of creating a new project. For more information, see [Creating and managing MSBuild-based projects](creating-and-managing-visual-cpp-projects.md).
 
 - **CMake** is a cross-platform build system that is integrated into the Visual Studio IDE when you install the Desktop development with C++ workload. For more information, see [CMake projects in Visual C++](cmake-tools-for-visual-cpp.md).
 - Any other C++ build system, including a loose collection of files, is supported via the **Open Folder** feature. You create simple JSON files to invoke your build program and configure debugging sessions. For more information, see [Open Folder projects in Visual C++](non-msbuild-projects.md).
@@ -41,17 +41,7 @@
 
 ![Team Explorer](media/vs2017-team-explorer.png "Visual Studio 2017 Team Explorer")
 
-<<<<<<< HEAD
-For more information about designing a user interface for a Universal Windows Platform app, see  [Design and UI](https://developer.microsoft.com/windows/design).
-
-For more information about creating a user interface for an MFC application, see [MFC Desktop Applications](../mfc/mfc-desktop-applications.md). For information about Win32 Windows programs, see [Windows Desktop Applications](../windows/windows-desktop-applications-cpp.md).
-
-## Writing and editing code
-
-### Semantic colorization
-=======
 For more information about Git integration with repos in Azure, see [Share your code with Visual Studio 2017 and Azure Repos Git](/azure/devops/repos/git/share-your-code-in-git-vs-2017). For information about about Git integration with GitHub, see [GitHub Extension for Visual Studio](https://visualstudio.github.com/).
->>>>>>> 6c7acbca
 
 ## Create user interfaces with designers
 
