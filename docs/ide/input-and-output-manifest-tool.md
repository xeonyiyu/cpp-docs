--- conflicted
+++ resolved
@@ -12,9 +12,8 @@
 ms.workload: ["cplusplus"]
 ---
 # Input and Output, Manifest Tool, Configuration Properties, &lt;Projectname&gt; Property Pages Dialog Box
-<<<<<<< HEAD
 
-Use this dialog box to specify input and output options for [Mt.exe](http://msdn.microsoft.com/library/aa375649).
+Use this dialog box to specify input and output options for [Mt.exe](/windows/desktop/SbsCs/mt-exe).
 
 To access this property page dialog box, open the property pages for your project or your property sheet. Expand the **Manifest Tool** node under **Configuration Properties**, and then select **Input and Output**.
 
@@ -60,51 +59,4 @@
 
 [ClickOnce Application Manifest](/visualstudio/deployment/clickonce-application-manifest)<br/>
 [Manifest Tool Property Pages](../ide/manifest-tool-property-pages.md)<br/>
-[Working with Project Properties](../ide/working-with-project-properties.md)<br/>
-=======
-Use this dialog box to specify input and output options for [Mt.exe](https://msdn.microsoft.com/library/aa375649).  
-  
- To access this property page dialog box, open the property pages for your project or your property sheet. Expand the **Manifest Tool** node under **Configuration Properties**, and then select **Input and Output**.  
-  
-## UIElement List  
- **Additional Manifest Files**  
- Uses the **/manifest** option to specify the full paths of additional manifest files that the manifest tool will process or merge. Full paths are delimited by a semicolon.  
-  
- **Input Resource Manifests**  
- Uses the **/inputresource** option to specify the full path of a resource of type RT_MANIFEST, to input into the manifest tool. The path can be followed by the specified resource ID. For example:  
-  
- `dll_with_manifest.dll;#1`  
-  
- The resource ID is optional and defaults to CREATEPROCESS_MANIFEST_RESOURCE_ID in winuser.h.  
-  
- **Embed Manifest**  
- **Yes** specifies that the project system will embed the application manifest file into the assembly.  
-  
- **No** specifies that the project system will create the application manifest file as a stand-alone file.  
-  
- **Output Manifest File**  
- Specifies the name of the output manifest file. This property is optional when only one manifest file is operated upon by the manifest tool.  
-  
- **Manifest Resource File**  
- Specifies the output resources files used to embed the manifest into the project output.  
-  
- **Generate Catalog Files**  
- Uses the **/makecdfs** option to specify that the manifest tool will generate catalog definition files (.cdf files), which are used to make catalogs.  
-  
- **Generate Manifest From ManagedAssembly**  
- Generates a manifest from a managed assembly. (**-managedassemblyname:***file*).  
-  
- **Suppress Dependency Element**  
- Used with the **-managedassembly** option. This tag suppresses the generation of dependency elements in the final manifest.  
-  
- **Generate Category Tags**  
- Used with the **-managedassembly** option. This tag causes the category tags to be generated.  
-  
- **Enable DPI Awareness**  
- Specifies whether the application is DPI-aware. By default, the setting is **Yes** for MFC projects and **No** otherwise because only MFC projects have built in DPI awareness. You can override the setting to **Yes** if you add code to handle different DPI settings. Your application might appear fuzzy or small if you set it as DPI-aware when it is not.  
-  
-## See Also  
- [ClickOnce Application Manifest](/visualstudio/deployment/clickonce-application-manifest)   
- [Manifest Tool Property Pages](../ide/manifest-tool-property-pages.md)   
- [Working with Project Properties](../ide/working-with-project-properties.md)   
->>>>>>> 3bde588a
+[Working with Project Properties](../ide/working-with-project-properties.md)<br/>