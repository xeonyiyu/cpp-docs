--- conflicted
+++ resolved
@@ -1,13 +1,9 @@
 ---
 title: "Writing and refactoring code (C++) | Microsoft Docs"
 ms.custom: ""
-<<<<<<< HEAD
 ms.date: "04/30/2018"
 ms.reviewer: ""
 ms.suite: ""
-=======
-ms.date: "11/27/2017"
->>>>>>> a9595a25
 ms.technology: ["cpp-ide"]
 ms.topic: "conceptual"
 dev_langs: ["C++"]
@@ -31,7 +27,6 @@
 To set formatting options such as indents, brace completion, and colorization, type "C++ Formatting" into the **QuickLaunch** window. Visual Studio 2017 version 15.7 and later supports ClangFormat. You can configure it in the [C/C++ Formatting Property Page](visualstudio/ide/reference/options-text-editor-c-cpp-formatting) under **Tools &#124; Options &#124; Text Editor &#124; C/C++ &#124; Formatting**.
 
 ![C++ formatting options](media/cpp-formatting-options.png)
-
 
 ### IntelliSense
 
