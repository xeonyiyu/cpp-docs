--- conflicted
+++ resolved
@@ -35,13 +35,9 @@
 - Visual Studio adds a **CMake** menu item to the main menu, with commands for viewing and editing CMake scripts.
 
 - **Solution Explorer** displays the folder structure and files.
-<<<<<<< HEAD
-- Visual Studio runs CMake.exe and generates the CMake cache for the default *configuration*, which is x86-Debug. The CMake command line is displayed in the **Output Window**, along with additional output from CMake.  **Visual Studio 2017 version 15.7 and later**: Automatic cache generation can be disabled in the **Tools | Options | CMake | General** dialog.
-=======
 
 - Visual Studio runs CMake.exe and generates the CMake cache for the default *configuration*, which is x86 Debug. The CMake command line is displayed in the **Output Window**, along with additional output from CMake.  **Visual Studio 2017 version 15.7 and later**: Automatic cache generation can be disabled in the **Tools | Options | CMake | General** dialog.
 
->>>>>>> eade7a75
 - In the background, Visual Studio starts to index the source files to enable IntelliSense, browsing information, refactoring, and so on. As you work, Visual Studio monitors changes in the editor and also on disk to keep its index in sync with the sources.
 
 You can open folders containing any number of CMake projects. Visual Studio detects and configures all the "root" CMakeLists.txt files in your workspace. CMake operations (configure, build, debug) as well as C++ IntelliSense and browsing are available to all CMake projects in your workspace.
@@ -121,223 +117,6 @@
 
    ![CMakeLists.txt file errors](media/cmake-cmakelists-error.png "CMakeLists.txt file errors")
 
-<<<<<<< HEAD
-=======
-## <a name="cmake_settings"></a> CMake settings and custom configurations
-
-By default, Visual Studio provides six default CMake configurations ("x86-Debug", "x86-Release", "x64-Debug", "x64-Release", "Linux-Debug" and "Linux-Release"). These configurations define how CMake.exe is invoked to create the CMake cache for a given project. To modify these configurations, or create a new custom configuration, choose **CMake | Change CMake Settings**, and then choose the CMakeLists.txt file that the settings apply to. The **Change CMake Settings** command is also available on the file's context menu in **Solution Explorer**. This command creates a CMakeSettings.json file in the project folder. This file is used to re-create the CMake cache file, for example after a **Clean** operation.
-
-   ![CMake main menu command for change settings](media/cmake-change-settings.png)
-
-JSON IntelliSense helps you edit the CMakeSettings.json file:
-
-   ![CMake JSON IntelliSense](media/cmake-json-intellisense.png "CMake JSON IntelliSense")
-
-The following example shows a sample configuration, which you can use as the starting point to create your own in CMakeSettings.json:
-
-```json
-    {
-      "name": "x86-Debug",
-      "generator": "Ninja",
-      "configurationType": "Debug",
-      "inheritEnvironments": [ "msvc_x86" ],
-      "buildRoot": "${env.USERPROFILE}\\CMakeBuilds\\${workspaceHash}\\build\\${name}",
-      "installRoot": "${env.USERPROFILE}\\CMakeBuilds\\${workspaceHash}\\install\\${name}",
-      "cmakeCommandArgs": "",
-      "buildCommandArgs": "-v",
-      "ctestCommandArgs": ""
-    },
-```
-
-1. **name**: the name that appears in the C++ configuration dropdown. This property value can also be used as a macro, `${name}`, to specify other property values. For an example, see the **buildRoot** definition in CMakeSettings.json.
-
-1. **generator**: maps to the **-G** switch and specifies the generator to be used. This property can also be used as a macro, `${generator}`, to help specify other property values. Visual Studio currently supports the following CMake generators:
-
-   - "Ninja"
-
-   - "Visual Studio 14 2015"
-
-   - "Visual Studio 14 2015 ARM"
-
-   - "Visual Studio 14 2015 Win64"
-
-   - "Visual Studio 15 2017"
-
-   - "Visual Studio 15 2017 ARM"
-
-   - "Visual Studio 15 2017 Win64"
-
-Because Ninja is designed for fast build speeds instead of flexibility and function, it is set as the default. However, some CMake projects may be unable to correctly build using Ninja. If this occurs, you can instruct CMake to generate a Visual Studio project instead.
-
-To specify a Visual Studio generator, open the CMakeSettings.json from the main menu by choosing **CMake | Change CMake Settings**. Delete “Ninja” and type “V”. This activates IntelliSense, which enables you to choose the generator you want.
-
-1. **buildRoot**: maps to **-DCMAKE_BINARY_DIR** switch and specifies where the CMake cache will be created. If the folder does not exist, it is created.
-
-1. **variables**: contains a name-value pair of CMake variables that will get passed as **-D** *_name_=_value_* to CMake. If your CMake project build instructions specify the addition of any variables directly to the CMake cache file, it is recommended that you add them here instead. The following example shows how to specify the name-value pairs:
-
-```json
-"variables": [
-    {
-      "name": "CMAKE_CXX_COMPILER",
-      "value": "C:/Program Files (x86)/Microsoft Visual Studio/157/Enterprise/VC/Tools/MSVC/14.14.26428/bin/HostX86/x86/cl.exe"
-    },
-    {
-      "name": "CMAKE_C_COMPILER",
-      "value": "C:/Program Files (x86)/Microsoft Visual Studio/157/Enterprise/VC/Tools/MSVC/14.14.26428/bin/HostX86/x86/cl.exe"
-    }
-  ]
-```
-
-1. **cmakeCommandArgs**: specifies any additional switches you want to pass to CMake.exe.
-
-2. **configurationType**: defines the build configuration type for the selected generator. Currently supported values are "Debug", "MinSizeRel", "Release", and "RelWithDebInfo".
-
-3. **ctestCommandArgs**: specifies additional switches to pass to CTest when running tests.
-
-4. **buildCommandArgs**: specifies additional switches to pass to the underlying build system. For example, passing -v when using the Ninja generator forces Ninja to output command lines.
-
-### Environment variables
-
-CMakeSettings.json also supports consuming environment variables in any of the properties mentioned above. The syntax to use is `${env.FOO}` to expand the environment variable %FOO%.
-You also have access to built-in macros inside this file:
-
-- `${workspaceRoot}` – provides the full path of the workspace folder
-
-- `${workspaceHash}` – hash of workspace location; useful for creating a unique identifier for the current workspace (for example, to use in folder paths)
-
-- `${projectFile}` – the full path of the root CMakeLists.txt file
-
-- `${projectDir}` – the full path of the folder of the root CMakeLists.txt file
-
-- `${thisFile}` – the full path of the CMakeSettings.json file
-
-- `${name}` – the name of the configuration
-
-- `${generator}` – the name of the CMake generator used in this configuration
-
-### Ninja command line arguments
-
-If targets are unspecified, builds the 'default' target (see manual).
-
-```cmd
-C:\Program Files (x86)\Microsoft Visual Studio\Preview\Enterprise>ninja -?
-ninja: invalid option -- `-?'
-usage: ninja [options] [targets...]
-```
-
-|Option|Description|
-|--------------|------------|
-| --version  | print ninja version ("1.7.1")|
-|   -C DIR   | change to DIR before doing anything else|
-|   -f FILE  | specify input build file (default=build.ninja)|
-|   -j N     | run N jobs in parallel (default=14, derived from CPUs available)|
-|   -k N     | keep going until N jobs fail (default=1)|
-|   -l N     | do not start new jobs if the load average is greater than N|
-|   -n       | dry run (don't run commands but act like they succeeded)|
-|   -v       | show all command lines while building|
-|   -d MODE  | enable debugging (use -d list to list modes)|
-|   -t TOOL  | run a subtool (use -t list to list subtools). terminates toplevel options; further flags are passed to the tool|
-|   -w FLAG  | adjust warnings (use -w list to list warnings)|
-
-### Inherited environments (Visual Studio 2017 version 15.5)
-
-CMakeSettings.json now supports inherited environments. This feature enables you to (1) inherit default environments and (2) create custom environment variables that are passed to CMake.exe when it runs.
-
-```json
-  "inheritEnvironments": [ "msvc_x64_x64" ]
-```
-
-The example above is the same as running the **Developer Command Prompt for VS 2017** with the **-arch=amd64 -host_arch=amd64** arguments.
-
-The following table shows the default values:
-
-|Context Name|Description|
-|-----------|-----------------|
-|vsdev|The default Visual Studio environment|
-|msvc_x86|Compile for x86 using x86 tools|
-|msvc_arm| Compile for ARM using x86 tools|
-|msvc_arm64|Compile for ARM64 using x86 tools|
-|msvc_x86_x64|Compile for AMD64 using x86 tools|
-|msvc_x64_x64|Compile for AMD64 using 64-bit tools|
-|msvc_arm_x64|Compile for ARM using 64-bit tools|
-|msvc_arm64_x64|Compile for ARM64 using 64-bit tools|
-
-### Custom environment variables
-
-In CMakeSettings.json, you can define custom environment variables globally or per-configuration in the **environments** property. The following example defines one global variable, **BuildDir**, which is inherited in both the x86-Debug and x64-Debug configurations. Each configuration uses the variable to specify the value for the **buildRoot** property for that configuration. Note also how each configuration uses the **inheritEnvironments** property to specify a variable that applies only to that configuration.
-
-```json
-{
-  // The "environments" property is an array of key value pairs of the form
-  // { "EnvVar1": "Value1", "EnvVar2": "Value2" }
-  "environments": [
-    {
-      "BuildDir": "${env.USERPROFILE}\\CMakeBuilds\\${workspaceHash}\\build",
-    }
-  ],
-
-  "configurations": [
-    {
-      "name": "x86-Debug",
-      "generator": "Ninja",
-      "configurationType": "Debug",
-      // Inherit the defaults for using the MSVC x86 compiler.
-      "inheritEnvironments": [ "msvc_x86" ],
-      "buildRoot": "${env.BuildDir}\\${name}"    },
-    {
-      "name": "x64-Debug",
-      "generator": "Ninja",
-      "configurationType": "Debug",
-      // Inherit the defaults for using the MSVC x64 compiler.
-      "inheritEnvironments": [ "msvc_x64" ],
-      "buildRoot": "${env.BuildDir}\\${name}"
-    }
-  ]
-}
-```
-
-In the next example, the x86-Debug configuration defines its own value for the **BuildDir** property, and this value overrides the value set by the global **BuildDir** property so that **BuildRoot** evaluates to `D:\custom-builddir\x86-Debug`.
-
-```json
-{
-  "environments": [
-    {
-      "BuildDir": "${env.USERPROFILE}\\CMakeBuilds\\${workspaceHash}",
-    }
-  ],
-
-  "configurations": [
-    {
-      "name": "x86-Debug",
-
-      // The syntax for this property is the same as the global one above.
-      "environments": [
-        {
-          // Replace the global property entirely.
-          "BuildDir": "D:\\custom-builddir",
-        }
-      ],
-
-      "generator": "Ninja",
-      "configurationType": "Debug",
-      "inheritEnvironments": [ "msvc_x86" ],
-      // Evaluates to "D:\custom-builddir\x86-Debug"
-      "buildRoot": "${env.BuildDir}\\${name}"
-    },
-    {
-      "name": "x64-Debug",
-
-      "generator": "Ninja",
-      "configurationType": "Debug",
-      "inheritEnvironments": [ "msvc_x64" ],
-      // Since this configuration doesn’t modify BuildDir, it inherits
-      // from the one defined globally.
-      "buildRoot": "${env.BuildDir}\\${name}"
-    }
-  ]
-}
-```
->>>>>>> eade7a75
 
 ## CMake configure step
 
