--- conflicted
+++ resolved
@@ -12,11 +12,7 @@
 
 ## Before you start
 
-<<<<<<< HEAD
 To complete this walkthrough, you need Visual Studio 2017 or later. If you need a copy, here's a short guide: [Install C++ support in Visual Studio](../build/vscpp-step-0-installation.md). If you haven't done it yet, follow the next steps after installation through the "Hello, World" tutorial to make sure Visual C++ is installed correctly and it all works.
-=======
-To complete this walkthrough, you need Visual Studio 2017 version 15.3 or later. If you need a copy, here's a short guide: [Install C++ support in Visual Studio](../build/vscpp-step-0-installation.md). If you haven't done it yet, follow the next steps after installation through the "Hello, World" tutorial to make sure Visual Studio is installed correctly and it all works.
->>>>>>> de9759f2
 
 It helps if you understand the fundamentals of the C++ language, and know what a compiler, linker, and debugger are used for. The tutorial also assumes that you're familiar with Windows and how to use menus, dialogs,
 
