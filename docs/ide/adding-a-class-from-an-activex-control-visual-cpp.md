---
title: "Adding a Class from an ActiveX Control (Visual C++) | Microsoft Docs"
ms.custom: ""
ms.date: "09/07/2018"
ms.technology: ["cpp-ide"]
ms.topic: "conceptual"
dev_langs: ["C++"]
helpviewer_keywords: ["ActiveX controls [C++], adding classes", "classes [C++], creating"]
ms.assetid: 729fcb37-54b8-44d5-9b4e-50bb16e0eea4
author: "mikeblome"
ms.author: "mblome"
ms.workload: ["cplusplus"]
---
# Adding a Class from an ActiveX Control (Visual C++)
<<<<<<< HEAD
Use this wizard to create an MFC class from an interface in an available ActiveX control. You can add an MFC class to an [MFC application](../mfc/reference/creating-an-mfc-application.md), an [MFC DLL](../mfc/reference/creating-an-mfc-dll-project.md), or an [MFC ActiveX control](../mfc/reference/creating-an-mfc-activex-control.md).

> [!WARNING]
> In Visual Studio 2017 version 15.9 this code wizard is deprecated and will be removed in a future version of Visual Studio. This wizard is rarely used. General support for ATL and MFC is not impacted by the removal of this wizard. If you would like to share your feedback about this deprecation, please complete [this survey](https://www.surveymonkey.com/r/QDWKKCN). Your feedback matters to us.  
  
=======

Use this wizard to create an MFC class from an interface in an available ActiveX control. You can add an MFC class to an [MFC application](../mfc/reference/creating-an-mfc-application.md), an [MFC DLL](../mfc/reference/creating-an-mfc-dll-project.md), or an [MFC ActiveX control](../mfc/reference/creating-an-mfc-activex-control.md).

>>>>>>> aab7ba9f
> [!NOTE]
>  You do not need to create your MFC project with Automation enabled to add a class from an ActiveX control.

An ActiveX control is a reusable software component based on the Component Object Model (COM) that supports a wide variety of OLE functionality and can be customized to fit many software needs. ActiveX controls are designed for use both in ordinary ActiveX control containers and on the Internet in World Wide Web pages.

### To add an MFC class from an ActiveX control

1. In either **Solution Explorer** or [Class View](/visualstudio/ide/viewing-the-structure-of-code), right-click the name of the project to which you want to add the ActiveX control class.

1. From the shortcut menu, click **Add**, and then click **Add Class**.

1. In the [Add Class](../ide/add-class-dialog-box.md) dialog box, in the Templates pane, click **MFC Class from ActiveX Control**, and then click **Open** to display the [Add Class from ActiveX Control Wizard](../ide/add-class-from-activex-control-wizard.md).

In the wizard, you can add more than one interface in an ActiveX control. Likewise, you can create classes from more than one ActiveX control in a single wizard session.

You can add classes from ActiveX controls registered in your system, or you can add classes from ActiveX controls located in type library files (.tlb, .olb, .dll, .ocx, or .exe) without first registering them in your system. See [Registering OLE Controls](../mfc/reference/registering-ole-controls.md) for more information on registering ActiveX controls.

The wizard creates an MFC class, derived from [CWnd](../mfc/reference/cwnd-class.md) or from [COleDispatchDriver](../mfc/reference/coledispatchdriver-class.md), for each interface you add from the selected ActiveX control.

## See Also

[MFC ActiveX Controls](../mfc/mfc-activex-controls.md)<br>
[Introduction to COM and ATL](../atl/introduction-to-com-and-atl.md)<|MERGE_RESOLUTION|>--- conflicted
+++ resolved
@@ -12,17 +12,12 @@
 ms.workload: ["cplusplus"]
 ---
 # Adding a Class from an ActiveX Control (Visual C++)
-<<<<<<< HEAD
+
 Use this wizard to create an MFC class from an interface in an available ActiveX control. You can add an MFC class to an [MFC application](../mfc/reference/creating-an-mfc-application.md), an [MFC DLL](../mfc/reference/creating-an-mfc-dll-project.md), or an [MFC ActiveX control](../mfc/reference/creating-an-mfc-activex-control.md).
 
 > [!WARNING]
-> In Visual Studio 2017 version 15.9 this code wizard is deprecated and will be removed in a future version of Visual Studio. This wizard is rarely used. General support for ATL and MFC is not impacted by the removal of this wizard. If you would like to share your feedback about this deprecation, please complete [this survey](https://www.surveymonkey.com/r/QDWKKCN). Your feedback matters to us.  
-  
-=======
+> In Visual Studio 2017 version 15.9 this code wizard is deprecated and will be removed in a future version of Visual Studio. This wizard is rarely used. General support for ATL and MFC is not impacted by the removal of this wizard. If you would like to share your feedback about this deprecation, please complete [this survey](https://www.surveymonkey.com/r/QDWKKCN). Your feedback matters to us.
 
-Use this wizard to create an MFC class from an interface in an available ActiveX control. You can add an MFC class to an [MFC application](../mfc/reference/creating-an-mfc-application.md), an [MFC DLL](../mfc/reference/creating-an-mfc-dll-project.md), or an [MFC ActiveX control](../mfc/reference/creating-an-mfc-activex-control.md).
-
->>>>>>> aab7ba9f
 > [!NOTE]
 >  You do not need to create your MFC project with Automation enabled to add a class from an ActiveX control.
 
