--- conflicted
+++ resolved
@@ -60,11 +60,7 @@
 
    1. On the **Install Program to Launch** page, in the **Install Program** text box, enter the following command line and then choose **Next**.
 
-<<<<<<< HEAD
-      `cmd.exe /c "setup.bat"`  
-=======
       **cmd.exe /c "setup.bat"**
->>>>>>> d4e4e830
 
    1. On the **Show window** page, select **Default** and then choose **Next**.
 
