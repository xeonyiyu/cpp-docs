--- conflicted
+++ resolved
@@ -50,11 +50,7 @@
   
 - [Converting CString objects](#_core_converting_cstring_objects)  
   
-<<<<<<< HEAD
- `Class CString` is based on class template [CStringT Class](../atl-mfc-shared/reference/cstringt-class.md). `CString` is a `typedef` of `CStringT`. More exactly, `CString` is a `typedef` of an *explicit specialization* of `CStringT`, which is a common way to use a class template to define a class. Similarly defined classes are `CStringA` and `CStringW`. For more information on explicit specialization, see [Class Template Instantiation](../topic/class%20template%20instantiation.md).  
-=======
  `Class CString` is based on class template [CStringT Class](../atl-mfc-shared/reference/cstringt-class.md). `CString` is a `typedef` of `CStringT`. More exactly, `CString` is a `typedef` of an *explicit specialization* of `CStringT`, which is a common way to use a class template to define a class. Similarly defined classes are `CStringA` and `CStringW`.  
->>>>>>> 85ef69ce
   
  `CString`, `CStringA`, and `CStringW` are defined in atlstr.h. `CStringT` is defined in cstringt.h.  
   
@@ -121,10 +117,5 @@
 ## See Also  
  [Strings (ATL/MFC)](../atl-mfc-shared/strings-atl-mfc.md)   
  [CStringT Class](../atl-mfc-shared/reference/cstringt-class.md)   
-<<<<<<< HEAD
- [Class Template Instantiation](../topic/class%20template%20instantiation.md)   
- [Explicit Specialization of Class Templates](../topic/explicit%20specialization%20of%20class%20templates.md)   
-=======
->>>>>>> 85ef69ce
  [Template Specialization](../cpp/template-specialization-cpp.md)   
  [How to: Convert Between Various String Types](../text/how-to-convert-between-various-string-types.md)
