--- conflicted
+++ resolved
@@ -141,9 +141,6 @@
  `CImage` cannot be selected into a new [CDC](../../mfc/reference/cdc-class.md). `CImage` creates its own **HDC** for the image. Because an `HBITMAP` can only be selected into one **HDC** at a time, the `HBITMAP` associated with the `CImage` cannot be selected into another **HDC**. If you need a `CDC`, retrieve the **HDC** from the `CImage` and give it to [CDC::FromHandle](../../mfc/reference/cdc-class.md#cdc__fromhandle.  
   
 ## Example  
-<<<<<<< HEAD
- <!-- FIXME [!CODE [NVC_ATLMFC_Utilities#70](../codesnippet/vs_snippets_cpp/nvc_atlmfc_utilities#70)] -->  
-=======
 ```cpp
 // Get a CDC for the image
 CDC* pDC = CDC::FromHandle(m_myImage.GetDC());
@@ -153,15 +150,11 @@
 
 m_myImage.ReleaseDC();
 ```  
->>>>>>> 781cd9dd
   
  When you use `CImage` in an MFC project, note which member functions in your project expect a pointer to a [CBitmap](../../mfc/reference/cbitmap-class.md) object. If you want to use `CImage` with such a function, like [CMenu::AppendMenu](../../mfc/reference/cmenu-class.md#cmenu__appendmenu), use [CBitmap::FromHandle](../../mfc/reference/cbitmap-class.md#cbitmap__fromhandle), pass it your `CImage` `HBITMAP`, and use the returned `CBitmap*`.  
 
   
 ## Example  
-<<<<<<< HEAD
- <!-- FIXME [!CODE [NVC_ATLMFC_Utilities#71](../codesnippet/vs_snippets_cpp/nvc_atlmfc_utilities#71)]-->  
-=======
 ```cpp
 void CMyDlg::OnRButtonDown(UINT nFlags, CPoint point)
 {
@@ -174,7 +167,7 @@
       point.y, this);
 }
 ```  
->>>>>>> 781cd9dd
+
   
  Through `CImage`, you have access to the actual bits of a DIB section. You can use a `CImage` object anywhere you previously used a Win32 HBITMAP or DIB section.  
   
@@ -466,16 +459,13 @@
 ### Example  
  The following example creates a 100x100 pixel bitmap, using 16 bits to encode each pixel. In a given 16-bit pixel, bits 0-3 encode the red component, bits 4-7 encode green, and bits 8-11 encode blue. The remaining 4 bits are unused.  
   
-<<<<<<< HEAD
- <!-- FIXME [!CODE [NVC_ATLMFC_Utilities#69](../codesnippet/vs_snippets_cpp/nvc_atlmfc_utilities#69)]-->  
-  
-=======
+
 ```cpp
 DWORD adwBitmasks[3] = { 0x0000000f, 0x000000f0, 0x00000f00 };
 m_myImage.CreateEx(100, 100, 16, BI_BITFIELDS, adwBitmasks, 0);
 ```
 
->>>>>>> 781cd9dd
+
 ##  <a name="cimage__destroy"></a>  CImage::Destroy  
  Detaches the bitmap from the `CImage` object and destroys the bitmap.  
   
@@ -662,16 +652,14 @@
   
  For example:  
   
-<<<<<<< HEAD
- <!-- FIXME [!CODE [NVC_ATLMFC_Utilities#73](../codesnippet/vs_snippets_cpp/nvc_atlmfc_utilities#73)] -->  
-=======
+
  ```cpp
 //First filter in the list will be titled "All Image Files", and
 //will accept files with any extension supported by any exporter.
 CImage::GetExporterFilterString( strExporters, aguidFileTypes, 
     _T("All Image Files"));
 ```  
->>>>>>> 781cd9dd
+
   
  `dwExclude`  
  Set of bit flags specifying which file types to exclude from the list. Allowable flags are:  
@@ -753,16 +741,14 @@
   
  For example:  
   
-<<<<<<< HEAD
- <!-- FIXME [!CODE [NVC_ATLMFC_Utilities#74](../codesnippet/vs_snippets_cpp/nvc_atlmfc_utilities#74)] -->  
-=======
+
  ```cpp
 //First filter in the list will be titled "All Image Files", and
 //will accept files with any extension supported by any importer.
 CImage::GetImporterFilterString( strImporters, aguidFileTypes, 
     _T("All Image Files"));
 ```  
->>>>>>> 781cd9dd
+
   
  `dwExclude`  
  Set of bit flags specifying which file types to exclude from the list. Allowable flags are:  
@@ -1487,9 +1473,7 @@
   
   
 ### Example  
-<<<<<<< HEAD
- <!-- FIXME [!CODE [NVC_ATLMFC_Utilities#199](../codesnippet/vs_snippets_cpp/nvc_atlmfc_utilities#199)]  -->
-=======
+
 ```cpp
 // Performs a transparent blit from the source image to the destination 
 // image using the images' current transparency settings
@@ -1517,7 +1501,7 @@
    return bResult;
 }
 ```
->>>>>>> 781cd9dd
+
   
 ## See Also  
  [MMXSwarm Sample](../../top/visual-cpp-samples.md)   
