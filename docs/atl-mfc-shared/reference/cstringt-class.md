---
title: "CStringT Class | Microsoft Docs"
ms.custom: ""
ms.date: "11/04/2016"
ms.reviewer: ""
ms.suite: ""
ms.technology:  
  - "cpp-windows"
ms.tgt_pltfrm: ""
ms.topic: "reference"
f1_keywords: ['CStringT', 'No header/ATL::CStringT', 'No header/ATL::CStringT::CStringT', 'No header/ATL::CStringT::AllocSysString', 'No header/ATL::CStringT::AnsiToOem', 'No header/ATL::CStringT::AppendFormat', 'No header/ATL::CStringT::Collate', 'No header/ATL::CStringT::CollateNoCase', 'No header/ATL::CStringT::Compare', 'No header/ATL::CStringT::CompareNoCase', 'No header/ATL::CStringT::Delete', 'No header/ATL::CStringT::Find', 'No header/ATL::CStringT::FindOneOf', 'No header/ATL::CStringT::Format', 'No header/ATL::CStringT::FormatMessage', 'No header/ATL::CStringT::FormatMessageV', 'No header/ATL::CStringT::FormatV', 'No header/ATL::CStringT::GetEnvironmentVariable', 'No header/ATL::CStringT::Insert', 'No header/ATL::CStringT::Left', 'No header/ATL::CStringT::LoadString', 'No header/ATL::CStringT::MakeLower', 'No header/ATL::CStringT::MakeReverse', 'No header/ATL::CStringT::MakeUpper', 'No header/ATL::CStringT::Mid', 'No header/ATL::CStringT::OemToAnsi', 'No header/ATL::CStringT::Remove', 'No header/ATL::CStringT::Replace', 'No header/ATL::CStringT::ReverseFind', 'No header/ATL::CStringT::Right', 'No header/ATL::CStringT::SetSysString', 'No header/ATL::CStringT::SpanExcluding', 'No header/ATL::CStringT::SpanIncluding', 'No header/ATL::CStringT::Tokenize', 'No header/ATL::CStringT::Trim', 'No header/ATL::CStringT::TrimLeft', 'No header/ATL::CStringT::TrimRight']
dev_langs: 
  - "C++"
helpviewer_keywords: 
  - "strings [C++], in ATL"
  - "shared classes, CStringT"
  - "CStringT class"
ms.assetid: 7cacc59c-425f-40f1-8f5b-6db921318ec9
caps.latest.revision: 33
author: "mikeblome"
ms.author: "mblome"
manager: "ghogen"
translation.priority.ht: 
  - "cs-cz"
  - "de-de"
  - "es-es"
  - "fr-fr"
  - "it-it"
  - "ja-jp"
  - "ko-kr"
  - "pl-pl"
  - "pt-br"
  - "ru-ru"
  - "tr-tr"
  - "zh-cn"
  - "zh-tw"
---
# CStringT Class
This class represents a `CStringT` object.  
  
## Syntax  
  
```  
 
template<typename BaseType, class StringTraits>  
class CStringT :   
public CSimpleStringT<BaseType,
                      _CSTRING_IMPL_::_MFCDLLTraitsCheck<BaseType, StringTraits>
                      ::c_bIsMFCDLLTraits>  
 
```  
  
#### Parameters  
 `BaseType`  
 The character type of the string class. Can be one of the following:  
  
- `char` (for ANSI character strings).  
  
- `wchar_t` (for Unicode character strings).  
  
- **TCHAR** (for both ANSI and Unicode character strings).  
  
 `StringTraits`  
 Determines if the string class needs C Run-Time (CRT) Library support and where string resources are located. Can be one of the following:  
  
- **StrTraitATL< wchar_t** &#124; `char` &#124; **TCHAR, ChTraitsCRT< wchar_t** &#124; `char` &#124; **TCHAR > >**  
  
     The class requires CRT support and searches for resource strings in the module specified by `m_hInstResource` (a member of the application's module class).  
  
- **StrTraitATL< wchar_t** &#124; `char` &#124; **TCHAR, ChTraitsOS< wchar_t** &#124; `char` &#124; **TCHAR > >**  
  
     The class does not require CRT support and searches for resource strings in the module specified by `m_hInstResource` (a member of the application's module class).  
  
- **StrTraitMFC< wchar_t** &#124; `char` &#124; **TCHAR, ChTraitsCRT< wchar_t** &#124; `char` &#124; **TCHAR > >**  
  
     The class requires CRT support and searches for resource strings using the standard MFC search algorithm.  
  
- **StrTraitMFC< wchar_t** &#124; `char` &#124; **TCHAR, ChTraitsOS< wchar_t** &#124; `char` &#124; **TCHAR > >**  
  
     The class does not require CRT support and searches for resource strings using the standard MFC search algorithm.  
  
## Members  
  
### Public Constructors  
  
|Name|Description|  
|----------|-----------------|  
|[CStringT::CStringT](#cstringt)|Constructs a `CStringT` object in various ways.|  
|[CStringT::~CStringT](#_dtorcstringt)|Destroys a `CStringT` object.|  
  
### Public Methods  
  
|Name|Description|  
|----------|-----------------|  
|[CStringT::AllocSysString](#allocsysstring)|Allocates a `BSTR` from `CStringT` data.|  
|[CStringT::AnsiToOem](#ansitooem)|Makes an in-place conversion from the ANSI character set to the OEM character set.|  
|[CStringT::AppendFormat](#appendformat)|Appends formatted data to an existing `CStringT` object.|  
|[CStringT::Collate](#collate)|Compares two strings (case sensitive, uses locale-specific information).|  
|[CStringT::CollateNoCase](#collatenocase)|Compares two strings (case insensitive, uses locale-specific information).|  
|[CStringT::Compare](#compare)|Compares two strings (case sensitive).|  
|[CStringT::CompareNoCase](#comparenocase)|Compares two strings (case insensitive).|  
|[CStringT::Delete](#delete)|Deletes a character or characters from a string.|  
|[CStringT::Find](#find)|Finds a character or substring inside a larger string.|  
|[CStringT::FindOneOf](#findoneof)|Finds the first matching character from a set.|  
|[CStringT::Format](#format)|Formats the string as `sprintf` does.|  
|[CStringT::FormatMessage](#formatmessage)|Formats a message string.|  
|[CStringT::FormatMessageV](#formatmessagev)|Formats a message string using a variable argument list.|  
|[CStringT::FormatV](#formatv)|Formats the string using a variable list of arguments.|  
|[CStringT::GetEnvironmentVariable](#getenvironmentvariable)|Sets the string to the value of the specified environment variable.|  
|[CStringT::Insert](#insert)|Inserts a single character or a substring at the given index within the string.|  
|[CStringT::Left](#left)|Extracts the left part of a string.|  
|[CStringT::LoadString](#loadstring)|Loads an existing `CStringT` object from a Windows resource.|  
|[CStringT::MakeLower](#makelower)|Converts all the characters in this string to lowercase characters.|  
|[CStringT::MakeReverse](#makereverse)|Reverses the string.|  
|[CStringT::MakeUpper](#makeupper)|Converts all the characters in this string to uppercase characters.|  
|[CStringT::Mid](#mid)|Extracts the middle part of a string.|  
|[CStringT::OemToAnsi](#oemtoansi)|Makes an in-place conversion from the OEM character set to the ANSI character set.|  
|[CStringT::Remove](#remove)|Removes indicated characters from a string.|  
|[CStringT::Replace](#replace)|Replaces indicated characters with other characters.|  
|[CStringT::ReverseFind](#reversefind)|Finds a character inside a larger string; starts from the end.|  
|[CStringT::Right](#right)|Extracts the right part of a string.|  
|[CStringT::SetSysString](#setsysstring)|Sets an existing `BSTR` object with data from a `CStringT` object.|  
|[CStringT::SpanExcluding](#spanexcluding)|Extracts characters from the string, starting with the first character, that are not in the set of characters identified by `pszCharSet`.|  
|[CStringT::SpanIncluding](#spanincluding)|Extracts a substring that contains only the characters in a set.|  
|[CStringT::Tokenize](#tokenize)|Extracts specified tokens in a target string.|  
|[CStringT::Trim](#trim)|Trims all leading and trailing whitespace characters from the string.|  
|[CStringT::TrimLeft](#trimleft)|Trims leading whitespace characters from the string.|  
|[CStringT::TrimRight](#trimright)|Trims trailing whitespace characters from the string.|  
  
### Operators  
  
|||  
|-|-|  
|[operator =](#operator_eq)|Assigns a new value to a `CStringT` object.|  
|[CStringT::operator +](#operator_add)|Concatenates two strings or a character and a string.|  
|[CStringT::operator +=](#operator_add_eq)|Concatenates a new string to the end of an existing string.|  
|[CStringT::operator ==](#operator_eq_eq)|Determines if two strings are logically equal.|  
|[CStringT::operator !=](#operator_neq)|Determines if two strings are logically not equal.|  
|[CStringT::operator &lt;](#operator_lt)|Determines if the string on the left side of the operator is less than to the string on the right side.|  
|[CStringT::operator &gt;](#operator_gt)|Determines if the string on the left side of the operator is greater than to the string on the right side.|  
|[CStringT::operator &lt;=](#operator_lt_eq)|Determines if the string on the left side of the operator is less than or equal to the string on the right side.|  
|[CStringT::operator &gt;=](#operator_gt_eq)|Determines if the string on the left side of the operator is greater than or equal to the string on the right side.|  
  
## Remarks  
 `CStringT` inherits from [CSimpleStringT Class](../../atl-mfc-shared/reference/csimplestringt-class.md). Advanced features, such as character manipulation, ordering, and searching, are implemented by `CStringT`.  
  
> [!NOTE]
> `CStringT` objects are capable of throwing exceptions. This occurs when a `CStringT` object runs out of memory for any reason.  
  
 A `CStringT` object consists of a variable-length sequence of characters. `CStringT` provides functions and operators using syntax similar to that of Basic. Concatenation and comparison operators, together with simplified memory management, make `CStringT` objects easier to use than ordinary character arrays.  
  
> [!NOTE]
>  Although it is possible to create `CStringT` instances that contain embedded null characters, we recommend against it. Calling methods and operators on `CStringT` objects that contain embedded null characters can produce unintended results.  
  
 By using different combinations of the `BaseType` and `StringTraits` parameters, `CStringT` objects can come in the following types, which are have been predefined by the ATL libraries.  
  
 If using in an ATL application:  
  
 `CString`, `CStringA`, and `CStringW` are exported from the MFC DLL (MFC90.DLL), never from user DLLs. This is done to prevent `CStringT` from being multiply defined.  
  
> [!NOTE]
>  If you encountered linker errors when exporting a `CString`-derived class from an MFC extension DLL in Visual C++ .NET 2002 and have applied the workaround as described in the Knowledge Base article, "Linking Errors When You Import CString-Derived Classes" (Q309801), you should remove the workaround code, because this has been fixed in Visual C++ .NET 2003. You can find Knowledge Base articles at [http://support.microsoft.com/support](http://support.microsoft.com/support).  
  
 The following string types are available within MFC-based applications:  
  
|CStringT type|Declaration|  
|-------------------|-----------------|  
|`CStringA`|An ANSI character type string with CRT support.|  
|`CStringW`|A Unicode character type string with CRT support.|  
|`CString`|Both ANSI and Unicode character types with CRT support.|  
  
 The following string types are available in projects where **ATL_CSTRING_NO_CRT** is defined:  
  
|CStringT type|Declaration|  
|-------------------|-----------------|  
|**CAtlStringA**|An ANSI character type string without CRT support.|  
|**CAtlStringW**|A Unicode character type string without CRT support.|  
|**CAtlString**|Both ANSI and Unicode character types without CRT support.|  
  
 The following string types are available in projects where **ATL_CSTRING_NO_CRT** is not defined:  
  
|CStringT type|Declaration|  
|-------------------|-----------------|  
|**CAtlStringA**|An ANSI character type string with CRT support.|  
|**CAtlStringW**|A Unicode character type string with CRT support.|  
|**CAtlString**|Both ANSI and Unicode character types with CRT support.|  
  
 `CString` objects also have the following characteristics:  
  
- `CStringT` objects can grow as a result of concatenation operations.  
  
- `CStringT` objects follow "value semantics." Think of a `CStringT` object as an actual string, not as a pointer to a string.  
  
-   You can freely substitute `CStringT` objects for `PCXSTR` function arguments.  
  
-   Custom memory management for string buffers. For more information, see [Memory Management and CStringT](../../atl-mfc-shared/memory-management-with-cstringt.md).  
  
## CStringT Predefined Types  
 Because `CStringT` uses a template argument to define the character type (either [wchar_t](../../c-runtime-library/standard-types.md) or [char](../../c-runtime-library/standard-types.md)) supported, method parameter types can be complicated at times. To simplify this issue, a set of predefined types is defined and used throughout the `CStringT` class. The following table lists the various types:  
  
|Name|Description|  
|----------|-----------------|  
|`XCHAR`|A single character (either `wchar_t` or `char`) with the same character type as the `CStringT` object.|  
|**YCHAR**|A single character (either `wchar_t` or `char`) with the opposite character type as the `CStringT` object.|  
|`PXSTR`|A pointer to a character string (either `wchar_t` or `char`) with the same character type as the `CStringT` object.|  
|**PYSTR**|A pointer to a character string (either `wchar_t` or `char`) with the opposite character type as the `CStringT` object.|  
|`PCXSTR`|A pointer to a **const** character string (either `wchar_t` or `char`) with the same character type as the `CStringT` object.|  
|**PCYSTR**|A pointer to a **const** character string (either `wchar_t` or `char`) with the opposite character type as the `CStringT` object.|  
  
> [!NOTE]
>  Code that previously used undocumented methods of `CString` (such as **AssignCopy**) must be replaced with code that uses the following documented methods of `CStringT` (such as `GetBuffer` or `ReleaseBuffer`). These methods are inherited from `CSimpleStringT`.  
  
## Inheritance Hierarchy  
 [CSimpleStringT](../../atl-mfc-shared/reference/csimplestringt-class.md)  
  
 `CStringT`  
  
## Requirements  
  
|Header|Use for|  
|------------|-------------|  
|cstringt.h|MFC-only string objects|  
|atlstr.h|Non-MFC string objects|  
  
##  <a name="allocsysstring"></a>  CStringT::AllocSysString  
 Allocates an Automation-compatible string of the type `BSTR` and copies the contents of the `CStringT` object into it, including the terminating null character.  
  
```  
BSTR AllocSysString() const;  
```  
  
### Return Value  
 The newly allocated string.  
  
### Remarks  
 In MFC programs, a [CMemoryException Class](../../mfc/reference/cmemoryexception-class.md) is thrown if insufficient memory exists. In ATL programs, a [CAtlException](../../atl/reference/catlexception-class.md) is thrown. This function is normally used to return strings for Automation.  
  
<<<<<<< HEAD
 Commonly, if this string is passed to a COM function as an [in] parameter, then this requires the caller to free the string. This can be done by using [SysFreeString](http://msdn.microsoft.com/en-us/8f230ee3-5f6e-4cb9-a910-9c90b754dcd3), as described in the Windows SDK. For more information, see [Allocating and Releasing Memory for a BSTR](../../atl-mfc-shared/allocating-and-releasing-memory-for-a-bstr.md).  
  
 For more information about OLE allocation functions in Windows, see [SysAllocString](http://msdn.microsoft.com/en-us/9e0437a2-9b4a-4576-88b0-5cb9d08ca29b) in the Windows SDK.  
=======
 Commonly, if this string is passed to a COM function as an [in] parameter, then this requires the caller to free the string. This can be done by using [SysFreeString](https://msdn.microsoft.com/library/windows/desktop/ms221481.aspx), as described in the Windows SDK. For more information, see [Allocating and Releasing Memory for a BSTR](../../atl-mfc-shared/allocating-and-releasing-memory-for-a-bstr.md).  
  
 For more information about OLE allocation functions in Windows, see [SysAllocString](https://msdn.microsoft.com/library/windows/desktop/ms221458.aspx) in the Windows SDK.  
>>>>>>> 530f6ae3
  
### Example  
 The following example demonstrates the use of `CStringT::AllocSysString`.  
  
 [!code-cpp[NVC_ATLMFC_Utilities#105](../../atl-mfc-shared/codesnippet/cpp/cstringt-class_1.cpp)]  
  
##  <a name="ansitooem"></a>  CStringT::AnsiToOem  
 Converts all the characters in this `CStringT` object from the ANSI character set to the OEM character set.  
  
```  
void AnsiToOem();
```  
  
### Remarks  
 The function is not available if `_UNICODE` is defined.  
  
### Example  
 [!code-cpp[NVC_ATLMFC_Utilities#106](../../atl-mfc-shared/codesnippet/cpp/cstringt-class_2.cpp)]  
  
##  <a name="appendformat"></a>  CStringT::AppendFormat  
 Appends formatted data to an existing `CStringT` object.  
  
```  
void __cdecl AppendFormat(PCXSTR pszFormat, [, argument] ...);
void __cdecl AppendFormat(UINT nFormatID, [, argument] ...);
```  
  
### Parameters  
 `pszFormat`  
 A format-control string.  
  
 `nFormatID`  
 The string resource identifier that contains the format-control string.  
  
 `argument`  
 Optional arguments.  
  
### Remarks  
 This function formats and appends a series of characters and values in the `CStringT`. Each optional argument (if any) is converted and appended according to the corresponding format specification in `pszFormat` or from the string resource identified by `nFormatID`.  
  
### Example  
 [!code-cpp[NVC_ATLMFC_Utilities#107](../../atl-mfc-shared/codesnippet/cpp/cstringt-class_3.cpp)]  
  
##  <a name="collate"></a>  CStringT::Collate  
 Compares two strings using the generic-text function `_tcscoll`.  
  
```  
int Collate(PCXSTR psz) const throw();
```  
  
### Parameters  
 `psz`  
 The other string used for comparison.  
  
### Return Value  
 Zero if the strings are identical, < 0 if this `CStringT` object is less than `psz`, or > 0 if this `CStringT` object is greater than `psz`.  
  
### Remarks  
 The generic-text function `_tcscoll`, which is defined in TCHAR.H, maps to either `strcoll`, `wcscoll`, or `_mbscoll`, depending on the character set that is defined at compile time. Each function performs a case-sensitive comparison of the strings according to the code page currently in use. For more information, see [strcoll, wcscoll, _mbscoll, _strcoll_l, _wcscoll_l, _mbscoll_l](../../c-runtime-library/reference/strcoll-wcscoll-mbscoll-strcoll-l-wcscoll-l-mbscoll-l.md).  
  
##  <a name="collatenocase"></a>  CStringT::CollateNoCase  
 Compares two strings using the generic-text function `_tcscoll`.  
  
```  
int CollateNoCase(PCXSTR psz) const throw();
```  
  
### Parameters  
 `psz`  
 The other string used for comparison.  
  
### Return Value  
 Zero if the strings are identical (ignoring case), < 0 if this `CStringT` object is less than `psz` (ignoring case), or > 0 if this `CStringT` object is greater than `psz` (ignoring case).  
  
### Remarks  
 The generic-text function `_tcscoll`, which is defined in TCHAR.H, maps to either `stricoll`, `wcsicoll`, or `_mbsicoll`, depending on the character set that is defined at compile time. Each function performs a case-insensitive comparison of the strings, according to the code page currently in use. For more information, see [strcoll, wcscoll, _mbscoll, _strcoll_l, _wcscoll_l, _mbscoll_l](../../c-runtime-library/reference/strcoll-wcscoll-mbscoll-strcoll-l-wcscoll-l-mbscoll-l.md).  
  
### Example  
 [!code-cpp[NVC_ATLMFC_Utilities#109](../../atl-mfc-shared/codesnippet/cpp/cstringt-class_4.cpp)]  
  
##  <a name="compare"></a>  CStringT::Compare  
 Compares two strings (case sensitive).  
  
```  
int Compare(PCXSTR psz) const; 
```  
  
### Parameters  
 `psz`  
 The other string used for comparison.  
  
### Return Value  
 Zero if the strings are identical, < 0 if this `CStringT` object is less than `psz`, or > 0 if this `CStringT` object is greater than `psz`.  
  
### Remarks  
 The generic-text function `_tcscmp`, which is defined in TCHAR.H, maps to either `strcmp`, `wcscmp`, or `_mbscmp`, depending on the character set that is defined at compile time. Each function performs a case-sensitive comparison of the strings and is not affected by locale. For more information, see [strcmp, wcscmp, _mbscmp](../../c-runtime-library/reference/strcmp-wcscmp-mbscmp.md).  
  
 If the string contains embedded nulls, for purposes of comparison the string is considered to be truncated at the first embedded null character.  
  
### Example  
 The following example demonstrates the use of `CStringT::Compare`.  
  
 [!code-cpp[NVC_ATLMFC_Utilities#110](../../atl-mfc-shared/codesnippet/cpp/cstringt-class_5.cpp)]  
  
##  <a name="comparenocase"></a>  CStringT::CompareNoCase  
 Compares two strings (case insensitive).  
  
```  
int CompareNoCase(PCXSTR psz) const throw();
```  
  
### Parameters  
 `psz`  
 The other string used for comparison.  
  
### Return Value  
 Zero if the strings are identical (ignoring case), <0 if this `CStringT` object is less than `psz` (ignoring case), or >0 if this `CStringT` object is greater than `psz` (ignoring case).  
  
### Remarks  
 The generic-text function `_tcsicmp`, which is defined in TCHAR.H, maps to either `_stricmp`, `_wcsicmp` or `_mbsicmp`, depending on the character set that is defined at compile time. Each function performs a case-insensitive comparison of the strings. The comparison depends on the `LC_CTYPE` aspect of the locale but not `LC_COLLATE`. For more information, see [_stricmp, _wcsicmp, _mbsicmp, _stricmp_l, _wcsicmp_l, _mbsicmp_l](../../c-runtime-library/reference/stricmp-wcsicmp-mbsicmp-stricmp-l-wcsicmp-l-mbsicmp-l.md).  
  
### Example  
 [!code-cpp[NVC_ATLMFC_Utilities#111](../../atl-mfc-shared/codesnippet/cpp/cstringt-class_6.cpp)]  
  
##  <a name="cstringt"></a>  CStringT::CStringT  
 Constructs a `CStringT` object.  
  
```  
CStringT() throw() :   
    CThisSimpleString(StringTraits::GetDefaultManager());
 
explicit CStringT(IAtlStringMgr* pStringMgr) throw() :   
    CThisSimpleString( pStringMgr); 

CStringT(const VARIANT& varSrc);
 
CStringT(const VARIANT& varSrc, IAtlStringMgr* pStringMgr);
 
CStringT(const CStringT& strSrc) :   
    CThisSimpleString( strSrc);

 operator CSimpleStringT<
                    BaseType, 
                    !_CSTRING_IMPL_::_MFCDLLTraitsCheck<BaseType, StringTraits>
                    :: c_bIsMFCDLLTraits> &()  
 
template <bool bMFCDLL>  
CStringT(const CSimpleStringT<BaseType, bMFCDLL>& strSrc) :   
    CThisSimpleString( strSrc);
 
template <class SystemString>  
CStringT(SystemString^ pString) :   
    CThisSimpleString( StringTraits::GetDefaultManager());
 
CStringT(const XCHAR* pszSrc) :   
    CThisSimpleString( StringTraits::GetDefaultManager());
 
CSTRING_EXPLICIT CStringT(const YCHAR* pszSrc) :   
    CThisSimpleString( StringTraits::GetDefaultManager());
 
CStringT(LPCSTR pszSrc, IAtlStringMgr* pStringMgr) :   
    CThisSimpleString( pStringMgr);
 
CStringT(LPCWSTR pszSrc, IAtlStringMgr* pStringMgr) :   
    CThisSimpleString( pStringMgr);
 
CSTRING_EXPLICIT CStringT(const unsigned char* pszSrc) :   
    CThisSimpleString( StringTraits::GetDefaultManager());
 
/*CSTRING_EXPLICIT*/ CStringT(char* pszSrc) :   
    CThisSimpleString( StringTraits::GetDefaultManager());
 
CSTRING_EXPLICIT CStringT(unsigned char* pszSrc) :   
    CThisSimpleString( StringTraits::GetDefaultManager());
 
CSTRING_EXPLICIT CStringT(wchar_t* pszSrc) :   
    CThisSimpleString( StringTraits::GetDefaultManager());
 
CStringT(const unsigned char* pszSrc, IAtlStringMgr* pStringMgr) :   
    CThisSimpleString( pStringMgr);
 
CSTRING_EXPLICIT CStringT(char ch, int nLength = 1) :   
    CThisSimpleString( StringTraits::GetDefaultManager());
 
CSTRING_EXPLICIT CStringT(wchar_t ch, int nLength = 1) :   
    CThisSimpleString( StringTraits::GetDefaultManager());
 
CStringT(const XCHAR* pch, int nLength) :   
    CThisSimpleString( pch, nLength, StringTraits::GetDefaultManager());
 
CStringT(const YCHAR* pch, int nLength) :   
    CThisSimpleString( StringTraits::GetDefaultManager());
 
CStringT(const XCHAR* pch, int nLength, AtlStringMgr* pStringMgr) :   
    CThisSimpleString( pch, nLength, pStringMgr);
 
CStringT(const YCHAR* pch, int nLength, IAtlStringMgr* pStringMgr) :   
    CThisSimpleString( pStringMgr);
```  
  
### Parameters  
 `pch`  
 A pointer to an array of characters of length `nLength`, not null-terminated.  
  
 `nLength`  
 A count of the number of characters in `pch`.  
  
 `ch`  
 A single character.  
  
 `pszSrc`  
 A null-terminated string to be copied into this `CStringT` object.  
  
 `pStringMgr`  
 A pointer to the memory manager for the `CStringT` object. For more information on `IAtlStringMgr` and memory management for `CStringT`, see [Memory Management with CStringT](../../atl-mfc-shared/memory-management-with-cstringt.md).  
  
 `strSrc`  
 An existing `CStringT` object to be copied into this `CStringT` object. For more information on `CThisString` and `CThisSimpleString`, see the Remarks section.  
  
 `varSrc`  
 A variant object to be copied into this `CStringT` object.  
  
 `BaseType`  
 The character type of the string class. Can be one of the following:  
  
 `char` (for ANSI character strings).  
  
 `wchar_t` (for Unicode character strings).  
  
 `TCHAR` (for both ANSI and Unicode character strings).  
  
 `bMFCDLL`  
 Boolean that specifies whether the project is an MFC DLL (TRUE) or not (FALSE).  
  
 `SystemString`  
 Must be `System::String`, and the project must be compiled with /clr.  
  
 `pString`  
 A handle for a `CStringT` object.  
  
### Remarks  
 Because the constructors copy the input data into new allocated storage, you should be aware that memory exceptions may result. Note that some of these constructors act as conversion functions. This allows you to substitute, for example, an `LPTSTR` where a `CStringT` object is expected.  
  
- `CStringT`( `LPCSTR` `lpsz` ): Constructs a Unicode `CStringT` from an ANSI string. You can also use this constructor to load a string resource as shown in the example below.  
  
- `CStringT(` `LPCWSTR` `lpsz` ): Constructs a `CStringT` from a Unicode string.  
  
- `CStringT`( `const unsigned char*` `psz` ): Allows you to construct a `CStringT` from a pointer to `unsigned char`.  
  
> [!NOTE]
>  Define the **_CSTRING_DISABLE_NARROW_WIDE_CONVERSION** macro to turn off implicit string conversion between [!INCLUDE[vcpransi](../../atl-mfc-shared/reference/includes/vcpransi_md.md)] and [!INCLUDE[TLA#tla_unicode](../../atl-mfc-shared/reference/includes/tlasharptla_unicode_md.md)] strings. The macro excludes from compilation constructors that support conversion.  
  
 Note that the `strSrc` parameter can be either a `CStringT` or `CThisSimpleString` object. For `CStringT`, use one of its default instantiations ( `CString`, `CStringA`, or `CStringW`); for `CThisSimpleString`, use a `this` pointer. `CThisSimpleString` declares an instance of the [CSimpleStringT Class](../../atl-mfc-shared/reference/csimplestringt-class.md), which is a smaller string class with less built-in functionality than the `CStringT` class.  
  
 The overload operator `CSimpleStringT<>&()` constructs a `CStringT` object from a `CSimpleStringT` declaration.  
  
> [!NOTE]
>  Although it is possible to create `CStringT` instances that contain embedded null characters, we recommend against it. Calling methods and operators on `CStringT` objects that contain embedded null characters can produce unintended results.  
  
### Example  
 [!code-cpp[NVC_ATLMFC_Utilities#112](../../atl-mfc-shared/codesnippet/cpp/cstringt-class_7.cpp)]  
  
##  <a name="_dtorcstringt"></a>  CStringT::~CStringT  
 Destroys the `CStringT` object.  
  
```  
~CStringT() throw();
```  
  
### Remarks  
 Destroys the `CStringT` object.  
  
##  <a name="delete"></a>  CStringT::Delete  
 Deletes a character or characters from a string starting with the character at the given index.  
  
```  
int Delete(int iIndex, int nCount = 1);
```  
  
### Parameters  
 `iIndex`  
 The zero-based index of the first character in the `CStringT` object to delete.  
  
 `nCount`  
 The number of characters to be removed.  
  
### Return Value  
 The length of the changed string.  
  
### Remarks  
 If `nCount` is longer than the string, the rest of the string will be removed.  
  
### Example  
 [!code-cpp[NVC_ATLMFC_Utilities#113](../../atl-mfc-shared/codesnippet/cpp/cstringt-class_8.cpp)]  
  
```Output  
Before: Soccer is best,
    but hockey is quicker!  
After: Soccer best,
    but hockey is quicker!  
```  
  
##  <a name="find"></a>  CStringT::Find  
 Searches this string for the first match of a character or substring.  
  
```  
int Find(PCXSTR pszSub, int iStart=0) const throw();
int Find(XCHAR ch, int iStart=0) const throw();
```  
  
### Parameters  
 `pszSub`  
 A substring to search for.  
  
 `iStart`  
 The index of the character in the string to begin the search with, or 0 to start from the beginning.  
  
 `ch`  
 A single character to search for.  
  
### Return Value  
 The zero-based index of the first character in this `CStringT` object that matches the requested substring or characters; -1 if the substring or character is not found.  
  
### Remarks  
 The function is overloaded to accept both single characters (similar to the run-time function `strchr`) and strings (similar to `strstr`).  
  
### Example  
 [!code-cpp[NVC_ATLMFC_Utilities#114](../../atl-mfc-shared/codesnippet/cpp/cstringt-class_9.cpp)]  
  
##  <a name="findoneof"></a>  CStringT::FindOneOf  
 Searches this string for the first character that matches any character contained in `pszCharSet`.  
  
```  
int FindOneOf(PCXSTR pszCharSet) const throw();
```  
  
### Parameters  
 `pszCharSet`  
 String containing characters for matching.  
  
### Return Value  
 The zero-based index of the first character in this string that is also in `pszCharSet`; -1 if there is no match.  
  
### Remarks  
 Finds the first occurrence of any of the characters in `pszCharSet`.  
  
### Example  
 [!code-cpp[NVC_ATLMFC_Utilities#115](../../atl-mfc-shared/codesnippet/cpp/cstringt-class_10.cpp)]  
  
##  <a name="format"></a>  CStringT::Format  
 Writes formatted data to a `CStringT` in the same way that [sprintf_s](../../c-runtime-library/reference/sprintf-s-sprintf-s-l-swprintf-s-swprintf-s-l.md) formats data into a C-style character array.  
  
```  
void __cdecl Format(UINT nFormatID, [, argument]...);
void __cdecl Format(PCXSTR pszFormat,  [, argument] ...);
```  
  
### Parameters  
 `nFormatID`  
 The string resource identifier that contains the format-control string.  
  
 `pszFormat`  
 A format-control string.  
  
 `argument`  
 Optional arguments.  
  
### Remarks  
 This function formats and stores a series of characters and values in the `CStringT`. Each optional argument (if any) is converted and output according to the corresponding format specification in `pszFormat` or from the string resource identified by `nFormatID`.  
  
 The call will fail if the string object itself is offered as a parameter to `Format`. For example, the following code will cause unpredictable results:  
  
 [!code-cpp[NVC_ATLMFC_Utilities#116](../../atl-mfc-shared/codesnippet/cpp/cstringt-class_11.cpp)]  
  
 For more information, see [Format Specification Syntax: printf and wprintf Functions](../../c-runtime-library/format-specification-syntax-printf-and-wprintf-functions.md).  
  
### Example  
 [!code-cpp[NVC_ATLMFC_Utilities#117](../../atl-mfc-shared/codesnippet/cpp/cstringt-class_12.cpp)]  
  
##  <a name="formatmessage"></a>  CStringT::FormatMessage  
 Formats a message string.  
  
```  
void __cdecl FormatMessage(UINT nFormatID, [, argument]...);
void __cdecl FormatMessage(PCXSTR pszFormat, [, argument]...);
```  
  
### Parameters  
 `nFormatID`  
 The string resource identifier that contains the unformatted message text.  
  
 `pszFormat`  
 Points to the format-control string. It will be scanned for inserts and formatted accordingly. The format string is similar to run-time function `printf`-style format strings, except it allows for the parameters to be inserted in an arbitrary order.  
  
 `argument`  
 Optional arguments.  
  
### Remarks  
 The function requires a message definition as input. The message definition is determined by `pszFormat` or from the string resource identified by `nFormatID`. The function copies the formatted message text to the `CStringT` object, processing any embedded insert sequences if requested.  
  
> [!NOTE]
> `FormatMessage` attempts to allocate system memory for the newly formatted string. If this attempt fails, a memory exception is automatically thrown.  
  
 Each insert must have a corresponding parameter following the `pszFormat` or `nFormatID` parameter. Within the message text, several escape sequences are supported for dynamically formatting the message. For more information, see the Windows [FormatMessage](http://msdn.microsoft.com/library/windows/desktop/ms679351) function in the Windows SDK.  
  
### Example  
 [!code-cpp[NVC_ATLMFC_Utilities#118](../../atl-mfc-shared/codesnippet/cpp/cstringt-class_13.cpp)]  
  
##  <a name="formatmessagev"></a>  CStringT::FormatMessageV  
 Formats a message string using a variable argument list.  
  
```  
void FormatMessageV(PCXSTR pszFormat, va_list* pArgList);
```  
  
### Parameters  
 `pszFormat`  
 Points to the format-control string. It will be scanned for inserts and formatted accordingly. The format string is similar to run-time function `printf`-style format strings, except it allows for the parameters to be inserted in an arbitrary order.  
  
 `pArgList`  
 Pointer to a list of arguments.  
  
### Remarks  
 The function requires a message definition as input, determined by `pszFormat`. The function copies the formatted message text and a variable list of arguments to the `CStringT` object, processing any embedded insert sequences if requested.  
  
> [!NOTE]
> `FormatMessageV` calls [CStringT::FormatMessage](#formatmessage), which attempts to allocate system memory for the newly formatted string. If this attempt fails, a memory exception is automatically thrown.  
  
 For more information, see the Windows [FormatMessage](http://msdn.microsoft.com/library/windows/desktop/ms679351) function in the Windows SDK.  
  
##  <a name="formatv"></a>  CStringT::FormatV  
 Formats a message string using a variable argument list.  
  
```  
void FormatV(PCXSTR pszFormat, va_list args);
```  
  
### Parameters  
 `pszFormat`  
 Points to the format-control string. It will be scanned for inserts and formatted accordingly. The format string is similar to run-time function `printf`-style format strings, except it allows for the parameters to be inserted in an arbitrary order.  
  
 `args`  
 Pointer to a list of arguments.  
  
### Remarks  
 Writes a formatted string and a variable list of arguments to a `CStringT` string in the same way that `vsprintf_s` formats data into a C-style character array.  
  
### Example  
 [!code-cpp[NVC_ATLMFC_Utilities#119](../../atl-mfc-shared/codesnippet/cpp/cstringt-class_14.cpp)]  
  
 [!code-cpp[NVC_ATLMFC_Utilities#120](../../atl-mfc-shared/codesnippet/cpp/cstringt-class_15.cpp)]  
  
##  <a name="getenvironmentvariable"></a>  CStringT::GetEnvironmentVariable  
 Sets the string to the value of the specified environment variable.  
  
```  
BOOL GetEnvironmentVariable(PCXSTR pszVar);
```  
  
### Parameters  
 `pszVar`  
 Pointer to a null-terminated string that specifies the environment variable.  
  
### Return Value  
 Nonzero if successful; otherwise 0.  
  
### Remarks  
 Retrieves the value of the specified variable from the environment block of the calling process. The value is in the form of a null-terminated string of characters.  
  
### Example  
 [!code-cpp[NVC_ATLMFC_Utilities#121](../../atl-mfc-shared/codesnippet/cpp/cstringt-class_16.cpp)]  
  
##  <a name="insert"></a>  CStringT::Insert  
 Inserts a single character or a substring at the given index within the string.  
  
```  
int Insert(int iIndex, PCXSTR psz);
int Insert(int iIndex, XCHAR ch);
```  
  
### Parameters  
 `iIndex`  
 The index of the character before which the insertion will take place.  
  
 `psz`  
 A pointer to the substring to be inserted.  
  
 `ch`  
 The character to be inserted.  
  
### Return Value  
 The length of the changed string.  
  
### Remarks  
 The `iIndex` parameter identifies the first character that will be moved to make room for the character or substring. If `nIndex` is zero, the insertion will occur before the entire string. If `nIndex` is higher than the length of the string, the function will concatenate the present string and the new material provided by either `ch` or `psz`.  
  
### Example  
 [!code-cpp[NVC_ATLMFC_Utilities#122](../../atl-mfc-shared/codesnippet/cpp/cstringt-class_17.cpp)]  
  
##  <a name="left"></a>  CStringT::Left  
 Extracts the leftmost `nCount` characters from this `CStringT` object and returns a copy of the extracted substring.  
  
```  
CStringT Left(int nCount) const; 
```  
  
### Parameters  
 `nCount`  
 The number of characters to extract from this `CStringT` object.  
  
### Return Value  
 A `CStringT` object that contains a copy of the specified range of characters. The returned `CStringT` object may be empty.  
  
### Remarks  
 If `nCount` exceeds the string length, then the entire string is extracted. `Left` is similar to the Basic `Left` function.  
  
 For multi-byte character sets (MBCS), `nCount` treats each 8-bit sequence as a character, so that `nCount` returns the number of multi-byte characters multiplied by two.  
  
### Example  
 [!code-cpp[NVC_ATLMFC_Utilities#123](../../atl-mfc-shared/codesnippet/cpp/cstringt-class_18.cpp)]  
  
##  <a name="loadstring"></a>  CStringT::LoadString  
 Reads a Windows string resource, identified by `nID`, into an existing `CStringT` object.  
  
```  
BOOL LoadString(HINSTANCE hInstance, UINT nID, WORD wLanguageID);
BOOL LoadString(HINSTANCE hInstance, UINT nID);
BOOL LoadString(UINT nID);
```  
  
### Parameters  
 `hInstance`  
 A handle to the instance of the module.  
  
 `nID`  
 A Windows string resource ID.  
  
 `wLanguageID`  
 The language of the string resource.  
  
### Return Value  
 Nonzero if resource load was successful; otherwise 0.  
  
### Remarks  
 Loads the string resource ( `nID`) from the specified module ( `hInstance`) using the specified language ( `wLanguage`).  
  
### Example  
 [!code-cpp[NVC_ATLMFC_Utilities#124](../../atl-mfc-shared/codesnippet/cpp/cstringt-class_19.cpp)]  
  
##  <a name="makelower"></a>  CStringT::MakeLower  
 Converts the `CStringT` object to a lowercase string.  
  
```  
CStringT& MakeLower();
```  
  
### Return Value  
 The resulting lowercase string.  
  
### Example  
 [!code-cpp[NVC_ATLMFC_Utilities#125](../../atl-mfc-shared/codesnippet/cpp/cstringt-class_20.cpp)]  
  
##  <a name="makereverse"></a>  CStringT::MakeReverse  
 Reverses the order of the characters in the `CStringT` object.  
  
```  
CStringT& MakeReverse();
```  
  
### Return Value  
 The resulting reversed string.  
  
### Example  
 [!code-cpp[NVC_ATLMFC_Utilities#126](../../atl-mfc-shared/codesnippet/cpp/cstringt-class_21.cpp)]  
  
##  <a name="makeupper"></a>  CStringT::MakeUpper  
 Converts the `CStringT` object to an uppercase string.  
  
```  
CStringT& MakeUpper();
```  
  
### Return Value  
 The resulting uppercase string.  
  
### Remarks  
  
### Example  
 [!code-cpp[NVC_ATLMFC_Utilities#127](../../atl-mfc-shared/codesnippet/cpp/cstringt-class_22.cpp)]  
  
##  <a name="mid"></a>  CStringT::Mid  
 Extracts a substring of length `nCount` characters from this `CStringT` object, starting at position `iFirst` (zero-based).  
  
```  
CStringT Mid(int iFirst, int nCount) const;
CStringT Mid(int iFirst) const; 
```  
  
### Parameters  
 `iFirst`  
 The zero-based index of the first character in this `CStringT` object that is to be included in the extracted substring.  
  
 `nCount`  
 The number of characters to extract from this `CStringT` object. If this parameter is not supplied, then the remainder of the string is extracted.  
  
### Return Value  
 A `CStringT` object that contains a copy of the specified range of characters. Note that the returned `CStringT` object may be empty.  
  
### Remarks  
 The function returns a copy of the extracted substring. `Mid` is similar to the Basic Mid function (except that indexes in Basic are one-based).  
  
 For multibyte character sets (MBCS), `nCount` refers to each 8-bit character; that is, a lead and trail byte in one multibyte character are counted as two characters.  
  
### Example  
 [!code-cpp[NVC_ATLMFC_Utilities#128](../../atl-mfc-shared/codesnippet/cpp/cstringt-class_23.cpp)]  
  
##  <a name="oemtoansi"></a>  CStringT::OemToAnsi  
 Converts all the characters in this `CStringT` object from the OEM character set to the ANSI character set.  
  
```  
void OemToAnsi();
```  
  
### Remarks  
 This function is not available if `_UNICODE` is defined.  
  
### Example  
 See the example for [CStringT::AnsiToOem](#ansitooem).  
  
##  <a name="operator_add"></a>  CStringT::operator +  
 Concatenates two strings or a character and a string.  
  
```  
friend CStringT operator+(const CStringT& str1, const CStringT& str2);
friend CStringT operator+(const CStringT& str1, PCXSTR psz2);
friend CStringT operator+(PCXSTR psz1, const CStringT& str2,);
friend CStringT operator+(char ch1, const CStringT& str2,);
friend CStringT operator+(const CStringT& str1, char ch2);
friend CStringT operator+(const CStringT& str1, wchar_t ch2);
friend CStringT operator+(wchar_t ch1, const CStringT& str2,);
```  
  
### Parameters  
 `ch1`  
 An ANSI or Unicode character to concatenate with a string.  
  
 `ch2`  
 An ANSI or Unicode character to concatenate with a string.  
  
 `str1`  
 A `CStringT` to concatenate with a string or character.  
  
 `str2`  
 A `CStringT` to concatenate with a string or character.  
  
 `psz1`  
 A pointer to a null-terminated string to concatenate with a string or character.  
  
 `psz2`  
 A pointer to a string to concatenate with a string or character.  
  
### Remarks  
 There are seven overload forms of the `CStringT::operator+` function. The first version concatenates two existing `CStringT` objects. The next two concatenate a `CStringT` object and a null-terminated string. The next two concatenate a `CStringT` object and an ANSI character. The last two concatenate a `CStringT` object and a Unicode character.  
  
> [!NOTE]
>  Although it is possible to create `CStringT` instances that contain embedded null characters, we recommend against it. Calling methods and operators on `CStringT` objects that contain embedded null characters can produce unintended results.  
  
### Example  
 [!code-cpp[NVC_ATLMFC_Utilities#140](../../atl-mfc-shared/codesnippet/cpp/cstringt-class_24.cpp)]  
  
##  <a name="operator_add_eq"></a>  CStringT::operator +=  
 Concatenates characters to the end of the string.  
  
```  
CStringT& operator+=(const CThisSimpleString& str);

template<bool bMFCDLL>  
CStringT& operator+=(const const CSimpleStringT<BaseType, bMFCDLL>& str);

template<int t_nSize>  
CStringT& operator+=(const CStaticString<XCHAR, t_nSize>& strSrc);
CStringT& operator+=(PCXSTR pszSrc);
CStringT& operator+=(PCYSTR pszSrc);
CStringT& operator+=(char ch);
CStringT& operator+=(unsigned char ch);
CStringT& operator+=(wchar_t ch);
CStringT& operator+=(const VARIANT& var);
```  
  
### Parameters  
 str  
 A reference to a `CThisSimpleString` object.  
  
 `bMFCDLL`  
 A boolean specifying whether the project is an MFC DLL or not.  
  
 `BaseType`  
 The string base type.  
  
 `var`  
 A variant object to concatenate to this string.  
  
 `ch`  
 An ANSI or Unicode character to concatenate with a string.  
  
 `pszSrc`  
 A pointer to the original string being concatenated.  
  
 `strSrc`  
 A `CStringT` to concatenate to this string.  
  
### Remarks  
 The operator accepts another `CStringT` object, a character pointer, or a single character. You should be aware that memory exceptions can occur whenever you use this concatenation operator because new storage can be allocated for characters added to this `CStringT` object.  
  
 For information on `CThisSimpleString`, see the Remarks section of [CStringT::CStringT](#cstringt).  
  
> [!NOTE]
>  Although it is possible to create `CStringT` instances that contain embedded null characters, we recommend against it. Calling methods and operators on `CStringT` objects that contain embedded null characters can produce unintended results.  
  
### Example  
 [!code-cpp[NVC_ATLMFC_Utilities#141](../../atl-mfc-shared/codesnippet/cpp/cstringt-class_25.cpp)]  
  
##  <a name="operator_eq_eq"></a>  CStringT::operator ==  
 Determines whether two strings are logically equal.  
  
```  
friend bool operator==(const CStringT& str1, const CStringT& str2) throw();
friend bool operator==(const CStringT& str1, PCXSTR psz2) throw();
friend bool operator==(const CStringT& str1, PCYSTR psz2) throw();
friend bool operator==(const CStringT& str1, XCHAR ch2) throw();
friend bool operator==(PCXSTR psz1, const CStringT& str2) throw();
friend bool operator==(PCYSTR psz1, const CStringT& str2,) throw();
friend bool operator==(XCHAR ch1, const CStringT& str2,) throw();
```  
  
### Parameters  
 `ch1`  
 An ANSI or Unicode character for comparison.  
  
 `ch2`  
 An ANSI or Unicode character for comparison.  
  
 `str1`  
 A `CStringT` for comparison.  
  
 `str2`  
 A `CStringT` for comparison.  
  
 `psz1`  
 A pointer to a null-terminated string for comparison.  
  
 `psz2`  
 A pointer to a null-terminated string for comparison.  
  
### Remarks  
 Tests whether a string or character on the left side is equal to a string or character on the right side, and returns TRUE or FALSE accordingly.  
  
### Example  
 [!code-cpp[NVC_ATLMFC_Utilities#142](../../atl-mfc-shared/codesnippet/cpp/cstringt-class_26.cpp)]  
  
##  <a name="operator_neq"></a>  CStringT::operator !=  
 Determines whether two strings are logically not equal.  
  
```  
friend bool operator!=(const CStringT& str1, const CStringT& str2) throw();
friend bool operator!=(const CStringT& str1, PCXSTR psz2) throw();
friend bool operator!=(const CStringT& str1, PCYSTR psz2) throw();
friend bool operator!=(const CStringT& str1, XCHAR ch2) throw();
friend bool operator!=(PCXSTR psz1, const CStringT& str2) throw();
friend bool operator!=(PCYSTR psz1, const CStringT& str2,) throw();
friend bool operator!=(XCHAR ch1, const CStringT& str2,) throw();
```  
  
### Parameters  
 `ch1`  
 An ANSI or Unicode character to concatenate with a string.  
  
 `ch2`  
 An ANSI or Unicode character to concatenate with a string.  
  
 `str1`  
 A `CStringT` for comparison.  
  
 `str2`  
 A `CStringT` for comparison.  
  
 `psz1`  
 A pointer to a null-terminated string for comparison.  
  
 `psz2`  
 A pointer to a null-terminated string for comparison.  
  
### Remarks  
 Tests if a string or character on the left side is not equal to a string or character on the right side.  
  
### Example  
 [!code-cpp[NVC_ATLMFC_Utilities#143](../../atl-mfc-shared/codesnippet/cpp/cstringt-class_27.cpp)]  
  
##  <a name="operator_lt"></a>  CStringT::operator &lt;  
 Determines whether the string on the left side of the operator is less than the string on the right side.  
  
```  
friend bool operator<(const CStringT& str1, const CStringT& str2) throw();
friend bool operator<(const CStringT& str1, PCXSTR psz2) throw();
friend bool operator<(PCXSTR psz1, const CStringT& str2) throw();
```  
  
### Parameters  
 `str1`  
 A `CStringT` for comparison.  
  
 `str2`  
 A `CStringT` for comparison.  
  
 `psz1`  
 A pointer to a null-terminated string for comparison.  
  
 `psz2`  
 A pointer to a null-terminated string for comparison.  
  
### Remarks  
 A lexicographical comparison between strings, character by character until:  
  
-   It finds two corresponding characters unequal, and the result of their comparison is taken as the result of the comparison between the strings.  
  
-   It finds no inequalities, but one string has more characters than the other, and the shorter string is considered less than the longer string.  
  
-   It finds no inequalities and finds that the strings have the same number of characters, and so the strings are equal.  
  
### Example  
 [!code-cpp[NVC_ATLMFC_Utilities#144](../../atl-mfc-shared/codesnippet/cpp/cstringt-class_28.cpp)]  
  
##  <a name="operator_gt"></a>  CStringT::operator &gt;  
 Determines whether the string on the left side of the operator is greater than the string on the right side.  
  
```  
friend bool operator>(const CStringT& str1, const CStringT& str2) throw();
friend bool operator>(const CStringT& str1, PCXSTR psz2) throw();
friend bool operator>(PCXSTR psz1, const CStringT& str2) throw();
```  
  
### Parameters  
 `str1`  
 A `CStringT` for comparison.  
  
 `str2`  
 A `CStringT` for comparison.  
  
 `psz1`  
 A pointer to a null-terminated string for comparison.  
  
 `psz2`  
 A pointer to a null-terminated string for comparison.  
  
### Remarks  
 A lexicographical comparison between strings, character by character until:  
  
-   It finds two corresponding characters unequal, and the result of their comparison is taken as the result of the comparison between the strings.  
  
-   It finds no inequalities, but one string has more characters than the other, and the shorter string is considered less than the longer string.  
  
-   It finds no inequalities and finds that the strings have the same number of characters, so the strings are equal.  
  
### Example  
 [!code-cpp[NVC_ATLMFC_Utilities#145](../../atl-mfc-shared/codesnippet/cpp/cstringt-class_29.cpp)]  
  
##  <a name="operator_lt_eq"></a>  CStringT::operator &lt;=  
 Determines whether the string on the left side of the operator is less than or equal to the string on the right side.  
  
```  
friend bool operator<=(const CStringT& str1, const CStringT& str2) throw();
friend bool operator<=(const CStringT& str1, PCXSTR psz2) throw();
friend bool operator<=(PCXSTR psz1, const CStringT& str2) throw();
```  
  
### Parameters  
 `str1`  
 A `CStringT` for comparison.  
  
 `str2`  
 A `CStringT` for comparison.  
  
 `psz1`  
 A pointer to a null-terminated string for comparison.  
  
 `psz2`  
 A pointer to a null-terminated string for comparison.  
  
### Remarks  
 A lexicographical comparison between strings, character by character until:  
  
-   It finds two corresponding characters unequal, and the result of their comparison is taken as the result of the comparison between the strings.  
  
-   It finds no inequalities, but one string has more characters than the other, and the shorter string is considered less than the longer string.  
  
-   It finds no inequalities and finds that the strings have the same number of characters, so the strings are equal.  
  
### Example  
 [!code-cpp[NVC_ATLMFC_Utilities#146](../../atl-mfc-shared/codesnippet/cpp/cstringt-class_30.cpp)]  
  
##  <a name="operator_gt_eq"></a>  CStringT::operator &gt;=  
 Determines whether the string on the left side of the operator is greater than or equal to the string on the right side.  
  
```  
friend bool operator>=(const CStringT& str1, const CStringT& str2) throw();
friend bool operator>=(const CStringT& str1, PCXSTR psz2) throw();
friend bool operator>=(PCXSTR psz1, const CStringT& str2) throw();
```  
  
### Parameters  
 `str1`  
 A `CStringT` for comparison.  
  
 `str2`  
 A `CStringT` for comparison.  
  
 `psz1`  
 A pointer to a string for comparison.  
  
 `psz2`  
 A pointer to a string for comparison.  
  
### Remarks  
 A lexicographical comparison between strings, character by character until:  
  
-   It finds two corresponding characters unequal, and the result of their comparison is taken as the result of the comparison between the strings.  
  
-   It finds no inequalities, but one string has more characters than the other, and the shorter string is considered less than the longer string.  
  
-   It finds no inequalities and finds that the strings have the same number of characters, so the strings are equal.  
  
### Example  
 [!code-cpp[NVC_ATLMFC_Utilities#147](../../atl-mfc-shared/codesnippet/cpp/cstringt-class_31.cpp)]  
  
##  <a name="remove"></a>  CStringT::Remove  
 Removes all instances of the specified character from the string.  
  
```  
int Remove(XCHAR chRemove);
```  
  
### Parameters  
 `chRemove`  
 The character to be removed from a string.  
  
### Return Value  
 The count of characters removed from the string. Zero if the string is not changed.  
  
### Remarks  
 Comparisons for the character are case sensitive.  
  
### Example  
 [!code-cpp[NVC_ATLMFC_Utilities#129](../../atl-mfc-shared/codesnippet/cpp/cstringt-class_32.cpp)]  
  
##  <a name="replace"></a>  CStringT::Replace  
 There are two versions of `Replace`.The first version replaces one or more copies of a substring by using another substring. Both substrings are null-terminated. The second version replaces one or more copies of a character by using another character. Both versions operate on the character data stored in `CStringT`.  
  
```  
int Replace(PCXSTR pszOld, PCXSTR pszNew);
int Replace(XCHAR chOld, XCHAR chNew);
```  
  
### Parameters  
 `pszOld`  
 A pointer to a null-terminated string to be replaced by `pszNew`.  
  
 `pszNew`  
 A pointer to a null-terminated string that replaces `pszOld`.  
  
 `chOld`  
 The character to be replaced by `chNew`.  
  
 `chNew`  
 The character replacing `chOld`.  
  
### Return Value  
 Returns the number of replaced instances of the character or substring, or zero if the string is not changed.  
  
### Remarks  
 `Replace` can change the string length because `pszNew` and `pszOld` do not have to be the same length, and several copies of the old substring can be changed to the new one. The function performs a case-sensitive match.  
  
 Examples of `CStringT` instances are `CString`, `CStringA`, and `CStringW`.  
  
 For `CStringA`, `Replace` works with ANSI or multibyte (MBCS) characters. For `CStringW`, `Replace` works with wide characters.  
  
 For `CString`, the character data type is selected at compile time, based on whether the constants in the following table are defined.  
  
|Defined Constant|Character Data Type|  
|----------------------|-------------------------|  
|`_UNICODE`|Wide characters|  
|`_MBCS`|Multi-byte characters|  
|Neither|Single-byte characters|  
|Both|Undefined|  
  
### Example  
 [!code-cpp[NVC_ATLMFC_Utilities#200](../../atl-mfc-shared/codesnippet/cpp/cstringt-class_33.cpp)]  
  
##  <a name="reversefind"></a>  CStringT::ReverseFind  
 Searches this `CStringT` object for the last match of a character.  
  
```  
int ReverseFind(XCHAR ch) const throw();
```  
  
### Parameters  
 `ch`  
 The character to search for.  
  
### Return Value  
 The zero-based index of the last character in this `CStringT` object that matches the requested character, or -1 if the character is not found.  
  
### Remarks  
 The function is similar to the run-time function `strrchr`.  
  
### Example  
 [!code-cpp[NVC_ATLMFC_Utilities#130](../../atl-mfc-shared/codesnippet/cpp/cstringt-class_34.cpp)]  
  
##  <a name="right"></a>  CStringT::Right  
 Extracts the last (that is, rightmost) `nCount` characters from this `CStringT` object and returns a copy of the extracted substring.  
  
```  
CStringT Right(int nCount) const; 
```  
  
### Parameters  
 `nCount`  
 The number of characters to extract from this `CStringT` object.  
  
### Return Value  
 A `CStringT` object that contains a copy of the specified range of characters. Note that the returned `CStringT` object can be empty.  
  
### Remarks  
 If `nCount` exceeds the string length, then the entire string is extracted. `Right` is similar to the Basic `Right` function (except that indexes in Basic are zero-based).  
  
 For multibyte character sets (MBCS), `nCount` refers to each 8-bit character; that is, a lead and trail byte in one multibyte character are counted as two characters.  
  
### Example  
 [!code-cpp[NVC_ATLMFC_Utilities#131](../../atl-mfc-shared/codesnippet/cpp/cstringt-class_35.cpp)]  
  
##  <a name="setsysstring"></a>  CStringT::SetSysString  
 Reallocates the `BSTR` pointed to by `pbstr` and copies the contents of the `CStringT` object into it, including the `NULL` character.  
  
```  
BSTR SetSysString(BSTR* pbstr) const; 
```  
  
### Parameters  
 `pbstr`  
 A pointer to a character string.  
  
### Return Value  
 The new string.  
  
### Remarks  
 Depending on the contents of the `CStringT` object, the value of the `BSTR` referenced by `pbstr` can change. The function throws a `CMemoryException` if insufficient memory exists.  
  
 This function is normally used to change the value of strings passed by reference for Automation.  
  
### Example  
 [!code-cpp[NVC_ATLMFC_Utilities#132](../../atl-mfc-shared/codesnippet/cpp/cstringt-class_36.cpp)]  
  
##  <a name="spanexcluding"></a>  CStringT::SpanExcluding  
 Extracts characters from the string, starting with the first character, that are not in the set of characters identified by `pszCharSet`.  
  
```  
CStringT SpanExcluding(PCXSTR pszCharSet) const; 
```  
  
### Parameters  
 `pszCharSet`  
 A string interpreted as a set of characters.  
  
### Return Value  
 A substring that contains characters in the string that are not in `pszCharSet`, beginning with the first character in the string and ending with the first character found in the string that is also in `pszCharSet` (that is, starting with the first character in the string and up to but excluding the first character in the string that is found `pszCharSet`). It returns the entire string if no character in `pszCharSet` is found in the string.  
  
### Remarks  
 `SpanExcluding` extracts and returns all characters preceding the first occurrence of a character from `pszCharSet` (in other words, the character from `pszCharSet` and all characters following it in the string, are not returned). If no character from `pszCharSet` is found in the string, then `SpanExcluding` returns the entire string.  
  
### Example  
 [!code-cpp[NVC_ATLMFC_Utilities#133](../../atl-mfc-shared/codesnippet/cpp/cstringt-class_37.cpp)]  
  
##  <a name="spanincluding"></a>  CStringT::SpanIncluding  
 Extracts characters from the string, starting with the first character, that are in the set of characters identified by `pszCharSet`.  
  
```  
CStringT SpanIncluding(PCXSTR pszCharSet) const; 
```  
  
### Parameters  
 `pszCharSet`  
 A string interpreted as a set of characters.  
  
### Return Value  
 A substring that contains characters in the string that are in `pszCharSet`, beginning with the first character in the string and ending when a character is found in the string that is not in `pszCharSet`. `SpanIncluding` returns an empty substring if the first character in the string is not in the specified set.  
  
### Remarks  
 If the first character of the string is not in the character set, then `SpanIncluding` returns an empty string. Otherwise, it returns a sequence of consecutive characters that are in the set.  
  
### Example  
 [!code-cpp[NVC_ATLMFC_Utilities#134](../../atl-mfc-shared/codesnippet/cpp/cstringt-class_38.cpp)]  
  
##  <a name="tokenize"></a>  CStringT::Tokenize  
 Finds the next token in a target string  
  
```  
CStringT Tokenize(PCXSTR pszTokens, int& iStart) const; 
```  
  
### Parameters  
 `pszTokens`  
 A string containing token delimiters. The order of these delimiters is not important.  
  
 `iStart`  
 The zero-based index to begin the search.  
  
### Return Value  
 A `CStringT` object containing the current token value.  
  
### Remarks  
 The `Tokenize` function finds the next token in the target string. The set of characters in `pszTokens` specifies possible delimiters of the token to be found. On each call to `Tokenize` the function starts at `iStart`, skips leading delimiters, and returns a `CStringT` object containing the current token, which is the string of characters up to the next delimiter character. The value of `iStart` is updated to be the position following the ending delimiter character, or -1 if the end of the string was reached. More tokens can be broken out of the remainder of the target string by a series of calls to `Tokenize`, using `iStart` to keep track of where in the string the next token is to be read. When there are no more tokens the function will return an empty string and `iStart` will be set to -1.  
  
 Unlike the CRT tokenize functions like [strtok_s, _strtok_s_l, wcstok_s, _wcstok_s_l, _mbstok_s, _mbstok_s_l](../../c-runtime-library/reference/strtok-s-strtok-s-l-wcstok-s-wcstok-s-l-mbstok-s-mbstok-s-l.md), `Tokenize` does not modify the target string.  
  
### Example  
 [!code-cpp[NVC_ATLMFC_Utilities#135](../../atl-mfc-shared/codesnippet/cpp/cstringt-class_39.cpp)]  
  
### Remarks  
 The output from this example is as follows:  
  
 `Resulting Token: First`  
  
 `Resulting Token: Second`  
  
 `Resulting Token: Third`  
  
##  <a name="trim"></a>  CStringT::Trim  
 Trims leading and trailing characters from the string.  
  
```  
CStringT& Trim(XCHAR chTarget);
CStringT& Trim(PCXSTR pszTargets);
CStringT& Trim();
```  
  
### Parameters  
 `chTarget`  
 The target character to be trimmed.  
  
 `pszTargets`  
 A pointer to a string containing the target characters to be trimmed. All leading and trailing occurrences of characters in `pszTarget` will be trimmed from the `CStringT` object.  
  
### Return Value  
 Returns the trimmed string.  
  
### Remarks  
 Removes all leading and trailing occurrences of one of the following:  
  
-   The character specified by `chTarget.`  
  
-   All characters found in the string specified by `pszTargets.`  
  
-   Whitespace.  
  
### Example  
 [!code-cpp[NVC_ATLMFC_Utilities#136](../../atl-mfc-shared/codesnippet/cpp/cstringt-class_40.cpp)]  
  
### Remarks  
 The output from this example is as follows:  
  
 `Before: "******Soccer is best, but liquor is quicker!!!!!"`  
  
 `After : "Soccer is best, but liquor is quicker"`  
  
##  <a name="trimleft"></a>  CStringT::TrimLeft  
 Trims leading characters from the string.  
  
```  
CStringT& TrimLeft(XCHAR chTarget);
CStringT& TrimLeft(PCXSTR pszTargets);
CStringT& TrimLeft();
```  
  
### Parameters  
 `chTarget`  
 The target character to be trimmed.  
  
 `pszTargets`  
 A pointer to a string containing the target characters to be trimmed. All leading occurrences of characters in `pszTarget` will be trimmed from the `CStringT` object.  
  
### Return Value  
 The resulting trimmed string.  
  
### Remarks  
 Removes all leading and trailing occurrences of one of the following:  
  
-   The character specified by `chTarget.`  
  
-   All characters found in the string specified by `pszTargets.`  
  
-   Whitespace.  
  
### Example  
 [!code-cpp[NVC_ATLMFC_Utilities#137](../../atl-mfc-shared/codesnippet/cpp/cstringt-class_41.cpp)]  
  
##  <a name="trimright"></a>  CStringT::TrimRight  
 Trims trailing characters from the string.  
  
```  
CStringT& TrimRight(XCHAR chTarget);
CStringT& TrimRight(PCXSTR pszTargets);
CStringT& TrimRight();
```  
  
### Parameters  
 `chTarget`  
 The target character to be trimmed.  
  
 `pszTargets`  
 A pointer to a string containing the target characters to be trimmed. All trailing occurrences of characters in `pszTarget` will be trimmed from the `CStringT` object.  
  
### Return Value  
 Returns the `CStringT` object that contains the trimmed string.  
  
### Remarks  
 Removes trailing occurrences of one of the following:  
  
-   The character specified by `chTarget.`  
  
-   All characters found in the string specified by `pszTargets.`  
  
-   Whitespace.  
  
 The `CStringT& TrimRight(XCHAR chTarget)` version accepts one character parameter and removes all copies of that character from the end of `CStringT` string data. It starts from the end of the string and works toward the front. It stops when it finds a different character or when `CSTringT` runs out of character data.  
  
 The `CStringT& TrimRight(PCXSTR pszTargets)` version accepts a null-terminated string that contains all the different characters to search for. It removes all copies of those characters in the `CStringT` object. It starts at the end of the string and works toward the front. It stops when it finds a character that is not in the target string, or when `CStringT` runs out of character data. It does not try to match the whole target string to a substring at the end of `CStringT`.  
  
 The `CStringT& TrimRight()` version requires no parameters. It trims any trailing whitespace characters from the end of the `CStringT` string. Whitespace characters can be line breaks, spaces, or tabs.  
  
-  
  
### Example  
 [!code-cpp[NVC_ATLMFC_Utilities#138](../../atl-mfc-shared/codesnippet/cpp/cstringt-class_42.cpp)]  
  
## See Also  
 [Hierarchy Chart](../../mfc/hierarchy-chart.md)   
 [ATL/MFC Shared Classes](../../atl-mfc-shared/atl-mfc-shared-classes.md)   
 [CSimpleStringT Class](../../atl-mfc-shared/reference/csimplestringt-class.md)

<|MERGE_RESOLUTION|>--- conflicted
+++ resolved
@@ -235,15 +235,11 @@
 ### Remarks  
  In MFC programs, a [CMemoryException Class](../../mfc/reference/cmemoryexception-class.md) is thrown if insufficient memory exists. In ATL programs, a [CAtlException](../../atl/reference/catlexception-class.md) is thrown. This function is normally used to return strings for Automation.  
   
-<<<<<<< HEAD
- Commonly, if this string is passed to a COM function as an [in] parameter, then this requires the caller to free the string. This can be done by using [SysFreeString](http://msdn.microsoft.com/en-us/8f230ee3-5f6e-4cb9-a910-9c90b754dcd3), as described in the Windows SDK. For more information, see [Allocating and Releasing Memory for a BSTR](../../atl-mfc-shared/allocating-and-releasing-memory-for-a-bstr.md).  
-  
- For more information about OLE allocation functions in Windows, see [SysAllocString](http://msdn.microsoft.com/en-us/9e0437a2-9b4a-4576-88b0-5cb9d08ca29b) in the Windows SDK.  
-=======
+
  Commonly, if this string is passed to a COM function as an [in] parameter, then this requires the caller to free the string. This can be done by using [SysFreeString](https://msdn.microsoft.com/library/windows/desktop/ms221481.aspx), as described in the Windows SDK. For more information, see [Allocating and Releasing Memory for a BSTR](../../atl-mfc-shared/allocating-and-releasing-memory-for-a-bstr.md).  
   
  For more information about OLE allocation functions in Windows, see [SysAllocString](https://msdn.microsoft.com/library/windows/desktop/ms221458.aspx) in the Windows SDK.  
->>>>>>> 530f6ae3
+
   
 ### Example  
  The following example demonstrates the use of `CStringT::AllocSysString`.  
