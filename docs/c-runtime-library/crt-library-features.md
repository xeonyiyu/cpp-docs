---
title: "CRT Library Features | Microsoft Docs"
ms.custom: ""
ms.date: "08/20/2018"
ms.technology: ["cpp-standard-libraries"]
ms.topic: "conceptual"
f1_keywords: ["c.runtime"]
dev_langs: ["C++"]
helpviewer_keywords: ["MSVCR71.dll", "libraries [C++], multithreaded", "library files, run-time", "LIBCMT.lib", "LIBCP.lib", "LIBCPMT.lib", "run-time libraries, C", "CRT, release versions", "MSVCP71.dll", "LIBC.lib", "libraries [C++]", "libraries [C++], run-time", "linking [C++], libraries"]
ms.assetid: a889fd39-807d-48f2-807f-81492612463f
author: "corob-msft"
ms.author: "corob"
ms.workload: ["cplusplus"]
---
# CRT Library Features

This topic discusses the various .lib files that comprise the C run-time libraries as well as their associated compiler options and preprocessor directives.

## C Run-Time Libraries (CRT)

The C Run-time Library (CRT) is the part of the C++ Standard Library that incorporates the ISO C99 standard library. The Visual C++ libraries that implement the CRT support native code development, and both mixed native and managed code. All versions of the CRT support multi-threaded development. Most of the libraries support both static linking, to link the library directly into your code, or dynamic linking to let your code use common DLL files.

Starting in Visual Studio 2015, the CRT has been refactored into new binaries. The Universal CRT (UCRT) contains the functions and globals exported by the standard C99 CRT library. The UCRT is now a Windows component, and ships as part of Windows 10. The static library, DLL import library, and header files for the UCRT are now found in the Windows 10 SDK. When you install Visual C++, Visual Studio setup installs the subset of the Windows 10 SDK required to use the UCRT. You can use the UCRT on any version of Windows supported by Visual Studio 2015 and later versions. You can redistribute it using vcredist for supported versions of Windows other than Windows 10. For more information, see [Redistributing Visual C++ Files](../ide/redistributing-visual-cpp-files.md).

The following table lists the libraries that implement the UCRT.

|Library|Associated DLL|Characteristics|Option|Preprocessor directives|
|-------------|--------------------|---------------------|------------|-----------------------------|
|libucrt.lib|None|Statically links the UCRT into your code.|**/MT**|_MT|
|libucrtd.lib|None|Debug version of the UCRT for static linking. Not redistributable.|**/MTd**|_DEBUG, _MT|
|ucrt.lib|ucrtbase.dll|DLL import library for the UCRT.|**/MD**|_MT, _DLL|
|ucrtd.lib|ucrtbased.dll|DLL import library for the Debug version of the UCRT. Not redistributable.|**/MDd**|_DEBUG, _MT, _DLL|

The vcruntime library contains Visual C++ CRT implementation-specific code, such as exception handling and debugging support, runtime checks and type information, implementation details and certain extended library functions. This library is specific to the version of the compiler used.

This table lists the libraries that implement the vcruntime library.

|Library|Associated DLL|Characteristics|Option|Preprocessor directives|
|-------------|--------------------|---------------------|------------|-----------------------------|
|libvcruntime.lib|None|Statically linked into your code.|**/MT**|_MT|
|libvcruntimed.lib|None|Debug version for static linking. Not redistributable.|**/MTd**|_MT, _DEBUG|
|vcruntime.lib|vcruntime\<version>.dll|DLL import library for the vcruntime.|**/MD**|_MT, _DLL|
|vcruntimed.lib|vcruntime\<version>d.dll|DLL import library for the Debug vcruntime. Not redistributable.|**/MDd**|_DEBUG, _MT, _DLL|

<<<<<<< HEAD
> [!NOTE] Although not strictly a part of the vcruntime library, concrt140.dll is included in the Visual C++ resistributable package to support synchronization primitives with [ConcRT](../parallel/concrt/concurrency-runtime.md) on Windows XP.
=======
When the UCRT refactoring occurred, the Concurrency Runtime functions were moved into
concrt140.dll, which is part of the C++ redistributable package. This DLL is required for C++ parallel containers and algorithms such as `concurrency::parallel_for`. In addition, the C++ Standard Library requires this DLL on Windows XP to support synchronization primitives, because Windows XP does not have condition variables.
>>>>>>> 8b8ad1cf

The code that initializes the CRT is in one of several libraries, based on whether the CRT library is statically or dynamically linked, or native, managed, or mixed code. This code handles CRT startup, internal per-thread data initialization, and termination. It is specific to the version of the compiler used. This library is always statically linked, even when using a dynamically linked UCRT.

This table lists the libraries that implement CRT initialization and termination.

|Library|Characteristics|Option|Preprocessor directives|
|-------------|---------------------|------------|-----------------------------|
|libcmt.lib|Statically links the native CRT startup into your code.|**/MT**|_MT|
|libcmtd.lib|Statically links the Debug version of the native CRT startup. Not redistributable.|**/MTd**|_DEBUG, _MT|
|msvcrt.lib|Static library for the native CRT startup for use with DLL UCRT and vcruntime.|**/MD**|_MT, _DLL|
|msvcrtd.lib|Static library for the Debug version of the native CRT startup for use with DLL UCRT and vcruntime. Not redistributable.|**/MDd**|_DEBUG, _MT, _DLL|
|msvcmrt.lib|Static library for the mixed native and managed CRT startup for use with DLL UCRT and vcruntime.|**/clr**||
|msvcmrtd.lib|Static library for the Debug version of the mixed native and managed CRT startup for use with DLL UCRT and vcruntime. Not redistributable.|**/clr**||
|msvcurt.lib|**Deprecated** Static library for the pure managed CRT.|**/clr:pure**||
|msvcurtd.lib|**Deprecated** Static library for the Debug version of the pure managed CRT. Not redistributable.|**/clr:pure**||

If you link your program from the command line without a compiler option that specifies a C run-time library, the linker will use the statically linked CRT libraries: libcmt.lib, libvcruntime.lib, and libucrt.lib.

Using the statically linked CRT implies that any state information saved by the C runtime library will be local to that instance of the CRT. For example, if you use [strtok, _strtok_l, wcstok, _wcstok_l, _mbstok, _mbstok_l](../c-runtime-library/reference/strtok-strtok-l-wcstok-wcstok-l-mbstok-mbstok-l.md) when using a statically linked CRT, the position of the `strtok` parser is unrelated to the `strtok` state used in code in the same process (but in a different DLL or EXE) that is linked to another instance of the static CRT. In contrast, the dynamically linked CRT shares state for all code within a process that is dynamically linked to the CRT. This concern does not apply if you use the new more secure versions of these functions; for example, `strtok_s` does not have this problem.

Because a DLL built by linking to a static CRT will have its own CRT state, it is not recommended to link statically to the CRT in a DLL unless the consequences of this are specifically desired and understood. For example, if you call [_set_se_translator](../c-runtime-library/reference/set-se-translator.md) in an executable that loads the DLL linked to its own static CRT, any hardware exceptions generated by the code in the DLL will not be caught by the translator, but hardware exceptions generated by code in the main executable will be caught.

If you are using the **/clr** compiler switch, your code will be linked with a static library, msvcmrt.lib. The static library provides a proxy between your managed code and the native CRT. You cannot use the statically linked CRT ( **/MT** or **/MTd** options) with **/clr**. Use the dynamically-linked libraries (**/MD** or **/MDd**) instead. The pure managed CRT libraries are deprecated in Visual Studio 2015 and unsupported in Visual Studio 2017.

For more information on using the CRT with **/clr**, see [Mixed (Native and Managed) Assemblies](../dotnet/mixed-native-and-managed-assemblies.md).

To build a debug version of your application, the [_DEBUG](../c-runtime-library/debug.md) flag must be defined and the application must be linked with a debug version of one of these libraries. For more information about using the debug versions of the library files, see [CRT Debugging Techniques](/visualstudio/debugger/crt-debugging-techniques).

This version of the CRT is not fully conformant with the C99 standard. In particular, the \<tgmath.h> header and the CX_LIMITED_RANGE/FP_CONTRACT pragma macros are not supported. Certain elements such as the meaning of parameter specifiers in standard IO functions use legacy interpretations by default. You can use /Zc compiler conformance options and specify linker options to control some aspects of library conformance,

## C++ Standard Library

|C++ Standard Library|Characteristics|Option|Preprocessor directives|
|----------------------------|---------------------|------------|-----------------------------|
|libcpmt.lib|Multithreaded, static link|**/MT**|_MT|
|msvcprt.lib|Multithreaded, dynamic link (import library for MSVCP*version*.dll)|**/MD**|_MT, _DLL|
|libcpmtd.lib|Multithreaded, static link|**/MTd**|_DEBUG, _MT|
|msvcprtd.lib|Multithreaded, dynamic link (import library for MSVCP*version*D.DLL)|**/MDd**|_DEBUG, _MT, _DLL|

When you build a release version of your project, one of the basic C run-time libraries (libcmt.lib, msvcmrt.lib, msvcrt.lib) is linked by default, depending on the compiler option you choose (multithreaded, DLL, /clr). If you include one of the [C++ Standard Library header files](../standard-library/cpp-standard-library-header-files.md) in your code, a C++ Standard Library will be linked in automatically by Visual C++ at compile time. For example:

```cpp
#include <ios>
```

For binary compatibility, more than one DLL file may be specified by a single import library. Version updates may introduce *dot libraries*, separate DLLs that introduce new library functionality. For example, Visual Studio 2017 version 15.6 introduced msvcp140_1.dll to support additional standard library functionality without breaking the ABI supported by msvcp140.dll. The msvcprt.lib import library included in the toolset for Visual Studio 2017 version 15.6 supports both DLLs, and the vcredist for this version installs both DLLs. Once shipped, a dot library has a fixed ABI, and will never have a dependency on a later dot library.

## What problems exist if an application uses more than one CRT version?

Every executable image (EXE or DLL) can have its own statically linked CRT, or can dynamically link to a CRT. The version of the CRT statically included in or dynamically loaded by a particular image depends on the version of the tools and libraries it was built with. A single process may load multiple EXE and DLL images, each with its own CRT. Each of those CRTs may use a different allocator, may have different internal structure layouts, and may use different storage arrangements. This means that allocated memory, CRT resources, or classes passed across a DLL boundary can cause problems in memory management, internal static usage, or layout interpretation. For example, if a class is allocated in one DLL but passed to and deleted by another, which CRT deallocator is used? The errors caused can range from the subtle to the immediately fatal, and therefore direct transfer of such resources is strongly discouraged.

You can avoid many of these issues by using Application Binary Interface (ABI) technologies instead, as they are designed to be stable and versionable. Design your DLL export interfaces to pass information by value, or to work on memory that is passed in by the caller rather than allocated locally and returned to the caller. Use marshalling techniques to copy structured data between executable images. Encapsulate resources locally and only allow manipulation through handles or functions you expose to clients.

It's also possible to avoid some of these issues if all of the images in your process use the same dynamically loaded version of the CRT. To ensure that all components use the same DLL version of the CRT, build them by using the **/MD** option, and use the same compiler toolset and property settings.

Some care is needed if your program passes certain CRT resources (such as file handles, locales and environment variables) across DLL boundaries, even when using the same version of the CRT. For more information on the issues involved and how to resolve them, see [Potential Errors Passing CRT Objects Across DLL Boundaries](../c-runtime-library/potential-errors-passing-crt-objects-across-dll-boundaries.md).


## See also

- [C Run-Time Library Reference](../c-runtime-library/c-run-time-library-reference.md)<|MERGE_RESOLUTION|>--- conflicted
+++ resolved
@@ -42,12 +42,8 @@
 |vcruntime.lib|vcruntime\<version>.dll|DLL import library for the vcruntime.|**/MD**|_MT, _DLL|
 |vcruntimed.lib|vcruntime\<version>d.dll|DLL import library for the Debug vcruntime. Not redistributable.|**/MDd**|_DEBUG, _MT, _DLL|
 
-<<<<<<< HEAD
-> [!NOTE] Although not strictly a part of the vcruntime library, concrt140.dll is included in the Visual C++ resistributable package to support synchronization primitives with [ConcRT](../parallel/concrt/concurrency-runtime.md) on Windows XP.
-=======
-When the UCRT refactoring occurred, the Concurrency Runtime functions were moved into
-concrt140.dll, which is part of the C++ redistributable package. This DLL is required for C++ parallel containers and algorithms such as `concurrency::parallel_for`. In addition, the C++ Standard Library requires this DLL on Windows XP to support synchronization primitives, because Windows XP does not have condition variables.
->>>>>>> 8b8ad1cf
+> [!NOTE] When the UCRT refactoring occurred, the Concurrency Runtime functions were moved into
+concrt140.dll, which was added to the C++ redistributable package. This DLL is required for C++ parallel containers and algorithms such as `concurrency::parallel_for`. In addition, the C++ Standard Library requires this DLL on Windows XP to support synchronization primitives, because Windows XP does not have condition variables.
 
 The code that initializes the CRT is in one of several libraries, based on whether the CRT library is statically or dynamically linked, or native, managed, or mixed code. This code handles CRT startup, internal per-thread data initialization, and termination. It is specific to the version of the compiler used. This library is always statically linked, even when using a dynamically linked UCRT.
 
