---
title: "CRT Library Features"
<<<<<<< HEAD
description: "An overview of the structure of the Microsoft C run-time library."
ms.date: "9/3/2020"
=======
description: "The files that contain the Microsoft C run-time libraries, and their associated compiler options and preprocessor directives."
ms.date: 09/03/2020
>>>>>>> 18ac0b0f
helpviewer_keywords: ["MSVCR71.dll", "libraries [C++], multithreaded", "library files, run-time", "LIBCMT.lib", "LIBCP.lib", "LIBCPMT.lib", "run-time libraries, C", "CRT, release versions", "MSVCP71.dll", "LIBC.lib", "libraries [C++]", "libraries [C++], run-time", "linking [C++], libraries"]
ms.assetid: a889fd39-807d-48f2-807f-81492612463f
---
# CRT Library Features

This topic discusses the various .lib files that comprise the C run-time libraries as well as their associated compiler options and preprocessor directives.

## C Run-Time Libraries (CRT)

The C Run-time Library (CRT) is the part of the C++ Standard Library that incorporates the ISO C99 standard library. The Visual C++ libraries that implement the CRT support native code development, and both mixed native and managed code. All versions of the CRT support multi-threaded development. Most of the libraries support both static linking, to link the library directly into your code, or dynamic linking to let your code use common DLL files.

Starting in Visual Studio 2015, the CRT has been refactored into new binaries. The Universal CRT (UCRT) contains the functions and globals exported by the standard C99 CRT library. The UCRT is now a Windows component, and ships as part of Windows 10. The static library, DLL import library, and header files for the UCRT are now found in the Windows 10 SDK. When you install Visual C++, Visual Studio setup installs the subset of the Windows 10 SDK required to use the UCRT. You can use the UCRT on any version of Windows supported by Visual Studio 2015 and later versions. You can redistribute it using vcredist for supported versions of Windows other than Windows 10. For more information, see [Redistributing Visual C++ Files](../windows/redistributing-visual-cpp-files.md).

The following table lists the libraries that implement the UCRT.

| Library | Associated DLL | Characteristics | Option | Preprocessor directives |
|--|--|--|--|--|
| *`libucrt.lib`* | None | Statically links the UCRT into your code. | **`/MT`** | `_MT` |
| *`libucrtd.lib`* | None | Debug version of the UCRT for static linking. Not redistributable. | **`/MTd`** | `_DEBUG`, `_MT` |
| *`ucrt.lib`* | *`ucrtbase.dll`* | DLL import library for the UCRT. | **`/MD`** | `_MT`, `_DLL` |
| *`ucrtd.lib`* | *`ucrtbased.dll`* | DLL import library for the Debug version of the UCRT. Not redistributable. | **`/MDd`** | `_DEBUG`, `_MT`, `_DLL` |

The vcruntime library contains Visual C++ CRT implementation-specific code, such as exception handling and debugging support, runtime checks and type information, implementation details and certain extended library functions. This library is specific to the version of the compiler used.

This table lists the libraries that implement the vcruntime library.

| Library | Associated DLL | Characteristics | Option | Preprocessor directives |
|--|--|--|--|--|
| *`libvcruntime.lib`* | None | Statically linked into your code. | **`/MT`** | `_MT` |
| *`libvcruntimed.lib`* | None | Debug version for static linking. Not redistributable. | **`/MTd`** | `_MT`, `_DEBUG` |
| *`vcruntime.lib`* | *`vcruntime<version>.dll`* | DLL import library for the vcruntime. | **`/MD`** | `_MT`, `_DLL` |
| *`vcruntimed.lib`* | *`vcruntime<version>d.dll`* | DLL import library for the Debug vcruntime. Not redistributable. | **`/MDd`** | `_DEBUG`, `_MT`, `_DLL` |

> [!NOTE]
> When the UCRT refactoring occurred, the Concurrency Runtime functions were moved into
*`concrt140.dll`*, which was added to the C++ redistributable package. This DLL is required for C++ parallel containers and algorithms such as `concurrency::parallel_for`. In addition, the C++ Standard Library requires this DLL on Windows XP to support synchronization primitives, because Windows XP does not have condition variables.

The code that initializes the CRT is in one of several libraries, based on whether the CRT library is statically or dynamically linked, or native, managed, or mixed code. This code handles CRT startup, internal per-thread data initialization, and termination. It is specific to the version of the compiler used. This library is always statically linked, even when using a dynamically linked UCRT.

This table lists the libraries that implement CRT initialization and termination.

| Library | Characteristics | Option | Preprocessor directives |
|--|--|--|--|
| *`libcmt.lib`* | Statically links the native CRT startup into your code. | **`/MT`** | `_MT` |
| *`libcmtd.lib`* | Statically links the Debug version of the native CRT startup. Not redistributable. | **`/MTd`** | `_DEBUG`, `_MT` |
| *`msvcrt.lib`* | Static library for the native CRT startup for use with DLL UCRT and vcruntime. | **`/MD`** | `_MT`, `_DLL` |
| *`msvcrtd.lib`* | Static library for the Debug version of the native CRT startup for use with DLL UCRT and vcruntime. Not redistributable. | **`/MDd`** | `_DEBUG`, `_MT`, `_DLL` |
| *`msvcmrt.lib`* | Static library for the mixed native and managed CRT startup for use with DLL UCRT and vcruntime. | **`/clr`** |  |
| *`msvcmrtd.lib`* | Static library for the Debug version of the mixed native and managed CRT startup for use with DLL UCRT and vcruntime. Not redistributable. | **`/clr`** |  |
| *`msvcurt.lib`* | **Deprecated** Static library for the pure managed CRT. | **`/clr:pure`** |  |
| *`msvcurtd.lib`* | **Deprecated** Static library for the Debug version of the pure managed CRT. Not redistributable. | **`/clr:pure`** |  |

If you link your program from the command line without a compiler option that specifies a C run-time library, the linker will use the statically linked CRT libraries: *`libcmt.lib`*, *`libvcruntime.lib`*, and *`libucrt.lib`*.

Using the statically linked CRT implies that any state information saved by the C runtime library will be local to that instance of the CRT. For example, if you use [`strtok`](../c-runtime-library/reference/strtok-strtok-l-wcstok-wcstok-l-mbstok-mbstok-l.md) when using a statically linked CRT, the position of the `strtok` parser is unrelated to the `strtok` state used in code in the same process (but in a different DLL or EXE) that is linked to another instance of the static CRT. In contrast, the dynamically linked CRT shares state for all code within a process that is dynamically linked to the CRT. This concern does not apply if you use the new more secure versions of these functions; for example, `strtok_s` does not have this problem.

Because a DLL built by linking to a static CRT will have its own CRT state, it is not recommended to link statically to the CRT in a DLL unless the consequences of this are specifically desired and understood. For example, if you call [`_set_se_translator`](../c-runtime-library/reference/set-se-translator.md) in an executable that loads the DLL linked to its own static CRT, any hardware exceptions generated by the code in the DLL will not be caught by the translator, but hardware exceptions generated by code in the main executable will be caught.

If you are using the **`/clr`** compiler switch, your code will be linked with a static library, msvcmrt.lib. The static library provides a proxy between your managed code and the native CRT. You cannot use the statically linked CRT ( **`/MT`** or **`/MTd`** options) with **`/clr`**. Use the dynamically-linked libraries (**`/MD`** or **`/MDd`**) instead. The pure managed CRT libraries are deprecated in Visual Studio 2015 and unsupported in Visual Studio 2017.

For more information on using the CRT with **`/clr`**, see [Mixed (Native and Managed) Assemblies](../dotnet/mixed-native-and-managed-assemblies.md).

To build a debug version of your application, the [`_DEBUG`](../c-runtime-library/debug.md) flag must be defined and the application must be linked with a debug version of one of these libraries. For more information about using the debug versions of the library files, see [CRT Debugging Techniques](/visualstudio/debugger/crt-debugging-techniques).

<<<<<<< HEAD
This version of the CRT is not fully conformant with the C99 standard. In particular, the `CX_LIMITED_RANGE/FP_CONTRACT` pragma macros are not supported. Certain elements such as the meaning of parameter specifiers in standard IO functions use legacy interpretations by default. You can use /Zc compiler conformance options and specify linker options to control some aspects of library conformance,
=======
This version of the CRT is not fully conformant with the C99 standard. In versions before Visual Studio 2019 version 16.8, the \<tgmath.h> header is not supported. In all versions, the `CX_LIMITED_RANGE` and `FP_CONTRACT` pragma macros are not supported. Certain elements such as the meaning of parameter specifiers in standard IO functions use legacy interpretations by default. You can use **`/Zc`** compiler conformance options and specify linker options to control some aspects of library conformance.
>>>>>>> 18ac0b0f

## C++ Standard Library

| C++ Standard Library | Characteristics | Option | Preprocessor directives |
|--|--|--|--|
| *`libcpmt.lib`* | Multithreaded, static link | **`/MT`** | `_MT` |
| *`msvcprt.lib`* | Multithreaded, dynamic link (import library for *`msvcp<version>.dll`*) | **`/MD`** | `_MT`, `_DLL` |
| *`libcpmtd.lib`* | Multithreaded, static link | **`/MTd`** | `_DEBUG`, `_MT` |
| *`msvcprtd.lib`* | Multithreaded, dynamic link (import library for *`msvcp<version>d.dll`*) | **`/MDd`** | `_DEBUG`, `_MT`, `_DLL` |

When you build a release version of your project, one of the basic C run-time libraries (*`libcmt.lib`*, *`msvcmrt.lib`*, *`msvcrt.lib`*) is linked by default, depending on the compiler option you choose (multithreaded, DLL, **`/clr`**). If you include one of the [C++ Standard Library header files](../standard-library/cpp-standard-library-header-files.md) in your code, a C++ Standard Library will be linked in automatically by Visual C++ at compile time. For example:

```cpp
#include <ios>
```

For binary compatibility, more than one DLL file may be specified by a single import library. Version updates may introduce *dot libraries*, separate DLLs that introduce new library functionality. For example, Visual Studio 2017 version 15.6 introduced *`msvcp140_1.dll`* to support additional standard library functionality without breaking the ABI supported by *`msvcp140.dll`*. The *`msvcprt.lib`* import library included in the toolset for Visual Studio 2017 version 15.6 supports both DLLs, and the vcredist for this version installs both DLLs. Once shipped, a dot library has a fixed ABI, and will never have a dependency on a later dot library.

## What problems exist if an application uses more than one CRT version?

Every executable image (EXE or DLL) can have its own statically linked CRT, or can dynamically link to a CRT. The version of the CRT statically included in or dynamically loaded by a particular image depends on the version of the tools and libraries it was built with. A single process may load multiple EXE and DLL images, each with its own CRT. Each of those CRTs may use a different allocator, may have different internal structure layouts, and may use different storage arrangements. This means that allocated memory, CRT resources, or classes passed across a DLL boundary can cause problems in memory management, internal static usage, or layout interpretation. For example, if a class is allocated in one DLL but passed to and deleted by another, which CRT deallocator is used? The errors caused can range from the subtle to the immediately fatal, and therefore direct transfer of such resources is strongly discouraged.

You can avoid many of these issues by using Application Binary Interface (ABI) technologies instead, as they are designed to be stable and versionable. Design your DLL export interfaces to pass information by value, or to work on memory that is passed in by the caller rather than allocated locally and returned to the caller. Use marshaling techniques to copy structured data between executable images. Encapsulate resources locally and only allow manipulation through handles or functions you expose to clients.

It's also possible to avoid some of these issues if all of the images in your process use the same dynamically loaded version of the CRT. To ensure that all components use the same DLL version of the CRT, build them by using the **`/MD`** option, and use the same compiler toolset and property settings.

Be careful if your program passes certain CRT resources across DLL boundaries. Resources such as file handles, locales, and environment variables can cause problems, even when using the same version of the CRT. For more information on the issues involved and how to resolve them, see [Potential Errors Passing CRT Objects Across DLL Boundaries](../c-runtime-library/potential-errors-passing-crt-objects-across-dll-boundaries.md).

## See also

- [C Run-Time Library Reference](../c-runtime-library/c-run-time-library-reference.md)<|MERGE_RESOLUTION|>--- conflicted
+++ resolved
@@ -1,12 +1,7 @@
 ---
 title: "CRT Library Features"
-<<<<<<< HEAD
-description: "An overview of the structure of the Microsoft C run-time library."
-ms.date: "9/3/2020"
-=======
 description: "The files that contain the Microsoft C run-time libraries, and their associated compiler options and preprocessor directives."
 ms.date: 09/03/2020
->>>>>>> 18ac0b0f
 helpviewer_keywords: ["MSVCR71.dll", "libraries [C++], multithreaded", "library files, run-time", "LIBCMT.lib", "LIBCP.lib", "LIBCPMT.lib", "run-time libraries, C", "CRT, release versions", "MSVCP71.dll", "LIBC.lib", "libraries [C++]", "libraries [C++], run-time", "linking [C++], libraries"]
 ms.assetid: a889fd39-807d-48f2-807f-81492612463f
 ---
@@ -71,11 +66,7 @@
 
 To build a debug version of your application, the [`_DEBUG`](../c-runtime-library/debug.md) flag must be defined and the application must be linked with a debug version of one of these libraries. For more information about using the debug versions of the library files, see [CRT Debugging Techniques](/visualstudio/debugger/crt-debugging-techniques).
 
-<<<<<<< HEAD
-This version of the CRT is not fully conformant with the C99 standard. In particular, the `CX_LIMITED_RANGE/FP_CONTRACT` pragma macros are not supported. Certain elements such as the meaning of parameter specifiers in standard IO functions use legacy interpretations by default. You can use /Zc compiler conformance options and specify linker options to control some aspects of library conformance,
-=======
 This version of the CRT is not fully conformant with the C99 standard. In versions before Visual Studio 2019 version 16.8, the \<tgmath.h> header is not supported. In all versions, the `CX_LIMITED_RANGE` and `FP_CONTRACT` pragma macros are not supported. Certain elements such as the meaning of parameter specifiers in standard IO functions use legacy interpretations by default. You can use **`/Zc`** compiler conformance options and specify linker options to control some aspects of library conformance.
->>>>>>> 18ac0b0f
 
 ## C++ Standard Library
 
