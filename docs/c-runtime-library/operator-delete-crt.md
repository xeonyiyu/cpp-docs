--- conflicted
+++ resolved
@@ -45,60 +45,5 @@
   - "zh-tw"
 ---
 # operator delete (CRT)
-<<<<<<< HEAD
-Frees allocated block.  
-  
-## Syntax  
-  
-```  
-  
-      void __cdecl operator delete(  
-   void * object  
-);  
-void __cdecl operator delete(  
-   void * object,   
-   void * memory  
-) throw();  
-void __cdecl operator delete(  
-   void * object,   
-   const std::nothrow_t&  
-) throw();  
-```  
-  
-#### Parameters  
- *memory*  
- The memory location being freed.  
-  
- *object*  
- A pointer to the object being deleted.  
-  
-## Remarks  
- This form of **operator delete** is known as scalar delete, in contrast to the vector delete form ([operator delete&#91;&#93;](../c-runtime-library/delete-operator-crt.md)).  
-  
- **operator delete** frees memory allocated by [operator new](../c-runtime-library/operator-new-crt.md).  
-  
- The first form of this operator is known as the nonplacement form. The second and third forms of this operator will commonly not be called from code but exist to give the compiler a matching delete to call when a placement new fails.  
-  
- The first form of the operator is defined by the compiler and does not require new.h to be included in your program.  
-  
- With the exception of throwing or no-throwing behavior, the CRT **operator delete** behaves like [operator delete](../standard-library/new-operators.md#operator_delete) in the Standard C++ Library.  
-  
-## Requirements  
-  
-|Routine|Required header|  
-|-------------|---------------------|  
-|**delete**|\<new.h>|  
-  
- For additional compatibility information, see [Compatibility](../c-runtime-library/compatibility.md) in the Introduction.  
-  
-## Libraries  
- All versions of the [C run-time libraries](../c-runtime-library/crt-library-features.md).  
-  
-## Example  
- See [operator new](../c-runtime-library/operator-new-crt.md) for examples of using operator **delete**.  
-  
-## See Also  
- [Memory Allocation](../c-runtime-library/memory-allocation.md)
-=======
+
 Beginning in Visual Studio 2013, the Universal C Runtime (UCRT) no longer supports the C++-specific operator new and operator delete functions. These are now part of the C++ Standard Library. For more information, see [new and delete operators](../cpp/new-and-delete-operators.md) and [delete operator](../cpp/delete-operator-cpp.md) in the C++ Language Reference. 
->>>>>>> 85ef69ce
