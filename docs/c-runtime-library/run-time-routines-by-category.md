---
<<<<<<< HEAD
title: "Universal C runtime routines by category | Microsoft Docs"
=======
title: "Run-time routines by category | Microsoft Docs"
>>>>>>> 14ac6e49
ms.custom: ""
ms.date: "04/06/2018"
ms.technology: ["cpp-standard-libraries"]
ms.topic: "article"
f1_keywords: ["c.runtime"]
dev_langs: ["C++"]
helpviewer_keywords: ["routines, run-time", "functions [CRT], run-time", "categories, run-time functions", "functions [CRT]"]
ms.assetid: de6f5ac4-2226-4dad-be9f-deeb31138c9d
author: "corob-msft"
ms.author: "corob"
manager: "ghogen"
ms.workload: ["cplusplus"]
---
<<<<<<< HEAD
# Universal C runtime routines by category
=======
# Run-time routines by category
>>>>>>> 14ac6e49

This section lists and describes Universal C runtime (UCRT) library routines by category. For reference convenience, some routines are listed in more than one category. Multibyte-character routines and wide-character routines are grouped with single-byte character counterparts, where they exist.

<<<<<<< HEAD
## UCRT library routine categories

The main categories of UCRT library routines are:
=======
## Routine categories
>>>>>>> 14ac6e49

|||
|-|-|
|[Argument Access](../c-runtime-library/argument-access.md)|[Buffer Manipulation](../c-runtime-library/buffer-manipulation.md)|
|[Byte Classification](../c-runtime-library/byte-classification.md)|[Character Classification](../c-runtime-library/character-classification.md)|
|[Complex math support](../c-runtime-library/complex-math-support.md)||
|[Data Alignment](../c-runtime-library/data-alignment.md)|[Data Conversion](../c-runtime-library/data-conversion.md)|
|[Debug Routines](../c-runtime-library/debug-routines.md)|[Directory Control](../c-runtime-library/directory-control.md)|
|[Error Handling](../c-runtime-library/error-handling-crt.md)|[Exception Handling Routines](../c-runtime-library/exception-handling-routines.md)|
|[File Handling](../c-runtime-library/file-handling.md)|[Floating-Point Support](../c-runtime-library/floating-point-support.md)|
|[Input and Output](../c-runtime-library/input-and-output.md)|[Internationalization](../c-runtime-library/internationalization.md)|
|[Memory Allocation](../c-runtime-library/memory-allocation.md)|[Process and Environment Control](../c-runtime-library/process-and-environment-control.md)|
|[Robustness](../c-runtime-library/robustness.md)|[Run-Time Error Checking](../c-runtime-library/run-time-error-checking.md)|
|[Searching and Sorting](../c-runtime-library/searching-and-sorting.md)|[String Manipulation](../c-runtime-library/string-manipulation-crt.md)|
|[System Calls](../c-runtime-library/system-calls.md)|[Time Management](../c-runtime-library/time-management.md)|

## See also

[C Run-Time Library Reference](../c-runtime-library/c-run-time-library-reference.md)<br/><|MERGE_RESOLUTION|>--- conflicted
+++ resolved
@@ -1,9 +1,5 @@
 ---
-<<<<<<< HEAD
 title: "Universal C runtime routines by category | Microsoft Docs"
-=======
-title: "Run-time routines by category | Microsoft Docs"
->>>>>>> 14ac6e49
 ms.custom: ""
 ms.date: "04/06/2018"
 ms.technology: ["cpp-standard-libraries"]
@@ -17,21 +13,13 @@
 manager: "ghogen"
 ms.workload: ["cplusplus"]
 ---
-<<<<<<< HEAD
 # Universal C runtime routines by category
-=======
-# Run-time routines by category
->>>>>>> 14ac6e49
 
 This section lists and describes Universal C runtime (UCRT) library routines by category. For reference convenience, some routines are listed in more than one category. Multibyte-character routines and wide-character routines are grouped with single-byte character counterparts, where they exist.
 
-<<<<<<< HEAD
 ## UCRT library routine categories
 
 The main categories of UCRT library routines are:
-=======
-## Routine categories
->>>>>>> 14ac6e49
 
 |||
 |-|-|
