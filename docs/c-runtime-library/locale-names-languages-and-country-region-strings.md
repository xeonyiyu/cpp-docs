---
title: "Locale Names, Languages, and Country-Region Strings | Microsoft Docs"
ms.custom: ""
ms.date: "11/04/2016"
ms.technology: ["cpp-standard-libraries"]
ms.topic: "conceptual"
f1_keywords: ["c.strings"]
dev_langs: ["C++"]
helpviewer_keywords: ["country/region strings", "localization, locale", "locales", "setlocale function", "language strings"]
ms.assetid: a0e5a0c5-5602-4da0-b65f-de3d6c8530a2
author: "corob-msft"
ms.author: "corob"
ms.workload: ["cplusplus"]
---
# Locale Names, Languages, and Country/Region Strings

The *locale* argument to the `setlocale` and `_create_locale` functions can be set by using the locale names, languages, country/region codes, and code pages that are supported by the Windows NLS API. The *locale* argument takes the following form:

> *locale* :: "*locale_name*"  
&nbsp;&nbsp;&nbsp;&nbsp;| "*language*\[\_*country-region*]\[.*code_page*]]"  
&nbsp;&nbsp;&nbsp;&nbsp;| ".*code_page*"  
&nbsp;&nbsp;&nbsp;&nbsp;| "C"  
&nbsp;&nbsp;&nbsp;&nbsp;| ""  
&nbsp;&nbsp;&nbsp;&nbsp;| NULL  
<<<<<<< HEAD
  
 The locale name form is preferred; for example, use `en-US` for English (United States) or `bs-Cyrl-BA` for Bosnian (Cyrillic, Bosnia and Herzegovina). The set of locale names is described in [Locale Names](/windows/desktop/Intl/locale-names). For a list of supported locale names by Windows operating system version, see the **Culture Name** column of the [National Language Support (NLS) API Reference](https://www.microsoft.com/resources/msdn/goglobal/default.mspx). This resource lists the supported language, script, and region parts of the locale names. For information about the supported locale names that have non-default sort orders, see the **Locale name** column in [Sort Order Identifiers](/windows/desktop/Intl/sort-order-identifiers). For additional information about language and location support in the Windows operating system by version, see [Appendix A: Product Behavior](http://msdn.microsoft.com/goglobal/bb896001.aspx) in [MS-LCID]: Windows Language Code Identifier (LCID) Reference. Under Windows 10 or later, locale names that correspond to valid BCP-47 language tags are allowed. For example, `jp-US` is a valid BCP-47 tag, but it is effectively only `US` for locale functionality.  
  
 The *language*[*_country_region*[.*code_page*]] form is stored in the locale setting for a category when a language string, or language string and country/region string, is used to create the locale. The set of supported language strings is described in [Language Strings](../c-runtime-library/language-strings.md), and the list of supported country/region strings is listed in [Country/Region Strings](../c-runtime-library/country-region-strings.md). If the specified language is not associated with the specified country/region, the default language for the specified country/region is stored in the locale setting. We do not recommend this form for locale strings embedded in code or serialized to storage, because these strings are more likely to be changed by an operating system update than the locale name form.  
  
 The code page is the ANSI/OEM code page that's associated with the locale. The code page is determined for you when you specify a locale by language or by language and country/region alone. The special value `.ACP` specifies the ANSI code page for the country/region. The special value `.OCP` specifies the OEM code page for the country/region. For example, if you specify `"Greek_Greece.ACP"` as the locale, the locale is stored as `Greek_Greece.1253` (the ANSI code page for Greek), and if you specify `"Greek_Greece.OCP"` as the locale, it is stored as `Greek_Greece.737` (the OEM code page for Greek). For more information about code pages, see [Code Pages](../c-runtime-library/code-pages.md). For a list of supported code pages on Windows, see [Code Page Identifiers](/windows/desktop/Intl/code-page-identifiers).  
  
 If you use only the code page to specify the locale, the system default language and country/region are used. For example, if you specify `".1254"` (ANSI Turkish) as the locale on a system that's configured for English (United States), the locale that's stored is `English_United States.1254`. We do not recommend this form, because it could lead to inconsistent behavior.  
  
A *locale* argument value of `C` specifies the minimal ANSI conforming environment for C translation. The `C` locale assumes that every `char` data type is 1 byte and its value is always less than 256. If *locale* points to an empty string, the locale is the implementation-defined native environment.  
  
You can specify all of the locale categories at the same time for the `setlocale` and `_wsetlocale` functions by using the `LC_ALL` category. The categories can all be set to the same locale, or you can set each category individually by using a locale argument that has this form:  
  
=======

The locale name form is preferred; for example, use `en-US` for English (United States) or `bs-Cyrl-BA` for Bosnian (Cyrillic, Bosnia and Herzegovina). The set of locale names is described in [Locale Names](/windows/desktop/Intl/locale-names). For a list of supported locale names by Windows operating system version, see the **Language tag** column of the table in [Appendix A: Product Behavior](https://msdn.microsoft.com/library/cc233982.aspx) in [MS-LCID]: Windows Language Code Identifier (LCID) Reference. This resource lists the supported language, script, and region parts of the locale names. For information about the supported locale names that have non-default sort orders, see the **Locale name** column in [Sort Order Identifiers](/windows/desktop/Intl/sort-order-identifiers). Under Windows 10 or later, locale names that correspond to valid BCP-47 language tags are allowed. For example, `jp-US` is a valid BCP-47 tag, but it is effectively only `US` for locale functionality.

The *language*[*_country_region*[.*code_page*]] form is stored in the locale setting for a category when a language string, or language string and country/region string, is used to create the locale. The set of supported language strings is described in [Language Strings](../c-runtime-library/language-strings.md), and the list of supported country/region strings is listed in [Country/Region Strings](../c-runtime-library/country-region-strings.md). If the specified language is not associated with the specified country/region, the default language for the specified country/region is stored in the locale setting. We do not recommend this form for locale strings embedded in code or serialized to storage, because these strings are more likely to be changed by an operating system update than the locale name form.

The code page is the ANSI/OEM code page that's associated with the locale. The code page is determined for you when you specify a locale by language or by language and country/region alone. The special value `.ACP` specifies the ANSI code page for the country/region. The special value `.OCP` specifies the OEM code page for the country/region. For example, if you specify `"Greek_Greece.ACP"` as the locale, the locale is stored as `Greek_Greece.1253` (the ANSI code page for Greek), and if you specify `"Greek_Greece.OCP"` as the locale, it is stored as `Greek_Greece.737` (the OEM code page for Greek). For more information about code pages, see [Code Pages](../c-runtime-library/code-pages.md). For a list of supported code pages on Windows, see [Code Page Identifiers](/windows/desktop/Intl/code-page-identifiers).

If you use only the code page to specify the locale, the system default language and country/region are used. For example, if you specify `".1254"` (ANSI Turkish) as the locale on a system that's configured for English (United States), the locale that's stored is `English_United States.1254`. We do not recommend this form, because it could lead to inconsistent behavior.

A *locale* argument value of `C` specifies the minimal ANSI conforming environment for C translation. The `C` locale assumes that every `char` data type is 1 byte and its value is always less than 256. If *locale* points to an empty string, the locale is the implementation-defined native environment.

You can specify all of the locale categories at the same time for the `setlocale` and `_wsetlocale` functions by using the `LC_ALL` category. The categories can all be set to the same locale, or you can set each category individually by using a locale argument that has this form:

>>>>>>> 03e88a23
> LC_ALL_specifier :: locale  
&nbsp;&nbsp;&nbsp;&nbsp;| [LC_COLLATE=locale][;LC_CTYPE=locale][;LC_MONETARY=locale][;LC_NUMERIC=locale][;LC_TIME=locale]

You can specify multiple category types, separated by semicolons. Category types that are not specified use the current locale setting. For example, this code snippet sets the current locale for all categories to `de-DE`, and then sets the categories `LC_MONETARY` to `en-GB` and `LC_TIME` to `es-ES`:

```C
_wsetlocale(LC_ALL, L"de-DE");
_wsetlocale(LC_ALL, L"LC_MONETARY=en-GB;LC_TIME=es-ES");
```

## See also

[C Run-Time Library Reference](../c-runtime-library/c-run-time-library-reference.md)  
[_get_current_locale](../c-runtime-library/reference/get-current-locale.md)  
[setlocale, _wsetlocale](../c-runtime-library/reference/setlocale-wsetlocale.md)  
[_create_locale, _wcreate_locale](../c-runtime-library/reference/create-locale-wcreate-locale.md)  
[Language Strings](../c-runtime-library/language-strings.md)  
[Country/Region Strings](../c-runtime-library/country-region-strings.md)  <|MERGE_RESOLUTION|>--- conflicted
+++ resolved
@@ -22,21 +22,6 @@
 &nbsp;&nbsp;&nbsp;&nbsp;| "C"  
 &nbsp;&nbsp;&nbsp;&nbsp;| ""  
 &nbsp;&nbsp;&nbsp;&nbsp;| NULL  
-<<<<<<< HEAD
-  
- The locale name form is preferred; for example, use `en-US` for English (United States) or `bs-Cyrl-BA` for Bosnian (Cyrillic, Bosnia and Herzegovina). The set of locale names is described in [Locale Names](/windows/desktop/Intl/locale-names). For a list of supported locale names by Windows operating system version, see the **Culture Name** column of the [National Language Support (NLS) API Reference](https://www.microsoft.com/resources/msdn/goglobal/default.mspx). This resource lists the supported language, script, and region parts of the locale names. For information about the supported locale names that have non-default sort orders, see the **Locale name** column in [Sort Order Identifiers](/windows/desktop/Intl/sort-order-identifiers). For additional information about language and location support in the Windows operating system by version, see [Appendix A: Product Behavior](http://msdn.microsoft.com/goglobal/bb896001.aspx) in [MS-LCID]: Windows Language Code Identifier (LCID) Reference. Under Windows 10 or later, locale names that correspond to valid BCP-47 language tags are allowed. For example, `jp-US` is a valid BCP-47 tag, but it is effectively only `US` for locale functionality.  
-  
- The *language*[*_country_region*[.*code_page*]] form is stored in the locale setting for a category when a language string, or language string and country/region string, is used to create the locale. The set of supported language strings is described in [Language Strings](../c-runtime-library/language-strings.md), and the list of supported country/region strings is listed in [Country/Region Strings](../c-runtime-library/country-region-strings.md). If the specified language is not associated with the specified country/region, the default language for the specified country/region is stored in the locale setting. We do not recommend this form for locale strings embedded in code or serialized to storage, because these strings are more likely to be changed by an operating system update than the locale name form.  
-  
- The code page is the ANSI/OEM code page that's associated with the locale. The code page is determined for you when you specify a locale by language or by language and country/region alone. The special value `.ACP` specifies the ANSI code page for the country/region. The special value `.OCP` specifies the OEM code page for the country/region. For example, if you specify `"Greek_Greece.ACP"` as the locale, the locale is stored as `Greek_Greece.1253` (the ANSI code page for Greek), and if you specify `"Greek_Greece.OCP"` as the locale, it is stored as `Greek_Greece.737` (the OEM code page for Greek). For more information about code pages, see [Code Pages](../c-runtime-library/code-pages.md). For a list of supported code pages on Windows, see [Code Page Identifiers](/windows/desktop/Intl/code-page-identifiers).  
-  
- If you use only the code page to specify the locale, the system default language and country/region are used. For example, if you specify `".1254"` (ANSI Turkish) as the locale on a system that's configured for English (United States), the locale that's stored is `English_United States.1254`. We do not recommend this form, because it could lead to inconsistent behavior.  
-  
-A *locale* argument value of `C` specifies the minimal ANSI conforming environment for C translation. The `C` locale assumes that every `char` data type is 1 byte and its value is always less than 256. If *locale* points to an empty string, the locale is the implementation-defined native environment.  
-  
-You can specify all of the locale categories at the same time for the `setlocale` and `_wsetlocale` functions by using the `LC_ALL` category. The categories can all be set to the same locale, or you can set each category individually by using a locale argument that has this form:  
-  
-=======
 
 The locale name form is preferred; for example, use `en-US` for English (United States) or `bs-Cyrl-BA` for Bosnian (Cyrillic, Bosnia and Herzegovina). The set of locale names is described in [Locale Names](/windows/desktop/Intl/locale-names). For a list of supported locale names by Windows operating system version, see the **Language tag** column of the table in [Appendix A: Product Behavior](https://msdn.microsoft.com/library/cc233982.aspx) in [MS-LCID]: Windows Language Code Identifier (LCID) Reference. This resource lists the supported language, script, and region parts of the locale names. For information about the supported locale names that have non-default sort orders, see the **Locale name** column in [Sort Order Identifiers](/windows/desktop/Intl/sort-order-identifiers). Under Windows 10 or later, locale names that correspond to valid BCP-47 language tags are allowed. For example, `jp-US` is a valid BCP-47 tag, but it is effectively only `US` for locale functionality.
 
@@ -50,7 +35,6 @@
 
 You can specify all of the locale categories at the same time for the `setlocale` and `_wsetlocale` functions by using the `LC_ALL` category. The categories can all be set to the same locale, or you can set each category individually by using a locale argument that has this form:
 
->>>>>>> 03e88a23
 > LC_ALL_specifier :: locale  
 &nbsp;&nbsp;&nbsp;&nbsp;| [LC_COLLATE=locale][;LC_CTYPE=locale][;LC_MONETARY=locale][;LC_NUMERIC=locale][;LC_TIME=locale]
 
