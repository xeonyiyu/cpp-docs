--- conflicted
+++ resolved
@@ -12,56 +12,8 @@
 ms.workload: ["cplusplus", "dotnet"]
 ---
 # STL/CLR Library Reference
-<<<<<<< HEAD
-The STL/CLR Library provides an STL-like interface for use with C++ and the .NET Framework common language runtime (CLR). This library is maintained for legacy support but is not kept up-to-date with the C++ standard. We strongly recommend using the native [C++ Standard Library](../standard-library/cpp-standard-library-reference.md) containers instead of STL/CLR.   
-  
- To use STL/CLR:  
-  
--   Include headers from the **cliext** include subdirectory instead of the usual C++ Standard Library equivalents.  
-  
--   Qualify library names with `cliext::` instead of `std::`.  
-  
- STL/CLR exposes the generic types and interfaces that it uses in cross-assembly scenarios in the .NET assembly **Microsoft.VisualC.STLCLR.dll**. This DLL is included in the .NET Framework. If you redistribute an application that uses STL/CLR, you will need to include the .NET Framework, as well as any other C++ libraries that your project uses, in the dependencies section of your setup project.  
-  
-## In This Section  
- [cliext Namespace](../dotnet/cliext-namespace.md)  
- Discusses the namespace that contains all the types of the STL/CLR Library.  
-  
- [STL/CLR Containers](../dotnet/stl-clr-containers.md)  
- Provides an overview of the containers that are found in the C++ Standard Library, including requirements for container elements, types of elements that can be inserted, and ownership issues.  
-  
- [Requirements for STL/CLR Container Elements](../dotnet/requirements-for-stl-clr-container-elements.md)  
- Describes minimum requirements for all reference types that are inserted into C++ Standard Library containers.  
-  
- [How to: Convert from a .NET Collection to a STL/CLR Container](../dotnet/how-to-convert-from-a-dotnet-collection-to-a-stl-clr-container.md)  
- Describes how to convert a .NET collection to an STL/CLR container.  
-  
- [How to: Convert from a STL/CLR Container to a .NET Collection](../dotnet/how-to-convert-from-a-stl-clr-container-to-a-dotnet-collection.md)  
- Describes how to convert an STL/CLR container to a .NET collection.  
-  
- [How to: Expose an STL/CLR Container from an Assembly](../dotnet/how-to-expose-an-stl-clr-container-from-an-assembly.md)  
- Shows how to display the elements of several STL/CLR containers written in a C++ assembly.  
-  
- In addition, this section also describes the following components of STL/CLR:  
-  
-|||  
-|-|-|  
-|[adapter (STL/CLR)](../dotnet/adapter-stl-clr.md)|[algorithm (STL/CLR)](../dotnet/algorithm-stl-clr.md)|  
-|[deque (STL/CLR)](../dotnet/deque-stl-clr.md)|[for each, in](../dotnet/for-each-in.md)|  
-|[functional (STL/CLR)](../dotnet/functional-stl-clr.md)|[hash_map (STL/CLR)](../dotnet/hash-map-stl-clr.md)|  
-|[hash_multimap (STL/CLR)](../dotnet/hash-multimap-stl-clr.md)|[hash_multiset (STL/CLR)](../dotnet/hash-multiset-stl-clr.md)|  
-|[hash_set (STL/CLR)](../dotnet/hash-set-stl-clr.md)|[list (STL/CLR)](../dotnet/list-stl-clr.md)|  
-|[map (STL/CLR)](../dotnet/map-stl-clr.md)|[multimap (STL/CLR)](../dotnet/multimap-stl-clr.md)|  
-|[multiset (STL/CLR)](../dotnet/multiset-stl-clr.md)|[numeric (STL/CLR)](../dotnet/numeric-stl-clr.md)|  
-|[priority_queue (STL/CLR)](../dotnet/priority-queue-stl-clr.md)|[queue (STL/CLR)](../dotnet/queue-stl-clr.md)|  
-|[set (STL/CLR)](../dotnet/set-stl-clr.md)|[stack (STL/CLR)](../dotnet/stack-stl-clr.md)|  
-|[utility (STL/CLR)](../dotnet/utility-stl-clr.md)|[vector (STL/CLR)](../dotnet/vector-stl-clr.md)|  
-  
-## See Also  
- [C++ Standard Library](../standard-library/cpp-standard-library-reference.md)
-=======
 
-The STL/CLR Library is a packaging of a subset of the C++ Standard Library for use with C++ and the .NET Framework common language runtime (CLR). With STL/CLR, you can use all the containers, iterators, and algorithms of the standard library in a managed environment.
+The STL/CLR Library provides an interface similar to the C++ Standard Library containers for use with C++ and the .NET Framework common language runtime (CLR). STL/CLR is completely separate from the Microsoft implementation of the C++ Standard Libary. STL/CLR is maintained for legacy support but is not kept up-to-date with the C++ standard. We strongly recommend using the native [C++ Standard Library](../standard-library/cpp-standard-library-reference.md) containers instead of STL/CLR whenever possible.
 
 To use STL/CLR:
 
@@ -69,7 +21,7 @@
 
 - Qualify library names with `cliext::` instead of `std::`.
 
-STL/CLR exposes the generic types and interfaces that it uses in cross-assembly scenarios in the .NET assembly **Microsoft.VisualC.STLCLR.dll**. This DLL is included in .NET Framework 3.5. If you redistribute an application that uses STL/CLR, you will need to include the .NET Framework 3.5, as well as any other Visual C++ libraries that your project uses, in the dependencies section of your setup project.
+The STL/CLR Library provides an STL-like interface for use with C++ and the .NET Framework common language runtime (CLR). This library is maintained for legacy support but is not kept up-to-date with the C++ standard. We strongly recommend using the native [C++ Standard Library](../standard-library/cpp-standard-library-reference.md) containers instead of STL/CLR.
 
 ## In This Section
 
@@ -108,5 +60,4 @@
 
 ## See Also
 
-[C++ Standard Library](../standard-library/cpp-standard-library-reference.md)
->>>>>>> d4e4e830
+[C++ Standard Library](../standard-library/cpp-standard-library-reference.md)