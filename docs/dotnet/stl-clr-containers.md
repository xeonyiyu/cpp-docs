---
title: "STL/CLR Containers | Microsoft Docs"
ms.custom: ""
ms.date: "09/18/2018"
ms.technology: ["cpp-cli"]
ms.topic: "reference"
dev_langs: ["C++"]
helpviewer_keywords: ["STL/CLR, containers", "containers, STL/CLR"]
ms.assetid: 34ca8031-2041-46b9-aed9-29082d1972ea
author: "mikeblome"
ms.author: "mblome"
ms.workload: ["cplusplus", "dotnet"]
---
# STL/CLR Containers

<<<<<<< HEAD
The STL/CLR Library consists of containers that are similar to those found in the C++ Standard Library, but it runs within the managed environment of the .NET Framework. It is not kept up-to-date with the actual C++ Standard Library and is maintained for legacy support.  
  
This document provides an overview of the containers in STL/CLR, such as the requirements for container elements, the types of elements that you can insert into the containers, and ownership issues with the elements in the containers. Where appropriate, differences between the native C++ Standard Library and STL/CLR are mentioned.  
  
## Requirements for Container Elements  

All elements inserted into the containers must obey certain guidelines. For more information, see [Requirements for STL/CLR Container Elements](../dotnet/requirements-for-stl-clr-container-elements.md).  
  
## Valid Container Elements  

STL/CLR containers can hold one of two types of elements:  
  
- Handles to reference types.  
  
- Reference types.  
  
- Unboxed value types.  
  
You cannot insert boxed value types into any of the STL/CLR containers.  
  
### Handles to Reference Types  

You can insert a handle to a reference type into an STL/CLR container. A handle in C++ that targets the CLR is analogous to a pointer in native C++. For more information, see [Handle to Object Operator (^)](../windows/handle-to-object-operator-hat-cpp-component-extensions.md).  
  
#### Example  

The following example shows how to insert a handle to an Employee object into a [cliext::set](../dotnet/set-stl-clr.md).  
  
```cpp
// cliext_container_valid_reference_handle.cpp  
// compile with: /clr  
  
#include <cliext/set>  
  
using namespace cliext;  
using namespace System;  
  
ref class Employee  
{  
public:  
    // C++ Standard Library containers might require a public constructor, so it  
    // is a good idea to define one.  
    Employee() :  
        name(nullptr),  
        employeeNumber(0) { }  
  
    // All C++ Standard Library containers require a public copy constructor.  
    Employee(const Employee% orig) :  
        name(orig.name),  
        employeeNumber(orig.employeeNumber) { }  
  
    // All C++ Standard Library containers require a public assignment operator.  
    Employee% operator=(const Employee% orig)  
    {  
        if (this != %orig)  
        {  
            name = orig.name;  
            employeeNumber = orig.employeeNumber;  
        }  
  
        return *this;  
    }  
  
    // All C++ Standard Library containers require a public destructor.  
    ~Employee() { }  
  
    // Associative containers such as maps and sets  
    // require a comparison operator to be defined  
    // to determine proper ordering.  
    bool operator<(const Employee^ rhs)  
    {  
        return (employeeNumber < rhs->employeeNumber);  
    }  
  
    // The employee's name.  
    property String^ Name  
    {  
        String^ get() { return name; }  
        void set(String^ value) { name = value; }  
    }  
  
    // The employee's employee number.  
    property int EmployeeNumber  
    {  
        int get() { return employeeNumber; }  
        void set(int value) { employeeNumber = value; }  
    }  
  
private:  
    String^ name;  
    int employeeNumber;  
};  
  
int main()  
{  
    // Create a new employee object.  
    Employee^ empl1419 = gcnew Employee();  
    empl1419->Name = L"Darin Lockert";  
    empl1419->EmployeeNumber = 1419;  
  
    // Add the employee to the set of all employees.  
    set<Employee^>^ emplSet = gcnew set<Employee^>();  
    emplSet->insert(empl1419);  
  
    // List all employees of the company.  
    for each (Employee^ empl in emplSet)  
    {  
        Console::WriteLine("Employee Number {0}: {1}",  
            empl->EmployeeNumber, empl->Name);  
    }  
  
    return 0;  
}  
```  
  
### Reference Types  

It is also possible to insert a reference type (rather than a handle to a reference type) into a STL/CLR container. The main difference here is that when a container of reference types is deleted, the destructor is called for all elements inside that container. In a container of handles to reference types, the destructors for these elements would not be called.  
  
#### Example  

The following example shows how to insert an Employee object into a `cliext::set`.  
  
```cpp
// cliext_container_valid_reference.cpp  
// compile with: /clr  
  
#include <cliext/set>  
  
using namespace cliext;  
using namespace System;  
  
ref class Employee  
{  
public:  
    // C++ Standard Library containers might require a public constructor, so it  
    // is a good idea to define one.  
    Employee() :  
        name(nullptr),  
        employeeNumber(0) { }  
  
    // All C++ Standard Library containers require a public copy constructor.  
    Employee(const Employee% orig) :  
        name(orig.name),  
        employeeNumber(orig.employeeNumber) { }  
  
    // All C++ Standard Library containers require a public assignment operator.  
    Employee% operator=(const Employee% orig)  
    {  
        if (this != %orig)  
        {  
            name = orig.name;  
            employeeNumber = orig.employeeNumber;  
        }  
  
        return *this;  
    }  
  
    // All C++ Standard Library containers require a public destructor.  
    ~Employee() { }  
  
    // Associative containers such as maps and sets  
    // require a comparison operator to be defined  
    // to determine proper ordering.  
    bool operator<(const Employee^ rhs)  
    {  
        return (employeeNumber < rhs->employeeNumber);  
    }  
  
    // The employee's name.  
    property String^ Name  
    {  
        String^ get() { return name; }  
        void set(String^ value) { name = value; }  
    }  
  
    // The employee's employee number.  
    property int EmployeeNumber  
    {  
        int get() { return employeeNumber; }  
        void set(int value) { employeeNumber = value; }  
    }  
  
private:  
    String^ name;  
    int employeeNumber;  
};  
  
int main()  
{  
    // Create a new employee object.  
    Employee empl1419;  
    empl1419.Name = L"Darin Lockert";  
    empl1419.EmployeeNumber = 1419;  
  
    // Add the employee to the set of all employees.  
    set<Employee>^ emplSet = gcnew set<Employee>();  
    emplSet->insert(empl1419);  
  
    // List all employees of the company.  
    for each (Employee^ empl in emplSet)  
    {  
        Console::WriteLine("Employee Number {0}: {1}",  
            empl->EmployeeNumber, empl->Name);  
    }  
  
    return 0;  
}  
```  
  
### Unboxed Value Types  

You can also insert an unboxed value type into an STL/CLR container. An unboxed value type is a value type that has not been *boxed* into a reference type.  
  
A value type element can be one of the standard value types, such as an `int`, or it can be a user-defined value type, such as a `value class`. For more information, see [Classes and Structs](../windows/classes-and-structs-cpp-component-extensions.md)  
  
#### Example  

The following example modifies the first example by making the Employee class a value type. This value type is then inserted into a `cliext::set` just as in the first example.  
  
```cpp
// cliext_container_valid_valuetype.cpp  
// compile with: /clr  
  
#include <cliext/set>  
  
using namespace cliext;  
using namespace System;  
  
value class Employee  
{  
public:  
    // Associative containers such as maps and sets  
    // require a comparison operator to be defined  
    // to determine proper ordering.  
    bool operator<(const Employee^ rhs)  
    {  
        return (employeeNumber < rhs->employeeNumber);  
    }  
  
    // The employee's name.  
    property String^ Name  
    {  
        String^ get() { return name; }  
        void set(String^ value) { name = value; }  
    }  
  
    // The employee's employee number.  
    property int EmployeeNumber  
    {  
        int get() { return employeeNumber; }  
        void set(int value) { employeeNumber = value; }  
    }  
  
private:  
    String^ name;  
    int employeeNumber;  
};  
  
int main()  
{  
    // Create a new employee object.  
    Employee empl1419;  
    empl1419.Name = L"Darin Lockert";  
    empl1419.EmployeeNumber = 1419;  
  
    // Add the employee to the set of all employees.  
    set<Employee>^ emplSet = gcnew set<Employee>();  
    emplSet->insert(empl1419);  
  
    // List all employees of the company.  
    for each (Employee empl in emplSet)  
    {  
        Console::WriteLine("Employee Number {0}: {1}",  
            empl.EmployeeNumber, empl.Name);  
    }  
  
    return 0;  
}  
```  
  
If you attempt to insert a handle to a value type into a container, [Compiler Error C3225](../error-messages/compiler-errors-2/compiler-error-c3225.md) is generated.  
  
### Performance and Memory Implications  

You must consider several factors when determining whether to use handles to reference types or value types as container elements. If you decide to use value types, remember that a copy of the element is made every time an element is inserted into the container. For small objects, this should not be a problem, but if the objects being inserted are large, performance might suffer. Also, if you are using value types, it is impossible to store one element in multiple containers at the same time because each container would have its own copy of the element.  
  
If you decide to use handles to reference types instead, performance might increase because it is not necessary to make a copy of the element when it is inserted in the container. Also, unlike with value types, the same element can exist in multiple containers. However, if you decide to use handles, you must take care to ensure that the handle is valid and that the object it refers to has not been deleted elsewhere in the program.  
  
## Ownership Issues with Containers  

Containers in STL/CLR work on value semantics. Every time you insert an element into a container, a copy of that element is inserted. If you want to get reference-like semantics, you can insert a handle to an object rather than the object itself.  
  
When you call the clear or erase method of a container of handle objects, the objects that the handles refer to are not freed from memory. You must either explicitly delete the object, or, because these objects reside on the managed heap, allow the garbage collector to free the memory once it determines that the object is no longer being used.  
  
## See Also  
=======
The STL/CLR Library consists of containers that are similar to those found in the C++ Standard Library, but it runs within the managed environment of the .NET Framework. It is not kept up-to-date with the actual C++ Standard Library and is maintained for legacy support.

This document provides an overview of the containers in STL/CLR, such as the requirements for container elements, the types of elements that you can insert into the containers, and ownership issues with the elements in the containers. Where appropriate, differences between the native C++ Standard Library and STL/CLR are mentioned.

## Requirements for Container Elements

All elements inserted into STL/CLR containers must obey certain guidelines. For more information, see [Requirements for STL/CLR Container Elements](../dotnet/requirements-for-stl-clr-container-elements.md).

## Valid Container Elements

STL/CLR containers can hold one of two types of elements:

- Handles to reference types.

- Reference types.

- Unboxed value types.

You cannot insert boxed value types into any of the STL/CLR containers.

### Handles to Reference Types

You can insert a handle to a reference type into an STL/CLR container. A handle in C++ that targets the CLR is analogous to a pointer in native C++. For more information, see [Handle to Object Operator (^)](../windows/handle-to-object-operator-hat-cpp-component-extensions.md).

#### Example

The following example shows how to insert a handle to an Employee object into a [cliext::set](../dotnet/set-stl-clr.md).

```
// cliext_container_valid_reference_handle.cpp
// compile with: /clr

#include <cliext/set>

using namespace cliext;
using namespace System;

ref class Employee
{
public:
    // STL/CLR containers might require a public constructor, so it
    // is a good idea to define one.
    Employee() :
        name(nullptr),
        employeeNumber(0) { }

    // All STL/CLR containers require a public copy constructor.
    Employee(const Employee% orig) :
        name(orig.name),
        employeeNumber(orig.employeeNumber) { }

    // All STL/CLR containers require a public assignment operator.
    Employee% operator=(const Employee% orig)
    {
        if (this != %orig)
        {
            name = orig.name;
            employeeNumber = orig.employeeNumber;
        }

        return *this;
    }

    // All STL/CLR containers require a public destructor.
    ~Employee() { }

    // Associative containers such as maps and sets
    // require a comparison operator to be defined
    // to determine proper ordering.
    bool operator<(const Employee^ rhs)
    {
        return (employeeNumber < rhs->employeeNumber);
    }

    // The employee's name.
    property String^ Name
    {
        String^ get() { return name; }
        void set(String^ value) { name = value; }
    }

    // The employee's employee number.
    property int EmployeeNumber
    {
        int get() { return employeeNumber; }
        void set(int value) { employeeNumber = value; }
    }

private:
    String^ name;
    int employeeNumber;
};

int main()
{
    // Create a new employee object.
    Employee^ empl1419 = gcnew Employee();
    empl1419->Name = L"Darin Lockert";
    empl1419->EmployeeNumber = 1419;

    // Add the employee to the set of all employees.
    set<Employee^>^ emplSet = gcnew set<Employee^>();
    emplSet->insert(empl1419);

    // List all employees of the company.
    for each (Employee^ empl in emplSet)
    {
        Console::WriteLine("Employee Number {0}: {1}",
            empl->EmployeeNumber, empl->Name);
    }

    return 0;
}
```

### Reference Types

It is also possible to insert a reference type (rather than a handle to a reference type) into a STL/CLR container. The main difference here is that when a container of reference types is deleted, the destructor is called for all elements inside that container. In a container of handles to reference types, the destructors for these elements would not be called.

#### Example

The following example shows how to insert an Employee object into a `cliext::set`.

```
// cliext_container_valid_reference.cpp
// compile with: /clr

#include <cliext/set>

using namespace cliext;
using namespace System;

ref class Employee
{
public:
    // STL/CLR containers might require a public constructor, so it
    // is a good idea to define one.
    Employee() :
        name(nullptr),
        employeeNumber(0) { }

    // All STL/CLR containers require a public copy constructor.
    Employee(const Employee% orig) :
        name(orig.name),
        employeeNumber(orig.employeeNumber) { }

    // All STL/CLR containers require a public assignment operator.
    Employee% operator=(const Employee% orig)
    {
        if (this != %orig)
        {
            name = orig.name;
            employeeNumber = orig.employeeNumber;
        }

        return *this;
    }

    // All STL/CLR containers require a public destructor.
    ~Employee() { }

    // Associative containers such as maps and sets
    // require a comparison operator to be defined
    // to determine proper ordering.
    bool operator<(const Employee^ rhs)
    {
        return (employeeNumber < rhs->employeeNumber);
    }

    // The employee's name.
    property String^ Name
    {
        String^ get() { return name; }
        void set(String^ value) { name = value; }
    }

    // The employee's employee number.
    property int EmployeeNumber
    {
        int get() { return employeeNumber; }
        void set(int value) { employeeNumber = value; }
    }

private:
    String^ name;
    int employeeNumber;
};

int main()
{
    // Create a new employee object.
    Employee empl1419;
    empl1419.Name = L"Darin Lockert";
    empl1419.EmployeeNumber = 1419;

    // Add the employee to the set of all employees.
    set<Employee>^ emplSet = gcnew set<Employee>();
    emplSet->insert(empl1419);

    // List all employees of the company.
    for each (Employee^ empl in emplSet)
    {
        Console::WriteLine("Employee Number {0}: {1}",
            empl->EmployeeNumber, empl->Name);
    }

    return 0;
}
```

### Unboxed Value Types

You can also insert an unboxed value type into an STL/CLR container. An unboxed value type is a value type that has not been *boxed* into a reference type.

A value type element can be one of the standard value types, such as an `int`, or it can be a user-defined value type, such as a `value class`. For more information, see [Classes and Structs](../windows/classes-and-structs-cpp-component-extensions.md)

#### Example

The following example modifies the first example by making the Employee class a value type. This value type is then inserted into a `cliext::set` just as in the first example.

```
// cliext_container_valid_valuetype.cpp
// compile with: /clr

#include <cliext/set>

using namespace cliext;
using namespace System;

value class Employee
{
public:
    // Associative containers such as maps and sets
    // require a comparison operator to be defined
    // to determine proper ordering.
    bool operator<(const Employee^ rhs)
    {
        return (employeeNumber < rhs->employeeNumber);
    }

    // The employee's name.
    property String^ Name
    {
        String^ get() { return name; }
        void set(String^ value) { name = value; }
    }

    // The employee's employee number.
    property int EmployeeNumber
    {
        int get() { return employeeNumber; }
        void set(int value) { employeeNumber = value; }
    }

private:
    String^ name;
    int employeeNumber;
};

int main()
{
    // Create a new employee object.
    Employee empl1419;
    empl1419.Name = L"Darin Lockert";
    empl1419.EmployeeNumber = 1419;

    // Add the employee to the set of all employees.
    set<Employee>^ emplSet = gcnew set<Employee>();
    emplSet->insert(empl1419);

    // List all employees of the company.
    for each (Employee empl in emplSet)
    {
        Console::WriteLine("Employee Number {0}: {1}",
            empl.EmployeeNumber, empl.Name);
    }

    return 0;
}
```

If you attempt to insert a handle to a value type into a container, [Compiler Error C3225](../error-messages/compiler-errors-2/compiler-error-c3225.md) is generated.

### Performance and Memory Implications

You must consider several factors when determining whether to use handles to reference types or value types as container elements. If you decide to use value types, remember that a copy of the element is made every time an element is inserted into the container. For small objects, this should not be a problem, but if the objects being inserted are large, performance might suffer. Also, if you are using value types, it is impossible to store one element in multiple containers at the same time because each container would have its own copy of the element.

If you decide to use handles to reference types instead, performance might increase because it is not necessary to make a copy of the element when it is inserted in the container. Also, unlike with value types, the same element can exist in multiple containers. However, if you decide to use handles, you must take care to ensure that the handle is valid and that the object it refers to has not been deleted elsewhere in the program.

## Ownership Issues with Containers

Containers in STL/CLR work on value semantics. Every time you insert an element into a container, a copy of that element is inserted. If you want to get reference-like semantics, you can insert a handle to an object rather than the object itself.

When you call the clear or erase method of a container of handle objects, the objects that the handles refer to are not freed from memory. You must either explicitly delete the object, or, because these objects reside on the managed heap, allow the garbage collector to free the memory once it determines that the object is no longer being used.

## See Also
>>>>>>> 51c6d7f4

[C++ Standard Library Reference](../standard-library/cpp-standard-library-reference.md)<|MERGE_RESOLUTION|>--- conflicted
+++ resolved
@@ -13,304 +13,6 @@
 ---
 # STL/CLR Containers
 
-<<<<<<< HEAD
-The STL/CLR Library consists of containers that are similar to those found in the C++ Standard Library, but it runs within the managed environment of the .NET Framework. It is not kept up-to-date with the actual C++ Standard Library and is maintained for legacy support.  
-  
-This document provides an overview of the containers in STL/CLR, such as the requirements for container elements, the types of elements that you can insert into the containers, and ownership issues with the elements in the containers. Where appropriate, differences between the native C++ Standard Library and STL/CLR are mentioned.  
-  
-## Requirements for Container Elements  
-
-All elements inserted into the containers must obey certain guidelines. For more information, see [Requirements for STL/CLR Container Elements](../dotnet/requirements-for-stl-clr-container-elements.md).  
-  
-## Valid Container Elements  
-
-STL/CLR containers can hold one of two types of elements:  
-  
-- Handles to reference types.  
-  
-- Reference types.  
-  
-- Unboxed value types.  
-  
-You cannot insert boxed value types into any of the STL/CLR containers.  
-  
-### Handles to Reference Types  
-
-You can insert a handle to a reference type into an STL/CLR container. A handle in C++ that targets the CLR is analogous to a pointer in native C++. For more information, see [Handle to Object Operator (^)](../windows/handle-to-object-operator-hat-cpp-component-extensions.md).  
-  
-#### Example  
-
-The following example shows how to insert a handle to an Employee object into a [cliext::set](../dotnet/set-stl-clr.md).  
-  
-```cpp
-// cliext_container_valid_reference_handle.cpp  
-// compile with: /clr  
-  
-#include <cliext/set>  
-  
-using namespace cliext;  
-using namespace System;  
-  
-ref class Employee  
-{  
-public:  
-    // C++ Standard Library containers might require a public constructor, so it  
-    // is a good idea to define one.  
-    Employee() :  
-        name(nullptr),  
-        employeeNumber(0) { }  
-  
-    // All C++ Standard Library containers require a public copy constructor.  
-    Employee(const Employee% orig) :  
-        name(orig.name),  
-        employeeNumber(orig.employeeNumber) { }  
-  
-    // All C++ Standard Library containers require a public assignment operator.  
-    Employee% operator=(const Employee% orig)  
-    {  
-        if (this != %orig)  
-        {  
-            name = orig.name;  
-            employeeNumber = orig.employeeNumber;  
-        }  
-  
-        return *this;  
-    }  
-  
-    // All C++ Standard Library containers require a public destructor.  
-    ~Employee() { }  
-  
-    // Associative containers such as maps and sets  
-    // require a comparison operator to be defined  
-    // to determine proper ordering.  
-    bool operator<(const Employee^ rhs)  
-    {  
-        return (employeeNumber < rhs->employeeNumber);  
-    }  
-  
-    // The employee's name.  
-    property String^ Name  
-    {  
-        String^ get() { return name; }  
-        void set(String^ value) { name = value; }  
-    }  
-  
-    // The employee's employee number.  
-    property int EmployeeNumber  
-    {  
-        int get() { return employeeNumber; }  
-        void set(int value) { employeeNumber = value; }  
-    }  
-  
-private:  
-    String^ name;  
-    int employeeNumber;  
-};  
-  
-int main()  
-{  
-    // Create a new employee object.  
-    Employee^ empl1419 = gcnew Employee();  
-    empl1419->Name = L"Darin Lockert";  
-    empl1419->EmployeeNumber = 1419;  
-  
-    // Add the employee to the set of all employees.  
-    set<Employee^>^ emplSet = gcnew set<Employee^>();  
-    emplSet->insert(empl1419);  
-  
-    // List all employees of the company.  
-    for each (Employee^ empl in emplSet)  
-    {  
-        Console::WriteLine("Employee Number {0}: {1}",  
-            empl->EmployeeNumber, empl->Name);  
-    }  
-  
-    return 0;  
-}  
-```  
-  
-### Reference Types  
-
-It is also possible to insert a reference type (rather than a handle to a reference type) into a STL/CLR container. The main difference here is that when a container of reference types is deleted, the destructor is called for all elements inside that container. In a container of handles to reference types, the destructors for these elements would not be called.  
-  
-#### Example  
-
-The following example shows how to insert an Employee object into a `cliext::set`.  
-  
-```cpp
-// cliext_container_valid_reference.cpp  
-// compile with: /clr  
-  
-#include <cliext/set>  
-  
-using namespace cliext;  
-using namespace System;  
-  
-ref class Employee  
-{  
-public:  
-    // C++ Standard Library containers might require a public constructor, so it  
-    // is a good idea to define one.  
-    Employee() :  
-        name(nullptr),  
-        employeeNumber(0) { }  
-  
-    // All C++ Standard Library containers require a public copy constructor.  
-    Employee(const Employee% orig) :  
-        name(orig.name),  
-        employeeNumber(orig.employeeNumber) { }  
-  
-    // All C++ Standard Library containers require a public assignment operator.  
-    Employee% operator=(const Employee% orig)  
-    {  
-        if (this != %orig)  
-        {  
-            name = orig.name;  
-            employeeNumber = orig.employeeNumber;  
-        }  
-  
-        return *this;  
-    }  
-  
-    // All C++ Standard Library containers require a public destructor.  
-    ~Employee() { }  
-  
-    // Associative containers such as maps and sets  
-    // require a comparison operator to be defined  
-    // to determine proper ordering.  
-    bool operator<(const Employee^ rhs)  
-    {  
-        return (employeeNumber < rhs->employeeNumber);  
-    }  
-  
-    // The employee's name.  
-    property String^ Name  
-    {  
-        String^ get() { return name; }  
-        void set(String^ value) { name = value; }  
-    }  
-  
-    // The employee's employee number.  
-    property int EmployeeNumber  
-    {  
-        int get() { return employeeNumber; }  
-        void set(int value) { employeeNumber = value; }  
-    }  
-  
-private:  
-    String^ name;  
-    int employeeNumber;  
-};  
-  
-int main()  
-{  
-    // Create a new employee object.  
-    Employee empl1419;  
-    empl1419.Name = L"Darin Lockert";  
-    empl1419.EmployeeNumber = 1419;  
-  
-    // Add the employee to the set of all employees.  
-    set<Employee>^ emplSet = gcnew set<Employee>();  
-    emplSet->insert(empl1419);  
-  
-    // List all employees of the company.  
-    for each (Employee^ empl in emplSet)  
-    {  
-        Console::WriteLine("Employee Number {0}: {1}",  
-            empl->EmployeeNumber, empl->Name);  
-    }  
-  
-    return 0;  
-}  
-```  
-  
-### Unboxed Value Types  
-
-You can also insert an unboxed value type into an STL/CLR container. An unboxed value type is a value type that has not been *boxed* into a reference type.  
-  
-A value type element can be one of the standard value types, such as an `int`, or it can be a user-defined value type, such as a `value class`. For more information, see [Classes and Structs](../windows/classes-and-structs-cpp-component-extensions.md)  
-  
-#### Example  
-
-The following example modifies the first example by making the Employee class a value type. This value type is then inserted into a `cliext::set` just as in the first example.  
-  
-```cpp
-// cliext_container_valid_valuetype.cpp  
-// compile with: /clr  
-  
-#include <cliext/set>  
-  
-using namespace cliext;  
-using namespace System;  
-  
-value class Employee  
-{  
-public:  
-    // Associative containers such as maps and sets  
-    // require a comparison operator to be defined  
-    // to determine proper ordering.  
-    bool operator<(const Employee^ rhs)  
-    {  
-        return (employeeNumber < rhs->employeeNumber);  
-    }  
-  
-    // The employee's name.  
-    property String^ Name  
-    {  
-        String^ get() { return name; }  
-        void set(String^ value) { name = value; }  
-    }  
-  
-    // The employee's employee number.  
-    property int EmployeeNumber  
-    {  
-        int get() { return employeeNumber; }  
-        void set(int value) { employeeNumber = value; }  
-    }  
-  
-private:  
-    String^ name;  
-    int employeeNumber;  
-};  
-  
-int main()  
-{  
-    // Create a new employee object.  
-    Employee empl1419;  
-    empl1419.Name = L"Darin Lockert";  
-    empl1419.EmployeeNumber = 1419;  
-  
-    // Add the employee to the set of all employees.  
-    set<Employee>^ emplSet = gcnew set<Employee>();  
-    emplSet->insert(empl1419);  
-  
-    // List all employees of the company.  
-    for each (Employee empl in emplSet)  
-    {  
-        Console::WriteLine("Employee Number {0}: {1}",  
-            empl.EmployeeNumber, empl.Name);  
-    }  
-  
-    return 0;  
-}  
-```  
-  
-If you attempt to insert a handle to a value type into a container, [Compiler Error C3225](../error-messages/compiler-errors-2/compiler-error-c3225.md) is generated.  
-  
-### Performance and Memory Implications  
-
-You must consider several factors when determining whether to use handles to reference types or value types as container elements. If you decide to use value types, remember that a copy of the element is made every time an element is inserted into the container. For small objects, this should not be a problem, but if the objects being inserted are large, performance might suffer. Also, if you are using value types, it is impossible to store one element in multiple containers at the same time because each container would have its own copy of the element.  
-  
-If you decide to use handles to reference types instead, performance might increase because it is not necessary to make a copy of the element when it is inserted in the container. Also, unlike with value types, the same element can exist in multiple containers. However, if you decide to use handles, you must take care to ensure that the handle is valid and that the object it refers to has not been deleted elsewhere in the program.  
-  
-## Ownership Issues with Containers  
-
-Containers in STL/CLR work on value semantics. Every time you insert an element into a container, a copy of that element is inserted. If you want to get reference-like semantics, you can insert a handle to an object rather than the object itself.  
-  
-When you call the clear or erase method of a container of handle objects, the objects that the handles refer to are not freed from memory. You must either explicitly delete the object, or, because these objects reside on the managed heap, allow the garbage collector to free the memory once it determines that the object is no longer being used.  
-  
-## See Also  
-=======
 The STL/CLR Library consists of containers that are similar to those found in the C++ Standard Library, but it runs within the managed environment of the .NET Framework. It is not kept up-to-date with the actual C++ Standard Library and is maintained for legacy support.
 
 This document provides an overview of the containers in STL/CLR, such as the requirements for container elements, the types of elements that you can insert into the containers, and ownership issues with the elements in the containers. Where appropriate, differences between the native C++ Standard Library and STL/CLR are mentioned.
@@ -607,6 +309,5 @@
 When you call the clear or erase method of a container of handle objects, the objects that the handles refer to are not freed from memory. You must either explicitly delete the object, or, because these objects reside on the managed heap, allow the garbage collector to free the memory once it determines that the object is no longer being used.
 
 ## See Also
->>>>>>> 51c6d7f4
 
 [C++ Standard Library Reference](../standard-library/cpp-standard-library-reference.md)