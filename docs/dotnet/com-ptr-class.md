--- conflicted
+++ resolved
@@ -181,11 +181,6 @@
 
 **Namespace** msclr::com
 
-<<<<<<< HEAD
-
-
-=======
->>>>>>> 36fce547
 ## <a name="ptr"></a>ptr::ptr
 
 Returns a pointer to the owned COM object.
