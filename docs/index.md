--- conflicted
+++ resolved
@@ -45,11 +45,7 @@
                 </a>
             </li>
             <li>
-<<<<<<< HEAD
                 <a href="/cpp/what-s-new-for-overview/visual-cpp-in-visual-studio">
-=======
-                <a href="/cpp/overview/what-s-new-for-visual-cpp-in-visual-studio.md">
->>>>>>> 8bba4c31
                     <div class="cardSize">
                         <div class="cardPadding">
                             <div class="card">
