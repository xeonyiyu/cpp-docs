---
title: ".MODEL | Microsoft Docs"
ms.custom: ""
<<<<<<< HEAD
ms.date: "11/04/2016"
=======
ms.date: "08/30/2018"
>>>>>>> 9b6c55ae
ms.technology: ["cpp-masm"]
ms.topic: "reference"
f1_keywords: [".MODEL"]
dev_langs: ["C++"]
helpviewer_keywords: [".MODEL directive"]
ms.assetid: 057f00df-1515-4c55-852a-d936c8a34b53
author: "corob-msft"
ms.author: "corob"
ms.workload: ["cplusplus"]
---
# .MODEL
<<<<<<< HEAD
Initializes the program memory model.  
  
## Syntax  
  
```  
.MODEL memorymodel [[, langtype]] [[, stackoption]]  
```  
  
#### Parameters  
 `memorymodel`  
 Required parameter that determines the size of code and data pointers.  
  
 `langtype`  
 Optional parameter that sets the calling and naming conventions for procedures and public symbols.  
  
 `stackoption`  
 Optional parameter.  
  
 `stackoption` is not used if `memorymodel` is `FLAT`.  
  
 Specifying `NEARSTACK` groups the stack segment into a single physical segment (`DGROUP`) along with data. The stack segment register (`SS`) is assumed to hold the same address as the data segment register (`DS`). `FARSTACK` does not group the stack with `DGROUP`; thus `SS` does not equal `DS`.  
  
## Remarks  
 .`MODEL` is not used in [MASM for x64 (ml64.exe)](../../assembler/masm/masm-for-x64-ml64-exe.md).  
  
 The following table lists the possible values for each parameter when targeting 16-bit and 32-bit platforms:  
  
|Parameter|32-bit values|16-bit values (support for earlier 16-bit development)|  
|---------------|--------------------|----------------------------------------------------------------|  
|`memorymodel`|`FLAT`|`TINY`, `SMALL`, `COMPACT`, `MEDIUM`, `LARGE`, `HUGE`, `FLAT`|  
|`langtype`|`C`, `STDCALL`|`C`, `BASIC`, `FORTRAN`, `PASCAL`, `SYSCALL`, `STDCALL`|  
|`stackoption`|Not used|`NEARSTACK`, `FARSTACK`|  
  
## Code  
 For MASM-related samples, download the Compiler samples from [Visual C++ Samples](https://github.com/Microsoft/VCSamples) on GitHub.  
  
 The following example demonstrates the use of the `.MODEL` directive.  
  
## Example  
  
```  
; file simple.asm  
; For x86 (32-bit), assemble with debug information:   
;   ml -c -Zi simple.asm  
; For x64 (64-bit), assemble with debug information:   
;   ml64 -c -DX64 -Zi simple.asm  
;  
; In this sample, the 'X64' define excludes source not used   
;  when targeting the x64 architecture  
  
ifndef X64  
.686p  
.XMM  
.model flat, C  
endif  
  
.data  
; user data  
  
.code  
; user code  
  
fxn PROC public  
  xor eax, eax ; zero function return value  
  ret  
fxn ENDP  
  
end  
```  
  
## See Also  
 [Directives Reference](../../assembler/masm/directives-reference.md)   
=======

Initializes the program memory model.

## Syntax

> .MODEL memorymodel [[, langtype]] [[, stackoption]]

### Parameters

*memorymodel*<br/>
Required parameter that determines the size of code and data pointers.

*langtype*<br/>
Optional parameter that sets the calling and naming conventions for procedures and public symbols.

*stackoption*<br/>
Optional parameter.

*stackoption* is not used if *memorymodel* is `FLAT`.

Specifying `NEARSTACK` groups the stack segment into a single physical segment (`DGROUP`) along with data. The stack segment register (`SS`) is assumed to hold the same address as the data segment register (`DS`). `FARSTACK` does not group the stack with `DGROUP`; thus `SS` does not equal `DS`.

## Remarks

.`MODEL` is not used in [MASM for x64 (ml64.exe)](../../assembler/masm/masm-for-x64-ml64-exe.md).

The following table lists the possible values for each parameter when targeting 16-bit and 32-bit platforms:

|Parameter|32-bit values|16-bit values (support for earlier 16-bit development)|
|---------------|--------------------|----------------------------------------------------------------|
|*memorymodel*|`FLAT`|`TINY`, `SMALL`, `COMPACT`, `MEDIUM`, `LARGE`, `HUGE`, `FLAT`|
|*langtype*|`C`, `STDCALL`|`C`, `BASIC`, `FORTRAN`, `PASCAL`, `SYSCALL`, `STDCALL`|
|*stackoption*|Not used|`NEARSTACK`, `FARSTACK`|

## Code

For MASM-related samples, download the Compiler samples from [Visual C++ Samples and Related Documentation for Visual Studio 2010](http://go.microsoft.com/fwlink/p/?linkid=178749).

The following example demonstrates the use of the `.MODEL` directive.

## Example

```asm
; file simple.asm
; For x86 (32-bit), assemble with debug information:
;   ml -c -Zi simple.asm
; For x64 (64-bit), assemble with debug information:
;   ml64 -c -DX64 -Zi simple.asm
;
; In this sample, the 'X64' define excludes source not used
;  when targeting the x64 architecture

ifndef X64
.686p
.XMM
.model flat, C
endif

.data
; user data

.code
; user code

fxn PROC public
  xor eax, eax ; zero function return value
  ret
fxn ENDP

end
```

## See also

[Directives Reference](../../assembler/masm/directives-reference.md)<br/>
[Visual C++ Samples and Related Documentation for Visual Studio 2010](http://go.microsoft.com/fwlink/p/?linkid=178749)<br/>
>>>>>>> 9b6c55ae
<|MERGE_RESOLUTION|>--- conflicted
+++ resolved
@@ -1,11 +1,7 @@
 ---
 title: ".MODEL | Microsoft Docs"
 ms.custom: ""
-<<<<<<< HEAD
-ms.date: "11/04/2016"
-=======
 ms.date: "08/30/2018"
->>>>>>> 9b6c55ae
 ms.technology: ["cpp-masm"]
 ms.topic: "reference"
 f1_keywords: [".MODEL"]
@@ -17,80 +13,6 @@
 ms.workload: ["cplusplus"]
 ---
 # .MODEL
-<<<<<<< HEAD
-Initializes the program memory model.  
-  
-## Syntax  
-  
-```  
-.MODEL memorymodel [[, langtype]] [[, stackoption]]  
-```  
-  
-#### Parameters  
- `memorymodel`  
- Required parameter that determines the size of code and data pointers.  
-  
- `langtype`  
- Optional parameter that sets the calling and naming conventions for procedures and public symbols.  
-  
- `stackoption`  
- Optional parameter.  
-  
- `stackoption` is not used if `memorymodel` is `FLAT`.  
-  
- Specifying `NEARSTACK` groups the stack segment into a single physical segment (`DGROUP`) along with data. The stack segment register (`SS`) is assumed to hold the same address as the data segment register (`DS`). `FARSTACK` does not group the stack with `DGROUP`; thus `SS` does not equal `DS`.  
-  
-## Remarks  
- .`MODEL` is not used in [MASM for x64 (ml64.exe)](../../assembler/masm/masm-for-x64-ml64-exe.md).  
-  
- The following table lists the possible values for each parameter when targeting 16-bit and 32-bit platforms:  
-  
-|Parameter|32-bit values|16-bit values (support for earlier 16-bit development)|  
-|---------------|--------------------|----------------------------------------------------------------|  
-|`memorymodel`|`FLAT`|`TINY`, `SMALL`, `COMPACT`, `MEDIUM`, `LARGE`, `HUGE`, `FLAT`|  
-|`langtype`|`C`, `STDCALL`|`C`, `BASIC`, `FORTRAN`, `PASCAL`, `SYSCALL`, `STDCALL`|  
-|`stackoption`|Not used|`NEARSTACK`, `FARSTACK`|  
-  
-## Code  
- For MASM-related samples, download the Compiler samples from [Visual C++ Samples](https://github.com/Microsoft/VCSamples) on GitHub.  
-  
- The following example demonstrates the use of the `.MODEL` directive.  
-  
-## Example  
-  
-```  
-; file simple.asm  
-; For x86 (32-bit), assemble with debug information:   
-;   ml -c -Zi simple.asm  
-; For x64 (64-bit), assemble with debug information:   
-;   ml64 -c -DX64 -Zi simple.asm  
-;  
-; In this sample, the 'X64' define excludes source not used   
-;  when targeting the x64 architecture  
-  
-ifndef X64  
-.686p  
-.XMM  
-.model flat, C  
-endif  
-  
-.data  
-; user data  
-  
-.code  
-; user code  
-  
-fxn PROC public  
-  xor eax, eax ; zero function return value  
-  ret  
-fxn ENDP  
-  
-end  
-```  
-  
-## See Also  
- [Directives Reference](../../assembler/masm/directives-reference.md)   
-=======
 
 Initializes the program memory model.
 
@@ -166,5 +88,4 @@
 ## See also
 
 [Directives Reference](../../assembler/masm/directives-reference.md)<br/>
-[Visual C++ Samples and Related Documentation for Visual Studio 2010](http://go.microsoft.com/fwlink/p/?linkid=178749)<br/>
->>>>>>> 9b6c55ae
+[Visual C++ Samples and Related Documentation for Visual Studio 2010](http://go.microsoft.com/fwlink/p/?linkid=178749)<br/>