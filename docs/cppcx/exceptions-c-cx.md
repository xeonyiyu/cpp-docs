---
title: "Exceptions (C++-CX) | Microsoft Docs"
ms.custom: ""
ms.date: "01/22/2017"
ms.prod: "windows-client-threshold"  
ms.technology: ""
ms.reviewer: ""
ms.suite: ""
ms.tgt_pltfrm: ""
ms.topic: "article"
ms.assetid: 6cbdc1f1-e4d7-4707-a670-86365146432f
caps.latest.revision: 22
author: "ghogen"
ms.author: "ghogen"
manager: "ghogen"
---
# Exceptions (C++-CX)
<<<<<<< HEAD
Error handling in C++/CX is based on exceptions. At the most fundamental level, [!INCLUDE[wrt](../cppcx/includes/wrt-md.md)] components report errors as HRESULT values. In C++/CX, these values are converted to strongly typed exceptions that contain an HRESULT value and, in [!INCLUDE[win81](../cppcx/includes/win81-md.md)], a string description that you can access programmatically.  Exceptions are implemented as a `ref class` that derives from `Platform::Exception`.  The `Platform` namespace defines distinct exception classes for the most common HRESULT values; all other values are reported through the `Platform::COMException` class. All exception classes have an [Exception::HResult Property](../cppcx/platform-exception-class.md#hresult) field that you can use to retrieve the original HRESULT. In [!INCLUDE[win81](../cppcx/includes/win81-md.md)], you can also examine call-stack information for user code in the debugger that can help pinpoint the original source of the exception, even if it originated in code that was written in a language other than C++.  
=======
Error handling in C++/CX is based on exceptions. At the most fundamental level, [!INCLUDE[wrt](includes/wrt-md.md)] components report errors as HRESULT values. In C++/CX, these values are converted to strongly typed exceptions that contain an HRESULT value and a string description that you can access programmatically.  Exceptions are implemented as a `ref class` that derives from `Platform::Exception`.  The `Platform` namespace defines distinct exception classes for the most common HRESULT values; all other values are reported through the `Platform::COMException` class. All exception classes have an [Exception::HResult Property](platform-exception-class.md#hresult) field that you can use to retrieve the original HRESULT. You can also examine call-stack information for user code in the debugger that can help pinpoint the original source of the exception, even if it originated in code that was written in a language other than C++.  
>>>>>>> e4a44aab
  
## Exceptions  
 In your C++ program, you can throw and catch an exception that comes from a [!INCLUDE[wrt](includes/wrt-md.md)] operation, an exception that's derived from `std::exception`, or a user-defined type. You have to throw a [!INCLUDE[wrt](includes/wrt-md.md)] exception only when it will cross the application binary interface (ABI) boundary, for example, when the code that catches your exception is written in JavaScript. When a non-[!INCLUDE[wrt](includes/wrt-md.md)] C++ exception reaches the ABI boundary, the exception is translated into a `Platform::FailureException` exception, which represents an E_FAIL HRESULT. For more information about the ABI, see [Creating Windows Runtime Components in C++](/MicrosoftDocs/windows-uwp/blob/docs/windows-apps-src/winrt-components/creating-windows-runtime-components-in-cpp.md).  
  
 You can declare a [Platform::Exception](platform-exception-class.md) by using one of two constructors that take either an HRESULT parameter, or an HRESULT parameter and a [Platform::String](platform-string-class.md)^ parameter that can be passed across the ABI to any Windows Store app that handles it. Or you can declare an exception by using one of two [Exception::CreateException method](platform-exception-class.md#createexception) overloads that take either an HRESULT parameter, or an HRESULT parameter and a `Platform::String^` parameter.  
  
## Standard exceptions  
<<<<<<< HEAD
 C++/CX supports a set of standard exceptions that represent typical HRESULT errors. Each standard exception derives from [Platform::COMException](../cppcx/platform-comexception-class.md), which in turn derives from `Platform::Exception`. When you throw an exception across the ABI boundary, you must throw one of the standard exceptions.  
=======
 C++/CX supports a set of standard exceptions that represent typical HRESULT errors. Each standard exception derives from [Platform::COMException](platform-comexception-class.md), which in turn derives from `Platform::Exception`. When you throw an exception across the ABI boundary, you must throw one of the standard exceptions.  
>>>>>>> e4a44aab
  
 You can't derive your own exception type from `Platform::Exception`. To throw a custom exception, use a user-defined HRESULT to construct a `COMException` object.  
  
 The following table lists the standard exceptions.  
  
|Name|Underlying HRESULT|Description|  
|----------|------------------------|-----------------|  
|COMException|*user-defined hresult*|Thrown when an unrecognized HRESULT is returned from a COM method call.|  
|AccessDeniedException|E_ACCESSDENIED|Thrown when access is denied to a resource or feature.|  
|ChangedStateException|E_CHANGED_STATE|Thrown when methods of a collection iterator or a collection view are called after the parent collection has changed, thereby invalidating the results of the method.|  
|ClassNotRegisteredException|REGDB_E_CLASSNOTREG|Thrown when a COM class has not been registered.|  
|DisconnectedException|RPC_E_DISCONNECTED|Thrown when an object is disconnected from its clients.|  
|FailureException|E_FAIL|Thrown when an operation fails.|  
|InvalidArgumentException|E_INVALIDARG|Thrown when one of the arguments that are provided to a method is not valid.|  
|InvalidCastException|E_NOINTERFACE|Thrown when a type can't be cast to another type.|  
|NotImplementedException|E_NOTIMPL|Thrown if an interface method hasn't been implemented on a class.|  
|NullReferenceException|E_POINTER|Thrown when there is an attempt to de-reference a null object reference.|  
|ObjectDisposedException|RO_E_CLOSED|Thrown when an operation is performed on a disposed object.|  
|OperationCanceledException|E_ABORT|Thrown when an operation is aborted.|  
|OutOfBoundsException|E_BOUNDS|Thrown when an operation attempts to access data outside the valid range.|  
|OutOfMemoryException|E_OUTOFMEMORY|Thrown when there's insufficient memory to complete the operation.|  
|WrongThreadException|RPC_E_WRONG_THREAD|Thrown when a thread calls via an interface pointer which is for a proxy object that does not belong to the thread's apartment.|  
  
## HResult and Message properties  
 All exceptions have an [HResult](platform-comexception-class.md#hresult) property and a [Message](platform-comexception-class.md#message) property. The [Exception::HResult](platform-exception-class.md#hresult) property gets the exception's underlying numeric HRESULT value. The [Exception::Message](platform-exception-class.md#message) property gets the system-supplied string that describes the exception. In [!INCLUDE[win8](includes/win8-md.md)], the message is available only in the debugger and is read-only. This means that you cannot change it when you rethrow the exception. In [!INCLUDE[win81](includes/win81-md.md)], you can access the message string programmatically and provide a new message if you rethrow the exception. Better callstack information is also available in the debugger, including callstacks for asynchronous method calls.  
  
## Examples  
 This example shows how to throw a [!INCLUDE[wrt](includes/wrt-md.md)] exception for synchronous operations:  
  
 [!code-cpp[cx_exceptions#01](codesnippet/CPP/exceptiontest/class1.cpp#01)]  
  
 The next example shows how to catch the exception.  
  
 [!code-cpp[cx_exceptions#02](codesnippet/CPP/exceptiontest/class1.cpp#02)]  
  
 To catch exceptions that are thrown during an asynchronous operation, use the task class and add an an error-handling continuation. The error-handling continuation marshals exceptions that are thrown on other threads back to the calling thread so that you can handle all potential exceptions at just one point in your code. For more information, see [Asynchronous Programming in C++](http://msdn.microsoft.com/library/windows/apps/Hh780559.aspx).  
  
## UnhandledErrorDetected event  
 In [!INCLUDE[win81](includes/win81-md.md)] you can subscribe to the [Windows::ApplicationModel::Core::CoreApplication::UnhandledErrorDetected](http://msdn.microsoft.com/library/windows/apps/windows.applicationmodel.core.coreapplication.unhandlederrordetected.aspx) static event, which provides access to unhandled errors that are about to bring down the process. Regardless of where the error originated, it reaches this handler as a [Windows::ApplicationModel::Core::UnhandledError](http://msdnstage.redmond.corp.microsoft.com/library/windows/apps/windows.applicationmodel.core.unhandlederror.aspx) object that's passed in with the event args. When you call `Propagate` on the object, it creates and throws a `Platform::*Exception` of the type that corresponds to the error code. In the catch blocks, you can save user state if necessary and then either allow the process to terminate by calling `throw`, or do something to get the program back into a known state. The following example shows the basic pattern:  
  
```  
  
// In app.xaml.h:  
void OnUnhandledException(Platform::Object^ sender, Windows::ApplicationModel::Core::UnhandledErrorDetectedEventArgs^ e);  
  
// In app.xaml.cpp  
  
// Subscribe to the event, for example in the app class constructor:  
Windows::ApplicationModel::Core::CoreApplication::UnhandledErrorDetected += ref new EventHandler<UnhandledErrorDetectedEventArgs^>(this, &App::OnUnhandledException);  
  
// Event handler implementation:  
void App::OnUnhandledException(Platform::Object^ sender, Windows::ApplicationModel::Core::UnhandledErrorDetectedEventArgs^ e)  
{  
    auto err = e->UnhandledError;  
  
    if (!err->Handled) //Propagate has not been called on it yet.  
{  
     try  
    {  
        err->Propagate();  
    }  
    // Catch any specific exception types if you know how to handle them  
    catch (AccessDeniedException^ ex)  
    {  
        // TODO: Log error and either take action to recover  
        // or else re-throw exception to continue fail-fast  
    }  
  
}  
  
```  
  
## Remarks  
 C++/CX does not use the `finally` clause.  
  
## See Also  
 [Visual C++ Language Reference](visual-c-language-reference-c-cx.md)   
 [Namespaces Reference](namespaces-reference-c-cx.md)<|MERGE_RESOLUTION|>--- conflicted
+++ resolved
@@ -15,11 +15,8 @@
 manager: "ghogen"
 ---
 # Exceptions (C++-CX)
-<<<<<<< HEAD
-Error handling in C++/CX is based on exceptions. At the most fundamental level, [!INCLUDE[wrt](../cppcx/includes/wrt-md.md)] components report errors as HRESULT values. In C++/CX, these values are converted to strongly typed exceptions that contain an HRESULT value and, in [!INCLUDE[win81](../cppcx/includes/win81-md.md)], a string description that you can access programmatically.  Exceptions are implemented as a `ref class` that derives from `Platform::Exception`.  The `Platform` namespace defines distinct exception classes for the most common HRESULT values; all other values are reported through the `Platform::COMException` class. All exception classes have an [Exception::HResult Property](../cppcx/platform-exception-class.md#hresult) field that you can use to retrieve the original HRESULT. In [!INCLUDE[win81](../cppcx/includes/win81-md.md)], you can also examine call-stack information for user code in the debugger that can help pinpoint the original source of the exception, even if it originated in code that was written in a language other than C++.  
-=======
+
 Error handling in C++/CX is based on exceptions. At the most fundamental level, [!INCLUDE[wrt](includes/wrt-md.md)] components report errors as HRESULT values. In C++/CX, these values are converted to strongly typed exceptions that contain an HRESULT value and a string description that you can access programmatically.  Exceptions are implemented as a `ref class` that derives from `Platform::Exception`.  The `Platform` namespace defines distinct exception classes for the most common HRESULT values; all other values are reported through the `Platform::COMException` class. All exception classes have an [Exception::HResult Property](platform-exception-class.md#hresult) field that you can use to retrieve the original HRESULT. You can also examine call-stack information for user code in the debugger that can help pinpoint the original source of the exception, even if it originated in code that was written in a language other than C++.  
->>>>>>> e4a44aab
   
 ## Exceptions  
  In your C++ program, you can throw and catch an exception that comes from a [!INCLUDE[wrt](includes/wrt-md.md)] operation, an exception that's derived from `std::exception`, or a user-defined type. You have to throw a [!INCLUDE[wrt](includes/wrt-md.md)] exception only when it will cross the application binary interface (ABI) boundary, for example, when the code that catches your exception is written in JavaScript. When a non-[!INCLUDE[wrt](includes/wrt-md.md)] C++ exception reaches the ABI boundary, the exception is translated into a `Platform::FailureException` exception, which represents an E_FAIL HRESULT. For more information about the ABI, see [Creating Windows Runtime Components in C++](/MicrosoftDocs/windows-uwp/blob/docs/windows-apps-src/winrt-components/creating-windows-runtime-components-in-cpp.md).  
@@ -27,12 +24,8 @@
  You can declare a [Platform::Exception](platform-exception-class.md) by using one of two constructors that take either an HRESULT parameter, or an HRESULT parameter and a [Platform::String](platform-string-class.md)^ parameter that can be passed across the ABI to any Windows Store app that handles it. Or you can declare an exception by using one of two [Exception::CreateException method](platform-exception-class.md#createexception) overloads that take either an HRESULT parameter, or an HRESULT parameter and a `Platform::String^` parameter.  
   
 ## Standard exceptions  
-<<<<<<< HEAD
- C++/CX supports a set of standard exceptions that represent typical HRESULT errors. Each standard exception derives from [Platform::COMException](../cppcx/platform-comexception-class.md), which in turn derives from `Platform::Exception`. When you throw an exception across the ABI boundary, you must throw one of the standard exceptions.  
-=======
  C++/CX supports a set of standard exceptions that represent typical HRESULT errors. Each standard exception derives from [Platform::COMException](platform-comexception-class.md), which in turn derives from `Platform::Exception`. When you throw an exception across the ABI boundary, you must throw one of the standard exceptions.  
->>>>>>> e4a44aab
-  
+
  You can't derive your own exception type from `Platform::Exception`. To throw a custom exception, use a user-defined HRESULT to construct a `COMException` object.  
   
  The following table lists the standard exceptions.  
