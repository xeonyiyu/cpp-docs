<<<<<<< HEAD
---
title: "WRL integration (C++/CX) | Microsoft Docs"
ms.custom: ""
ms.date: "01/22/2017"
ms.technology: "cpp-windows"
ms.topic: "language-reference"
ms.assetid: 3ad43894-c574-477c-ad3e-240301f381d4
author: "mikeblome"
ms.author: "mblome"
ms.workload: ["cplusplus"]
=======
---
title: "WRL integration (C++/CX) | Microsoft Docs"
ms.custom: ""
ms.date: "01/22/2017"
ms.technology: "cpp-windows"
ms.topic: "language-reference"
ms.assetid: 3ad43894-c574-477c-ad3e-240301f381d4
author: "ghogen"
ms.author: "ghogen"
ms.workload: ["cplusplus"]
>>>>>>> a2fa105c
---
# WRL integration (C++/CX)

You freely can mix WRL code with Windows Runtime C++ Template Library (WRL) code. In the same translation unit, you can use objects declared with WRL handle-to-object (`^`) notation and WRL smart pointer (`ComPtr<T>`) notation. However, you must manually handle return values, and WRL HRESULT error codes and WRL exceptions.
  
## WRL development

For more information about authoring and consuming WRL components, see [Windows Runtime C++ Template Library (WRL)](../windows/windows-runtime-cpp-template-library-wrl.md).

### Example

The following code snippet demonstrates using WRL and WRL to consume Windows Runtime classes and examine a metadata file.

The example is taken from a code snippet in the Building Microsoft Store apps forum. The author of this code snippet offers the following disclaimers and stipulations:

1. C++ doesn't provide specific APIs to reflect on Windows Runtime types, but Windows metadata files (.winmd) for a type are fully compliant with CLR metadata files. Windows provides the new metadata discovery APIs (RoGetMetaDataFile) to get to the .winmd file for a given type. However, these APIs are of limited use to C++ developers because you can't instantiate a class.

1. After the code is compiled, you'll also need to pass Runtimeobject.lib and Rometadata.lib to the Linker.

1. This snippet is presented as-is. While it is expected to work correctly, it possibly can contain errors.

```cpp
#include <hstring.h>
#include <cor.h>
#include <rometadata.h>
#include <rometadataresolution.h>
#include <collection.h>

namespace ABI_Isolation_Workaround {
    #include <inspectable.h>
    #include <WeakReference.h>
}
using namespace ABI_Isolation_Workaround;
#include <wrl/client.h>

using namespace Microsoft::WRL;
using namespace Windows::Foundation::Collections;

IVector<String^>^ GetTypeMethods(Object^);

MainPage::MainPage()
{
    InitializeComponent();

    Windows::Foundation::Uri^ uri = ref new Windows::Foundation::Uri("http://buildwindows.com/");
    auto methods = GetTypeMethods(uri);

    std::wstring strMethods;
    std::for_each(begin(methods), end(methods), [&strMethods](String^ methodName) {
        strMethods += methodName->Data();
        strMethods += L"\n";
    });

    wprintf_s(L"%s\n", strMethods.c_str());
}

IVector<String^>^ GetTypeMethods(Object^ instance)
{
    HRESULT hr;
    HSTRING hStringClassName;
    hr = instance->__cli_GetRuntimeClassName(reinterpret_cast<__cli_HSTRING__**>(&hStringClassName)); // internal method name subject to change post BUILD
    if (FAILED(hr))
        __cli_WinRTThrowError(hr); // internal method name subject to change post BUILD
    String^ className = reinterpret_cast<String^>(hStringClassName);

    ComPtr<IMetaDataDispenserEx> metadataDispenser; ComPtr<IMetaDataImport2> metadataImport; hr = MetaDataGetDispenser(CLSID_CorMetaDataDispenser, IID_IMetaDataDispenser, (LPVOID*)metadataDispenser.GetAddressOf());
    if (FAILED(hr))
        __cli_WinRTThrowError(hr); // internal method name subject to change post BUILD

    HSTRING hStringFileName;
    mdTypeDef typeDefToken;
    hr = RoGetMetaDataFile(hStringClassName, metadataDispenser.Get(), &hStringFileName, &metadataImport, &typeDefToken);
    if (FAILED(hr))
        __cli_WinRTThrowError(hr); // internal method name subject to change post BUILD
    String^ fileName = reinterpret_cast<String^>(hStringFileName);

    HCORENUM hCorEnum = 0;
    mdMethodDef methodDefs[2048];
    ULONG countMethodDefs = sizeof(methodDefs);
    hr = metadataImport->EnumMethods(&hCorEnum, typeDefToken, methodDefs, countMethodDefs,  &countMethodDefs);
    if (FAILED(hr))
        __cli_WinRTThrowError(hr); // internal method name subject to change post BUILD

    wchar_t methodName[1024];
    ULONG countMethodName;
    std::wstring strMethods;
    Vector<String^>^ retVal = ref new Vector<String^>();

    for (int i = 0; i < countMethodDefs; ++i)
    {
        countMethodName = sizeof(methodName);
        hr = metadataImport->GetMethodProps(methodDefs[i], nullptr, methodName, countMethodName, &countMethodName, nullptr, nullptr, nullptr, nullptr, nullptr);
        if (SUCCEEDED(hr))
        {
            methodName[ countMethodName ] = 0;
            retVal->Append(ref new String(methodName));
        }
    }
    return retVal;
}

```

## See also

[Interoperating with Other Languages](interoperating-with-other-languages-c-cx.md)  <|MERGE_RESOLUTION|>--- conflicted
+++ resolved
@@ -1,129 +1,116 @@
-<<<<<<< HEAD
----
-title: "WRL integration (C++/CX) | Microsoft Docs"
-ms.custom: ""
-ms.date: "01/22/2017"
-ms.technology: "cpp-windows"
-ms.topic: "language-reference"
-ms.assetid: 3ad43894-c574-477c-ad3e-240301f381d4
-author: "mikeblome"
-ms.author: "mblome"
-ms.workload: ["cplusplus"]
-=======
----
-title: "WRL integration (C++/CX) | Microsoft Docs"
-ms.custom: ""
-ms.date: "01/22/2017"
-ms.technology: "cpp-windows"
-ms.topic: "language-reference"
-ms.assetid: 3ad43894-c574-477c-ad3e-240301f381d4
-author: "ghogen"
-ms.author: "ghogen"
-ms.workload: ["cplusplus"]
->>>>>>> a2fa105c
----
-# WRL integration (C++/CX)
-
-You freely can mix WRL code with Windows Runtime C++ Template Library (WRL) code. In the same translation unit, you can use objects declared with WRL handle-to-object (`^`) notation and WRL smart pointer (`ComPtr<T>`) notation. However, you must manually handle return values, and WRL HRESULT error codes and WRL exceptions.
-  
-## WRL development
-
-For more information about authoring and consuming WRL components, see [Windows Runtime C++ Template Library (WRL)](../windows/windows-runtime-cpp-template-library-wrl.md).
-
-### Example
-
-The following code snippet demonstrates using WRL and WRL to consume Windows Runtime classes and examine a metadata file.
-
-The example is taken from a code snippet in the Building Microsoft Store apps forum. The author of this code snippet offers the following disclaimers and stipulations:
-
-1. C++ doesn't provide specific APIs to reflect on Windows Runtime types, but Windows metadata files (.winmd) for a type are fully compliant with CLR metadata files. Windows provides the new metadata discovery APIs (RoGetMetaDataFile) to get to the .winmd file for a given type. However, these APIs are of limited use to C++ developers because you can't instantiate a class.
-
-1. After the code is compiled, you'll also need to pass Runtimeobject.lib and Rometadata.lib to the Linker.
-
-1. This snippet is presented as-is. While it is expected to work correctly, it possibly can contain errors.
-
-```cpp
-#include <hstring.h>
-#include <cor.h>
-#include <rometadata.h>
-#include <rometadataresolution.h>
-#include <collection.h>
-
-namespace ABI_Isolation_Workaround {
-    #include <inspectable.h>
-    #include <WeakReference.h>
-}
-using namespace ABI_Isolation_Workaround;
-#include <wrl/client.h>
-
-using namespace Microsoft::WRL;
-using namespace Windows::Foundation::Collections;
-
-IVector<String^>^ GetTypeMethods(Object^);
-
-MainPage::MainPage()
-{
-    InitializeComponent();
-
-    Windows::Foundation::Uri^ uri = ref new Windows::Foundation::Uri("http://buildwindows.com/");
-    auto methods = GetTypeMethods(uri);
-
-    std::wstring strMethods;
-    std::for_each(begin(methods), end(methods), [&strMethods](String^ methodName) {
-        strMethods += methodName->Data();
-        strMethods += L"\n";
-    });
-
-    wprintf_s(L"%s\n", strMethods.c_str());
-}
-
-IVector<String^>^ GetTypeMethods(Object^ instance)
-{
-    HRESULT hr;
-    HSTRING hStringClassName;
-    hr = instance->__cli_GetRuntimeClassName(reinterpret_cast<__cli_HSTRING__**>(&hStringClassName)); // internal method name subject to change post BUILD
-    if (FAILED(hr))
-        __cli_WinRTThrowError(hr); // internal method name subject to change post BUILD
-    String^ className = reinterpret_cast<String^>(hStringClassName);
-
-    ComPtr<IMetaDataDispenserEx> metadataDispenser; ComPtr<IMetaDataImport2> metadataImport; hr = MetaDataGetDispenser(CLSID_CorMetaDataDispenser, IID_IMetaDataDispenser, (LPVOID*)metadataDispenser.GetAddressOf());
-    if (FAILED(hr))
-        __cli_WinRTThrowError(hr); // internal method name subject to change post BUILD
-
-    HSTRING hStringFileName;
-    mdTypeDef typeDefToken;
-    hr = RoGetMetaDataFile(hStringClassName, metadataDispenser.Get(), &hStringFileName, &metadataImport, &typeDefToken);
-    if (FAILED(hr))
-        __cli_WinRTThrowError(hr); // internal method name subject to change post BUILD
-    String^ fileName = reinterpret_cast<String^>(hStringFileName);
-
-    HCORENUM hCorEnum = 0;
-    mdMethodDef methodDefs[2048];
-    ULONG countMethodDefs = sizeof(methodDefs);
-    hr = metadataImport->EnumMethods(&hCorEnum, typeDefToken, methodDefs, countMethodDefs,  &countMethodDefs);
-    if (FAILED(hr))
-        __cli_WinRTThrowError(hr); // internal method name subject to change post BUILD
-
-    wchar_t methodName[1024];
-    ULONG countMethodName;
-    std::wstring strMethods;
-    Vector<String^>^ retVal = ref new Vector<String^>();
-
-    for (int i = 0; i < countMethodDefs; ++i)
-    {
-        countMethodName = sizeof(methodName);
-        hr = metadataImport->GetMethodProps(methodDefs[i], nullptr, methodName, countMethodName, &countMethodName, nullptr, nullptr, nullptr, nullptr, nullptr);
-        if (SUCCEEDED(hr))
-        {
-            methodName[ countMethodName ] = 0;
-            retVal->Append(ref new String(methodName));
-        }
-    }
-    return retVal;
-}
-
-```
-
-## See also
-
-[Interoperating with Other Languages](interoperating-with-other-languages-c-cx.md)  +---
+title: "WRL integration (C++/CX) | Microsoft Docs"
+ms.custom: ""
+ms.date: "01/22/2017"
+ms.technology: "cpp-windows"
+ms.topic: "language-reference"
+ms.assetid: 3ad43894-c574-477c-ad3e-240301f381d4
+author: "mikeblome"
+ms.author: "mblome"
+ms.workload: ["cplusplus"]
+---
+# WRL integration (C++/CX)
+
+You freely can mix WRL code with Windows Runtime C++ Template Library (WRL) code. In the same translation unit, you can use objects declared with WRL handle-to-object (`^`) notation and WRL smart pointer (`ComPtr<T>`) notation. However, you must manually handle return values, and WRL HRESULT error codes and WRL exceptions.
+  
+## WRL development
+
+For more information about authoring and consuming WRL components, see [Windows Runtime C++ Template Library (WRL)](../windows/windows-runtime-cpp-template-library-wrl.md).
+
+### Example
+
+The following code snippet demonstrates using WRL and WRL to consume Windows Runtime classes and examine a metadata file.
+
+The example is taken from a code snippet in the Building Microsoft Store apps forum. The author of this code snippet offers the following disclaimers and stipulations:
+
+1. C++ doesn't provide specific APIs to reflect on Windows Runtime types, but Windows metadata files (.winmd) for a type are fully compliant with CLR metadata files. Windows provides the new metadata discovery APIs (RoGetMetaDataFile) to get to the .winmd file for a given type. However, these APIs are of limited use to C++ developers because you can't instantiate a class.
+
+1. After the code is compiled, you'll also need to pass Runtimeobject.lib and Rometadata.lib to the Linker.
+
+1. This snippet is presented as-is. While it is expected to work correctly, it possibly can contain errors.
+
+```cpp
+#include <hstring.h>
+#include <cor.h>
+#include <rometadata.h>
+#include <rometadataresolution.h>
+#include <collection.h>
+
+namespace ABI_Isolation_Workaround {
+    #include <inspectable.h>
+    #include <WeakReference.h>
+}
+using namespace ABI_Isolation_Workaround;
+#include <wrl/client.h>
+
+using namespace Microsoft::WRL;
+using namespace Windows::Foundation::Collections;
+
+IVector<String^>^ GetTypeMethods(Object^);
+
+MainPage::MainPage()
+{
+    InitializeComponent();
+
+    Windows::Foundation::Uri^ uri = ref new Windows::Foundation::Uri("http://buildwindows.com/");
+    auto methods = GetTypeMethods(uri);
+
+    std::wstring strMethods;
+    std::for_each(begin(methods), end(methods), [&strMethods](String^ methodName) {
+        strMethods += methodName->Data();
+        strMethods += L"\n";
+    });
+
+    wprintf_s(L"%s\n", strMethods.c_str());
+}
+
+IVector<String^>^ GetTypeMethods(Object^ instance)
+{
+    HRESULT hr;
+    HSTRING hStringClassName;
+    hr = instance->__cli_GetRuntimeClassName(reinterpret_cast<__cli_HSTRING__**>(&hStringClassName)); // internal method name subject to change post BUILD
+    if (FAILED(hr))
+        __cli_WinRTThrowError(hr); // internal method name subject to change post BUILD
+    String^ className = reinterpret_cast<String^>(hStringClassName);
+
+    ComPtr<IMetaDataDispenserEx> metadataDispenser; ComPtr<IMetaDataImport2> metadataImport; hr = MetaDataGetDispenser(CLSID_CorMetaDataDispenser, IID_IMetaDataDispenser, (LPVOID*)metadataDispenser.GetAddressOf());
+    if (FAILED(hr))
+        __cli_WinRTThrowError(hr); // internal method name subject to change post BUILD
+
+    HSTRING hStringFileName;
+    mdTypeDef typeDefToken;
+    hr = RoGetMetaDataFile(hStringClassName, metadataDispenser.Get(), &hStringFileName, &metadataImport, &typeDefToken);
+    if (FAILED(hr))
+        __cli_WinRTThrowError(hr); // internal method name subject to change post BUILD
+    String^ fileName = reinterpret_cast<String^>(hStringFileName);
+
+    HCORENUM hCorEnum = 0;
+    mdMethodDef methodDefs[2048];
+    ULONG countMethodDefs = sizeof(methodDefs);
+    hr = metadataImport->EnumMethods(&hCorEnum, typeDefToken, methodDefs, countMethodDefs,  &countMethodDefs);
+    if (FAILED(hr))
+        __cli_WinRTThrowError(hr); // internal method name subject to change post BUILD
+
+    wchar_t methodName[1024];
+    ULONG countMethodName;
+    std::wstring strMethods;
+    Vector<String^>^ retVal = ref new Vector<String^>();
+
+    for (int i = 0; i < countMethodDefs; ++i)
+    {
+        countMethodName = sizeof(methodName);
+        hr = metadataImport->GetMethodProps(methodDefs[i], nullptr, methodName, countMethodName, &countMethodName, nullptr, nullptr, nullptr, nullptr, nullptr);
+        if (SUCCEEDED(hr))
+        {
+            methodName[ countMethodName ] = 0;
+            retVal->Append(ref new String(methodName));
+        }
+    }
+    return retVal;
+}
+
+```
+
+## See also
+
+[Interoperating with Other Languages](interoperating-with-other-languages-c-cx.md)  