--- conflicted
+++ resolved
@@ -1,142 +1,129 @@
----
-title: "Threading and Marshaling (C++/CX) | Microsoft Docs"
-ms.custom: ""
-ms.date: "12/30/2016"
-ms.prod: "windows-client-threshold"  
-<<<<<<< HEAD
-ms.technology: ""
-=======
-ms.technology: "cpp-windows"
->>>>>>> 2bf6253b
-ms.reviewer: ""
-ms.suite: ""
-ms.tgt_pltfrm: ""
-ms.topic: "article"
-f1_keywords: 
-  - "C4451"
-helpviewer_keywords: 
-  - "threading issues, C++/CX"
-  - "agility, C++/CX"
-  - "C++/CX, threading issues"
-ms.assetid: 83e9ca1d-5107-4194-ae6f-e01bd928c614
-caps.latest.revision: 17
-author: "ghogen"
-ms.author: "ghogen"
-manager: "ghogen"
----
-# Threading and Marshaling (C++/CX)
-In the vast majority of cases, instances of [!INCLUDE[wrt](../cppcx/includes/wrt-md.md)] classes, like standard C++ objects, can be accessed from any thread. Such classes are referred to as "agile". However, a small number of [!INCLUDE[wrt](../cppcx/includes/wrt-md.md)] classes that ship with Windows are non-agile, and must be consumed more like COM objects than standard C++ objects. You don't need to be a COM expert to use non-agile classes, but you do need to take into consideration the class's threading model and its marshaling behavior. This article provides background and guidance for those rare scenarios in which you need to consume an instance of a non-agile class.  
-  
-## Threading model and marshaling behavior  
- A [!INCLUDE[wrt](../cppcx/includes/wrt-md.md)] class can support concurrent thread access in various ways, as indicated by two attributes that are applied to it:  
-  
--   `ThreadingModel` attribute can have one of the values—STA, MTA, or Both, as defined by the `ThreadingModel` enumeration.  
-  
--   `MarshallingBehavior` attribute can have one of the values—Agile, None, or Standard as defined by the `MarshallingType` enumeration.  
-  
- The `ThreadingModel` attribute specifies where the class is loaded when activated: only in a user-interface thread (STA) context, only in a background thread (MTA) context, or in the context of the thread that creates the object (Both). The `MarshallingBehavior` attribute values refer to how the object behaves in the various threading contexts; in most cases, you don’t have to understand these values in detail.  Of the classes that are provided by the Windows API, about 90 percent have `ThreadingModel`=Both and `MarshallingType`=Agile. This means that they can handle low-level threading details transparently and efficiently.   When you use `ref new` to create an "agile" class, you can call methods on it from your main app thread or from one or more worker threads.  In other words, you can use an agile class—no matter whether it's provided by Windows or by a third party—from anywhere in your code. You don’t have to be concerned with the class’s threading model or marshaling behavior.  
-  
-## Consuming [!INCLUDE[wrt](../cppcx/includes/wrt-md.md)] components  
- When you create a Universal Windows Platform app, you might interact with both agile and non-agile components. When you interact with non-agile components, you may encounter the following warning.  
-  
-### Compiler warning when consuming non-agile classes (C4451)  
- For various reasons, some classes can't be agile. If you are accessing instances of non-agile classes from both a user-interface thread and a background thread, then take extra care to ensure correct behavior at run time. The Visual C++ compiler issues warnings when you instantiate a non-agile run-time class in your app at global scope or declare a non-agile type as a class member in a ref class that itself is marked as agile.  
-  
- Of the non-agile classes, the easiest to deal with are those that have `ThreadingModel`=Both and `MarshallingType`=Standard.  You can make these classes agile just by using the `Agile<T>` helper class.   The following example shows a declaration of a non-agile object of type `Windows::Security::Credentials::UI::CredentialPickerOptions^`, and the compiler warning that's issued as a result.  
-  
-```  
-  
-ref class MyOptions  
-    {  
-    public:  
-        property Windows::Security::Credentials::UI::CredentialPickerOptions^ Options  
-  
-        {  
-            Windows::Security::Credentials::UI::CredentialPickerOptions^ get()   
-            {  
-                return _myOptions;  
-            }  
-        }  
-    private:  
-        Windows::Security::Credentials::UI::CredentialPickerOptions^ _myOptions;  
-    };  
-```  
-  
- Here's the warning that's issued:  
-  
-> `Warning 1 warning C4451: 'Platform::Agile<T>::_object' : Usage of ref class 'Windows::Security::Credentials::UI::CredentialPickerOptions' inside this context can lead to invalid marshaling of object across contexts. Consider using 'Platform::Agile<Windows::Security::Credentials::UI::CredentialPickerOptions>' instead`  
-  
- When you add a reference—at member scope or global scope—to an object that has a marshaling behavior of "Standard", the compiler issues a warning that advises you to wrap the type in `Platform::Agile<T>`: `Consider using 'Platform::Agile<Windows::Security::Credentials::UI::CredentialPickerOptions>' instead` If you use `Agile<T>`, you can consume the class like you can any other agile class. Use `Platform::Agile<T>` in these circumstances:  
-  
--   The non-agile variable is declared at global scope.  
-  
--   The non-agile variable is declared at class scope and there is a chance that consuming code might smuggle the pointer—that is, use it in a different apartment without correct marshaling.  
-  
- If neither of those conditions apply, then you can mark the containing class as non-agile. In other words, you should directly hold non-agile objects only in non-agile classes, and hold non-agile objects via Platform::Agile\<T> in agile classes.  
-  
- The following example shows how to use `Agile<T>` so that you can safely ignore the warning.  
-  
-```  
-  
-#include <agile.h>  
-ref class MyOptions  
-    {  
-    public:  
-        property Windows::Security::Credentials::UI::CredentialPickerOptions^ Options  
-  
-        {  
-            Windows::Security::Credentials::UI::CredentialPickerOptions^ get()   
-            {  
-                return m_myOptions.Get();  
-            }  
-        }  
-    private:  
-        Platform::Agile<Windows::Security::Credentials::UI::CredentialPickerOptions^> m_myOptions;  
-  
-    };  
-  
-```  
-  
- Notice that `Agile` cannot be passed as a return value or parameter in a ref class. The `Agile<T>::Get()` method returns a handle-to-object (^) that you can pass across the application binary interface (ABI) in a public method or property.  
-  
- In Visual C++, when you create a reference to an in-proc [!INCLUDE[wrt](../cppcx/includes/wrt-md.md)] class that has a marshaling behavior of "None", the compiler issues warning C4451 but doesn't suggest that you consider using `Platform::Agile<T>`.  The compiler can't offer any help beyond this warning, so it's your responsibility to use the class correctly and ensure that your code calls STA components only from the user-interface thread, and MTA components only from a background thread.  
-  
-## Authoring agile [!INCLUDE[wrt](../cppcx/includes/wrt-md.md)] components  
- When you define a ref class in C++/CX, it's agile by default—that is, it has `ThreadingModel`=Both and `MarshallingType`=Agile.  If you're using the [!INCLUDE[cppwrl](../cppcx/includes/cppwrl-md.md)], you can make your class agile by deriving from `FtmBase`, which uses the `FreeThreadedMarshaller`.  If you author a class that has `ThreadingModel`=Both or `ThreadingModel`=MTA, make sure that the class is thread-safe. For more information, see [Create and Consume Objects (WRL)](http://msdn.microsoft.com/en-us/d5e42216-e888-4f1f-865a-b5ccd0def73e).  
-  
- You can modify the threading model and marshaling behavior of a ref class. However, if you make changes that render the class non-agile, you must understand the implications that are associated with those changes.  
-  
- The following example shows how to apply `MarshalingBehavior` and `ThreadingModel` attributes to a runtime class in a [!INCLUDE[wrt](../cppcx/includes/wrt-md.md)] class library. When an app uses the DLL and uses the `ref new` keyword to activate a `MySTAClass` class object, the object is activated in a single-threaded apartment and doesn't support marshaling.  
-  
-```  
-using namespace Windows::Foundation::Metadata;  
-using namespace Platform;  
-  
-[Threading(ThreadingModel::STA)]  
-[MarshalingBehavior(MarshalingType::None)]   
-public ref class MySTAClass  
-{  
-};  
-  
-```  
-<<<<<<< HEAD
-  
- An unsealed class must have marshaling and threading attribute settings so that the compiler can verify that derived classes have the same value for these attributes. If the class doesn't have the settings set explicitly, the compiler generates an error and fails to compile. Any class that's derived from an unsealedclass generates a compiler error in either of these cases:  
-=======
-  An unsealed class must have marshaling and threading attribute settings so that the compiler can verify that derived classes have the same value for these attributes. If the class doesn't have the settings set explicitly, the compiler generates an error and fails to compile. Any class that's derived from an unsealed class generates a compiler error in either of these cases:  
-
->>>>>>> 2bf6253b
-  
--   The `ThreadingModel` and `MarshallingBehavior` attributes are not defined in the derived class.  
-  
--   The values of the `ThreadingModel` and `MarshallingBehavior` attributes in the derived class don't match those in the base class.  
-  
- The threading and marshaling information that's required by a third-party [!INCLUDE[wrt](../cppcx/includes/wrt-md.md)] component is specified in the app manifest registration information for the component. We recommend that you make all of your [!INCLUDE[wrt](../cppcx/includes/wrt-md.md)] components agile. This ensures that client code can call your component from any thread in the app, and improves the performance of those calls because they are direct calls that have no marshaling. If you author your class in this way, then client code doesn't have to use `Platform::Agile<T>` to consume your class.  
-  
-## See Also  
-<<<<<<< HEAD
- [(NOTINBUILD) Advanced Topics](http://msdn.microsoft.com/en-us/1ccff0cf-a6cc-47ef-a05f-eba6307b3ced)   
-=======
->>>>>>> 2bf6253b
- [ThreadingModel](http://msdn.microsoft.com/library/windows/apps/xaml/windows.foundation.metadata.threadingmodel.aspx)   
+---
+title: "Threading and Marshaling (C++/CX) | Microsoft Docs"
+ms.custom: ""
+ms.date: "12/30/2016"
+ms.prod: "windows-client-threshold"  
+ms.technology: "cpp-windows"
+ms.reviewer: ""
+ms.suite: ""
+ms.tgt_pltfrm: ""
+ms.topic: "article"
+f1_keywords: 
+  - "C4451"
+helpviewer_keywords: 
+  - "threading issues, C++/CX"
+  - "agility, C++/CX"
+  - "C++/CX, threading issues"
+ms.assetid: 83e9ca1d-5107-4194-ae6f-e01bd928c614
+caps.latest.revision: 17
+author: "ghogen"
+ms.author: "ghogen"
+manager: "ghogen"
+---
+# Threading and Marshaling (C++/CX)
+In the vast majority of cases, instances of [!INCLUDE[wrt](../cppcx/includes/wrt-md.md)] classes, like standard C++ objects, can be accessed from any thread. Such classes are referred to as "agile". However, a small number of [!INCLUDE[wrt](../cppcx/includes/wrt-md.md)] classes that ship with Windows are non-agile, and must be consumed more like COM objects than standard C++ objects. You don't need to be a COM expert to use non-agile classes, but you do need to take into consideration the class's threading model and its marshaling behavior. This article provides background and guidance for those rare scenarios in which you need to consume an instance of a non-agile class.  
+  
+## Threading model and marshaling behavior  
+ A [!INCLUDE[wrt](../cppcx/includes/wrt-md.md)] class can support concurrent thread access in various ways, as indicated by two attributes that are applied to it:  
+  
+-   `ThreadingModel` attribute can have one of the values—STA, MTA, or Both, as defined by the `ThreadingModel` enumeration.  
+  
+-   `MarshallingBehavior` attribute can have one of the values—Agile, None, or Standard as defined by the `MarshallingType` enumeration.  
+  
+ The `ThreadingModel` attribute specifies where the class is loaded when activated: only in a user-interface thread (STA) context, only in a background thread (MTA) context, or in the context of the thread that creates the object (Both). The `MarshallingBehavior` attribute values refer to how the object behaves in the various threading contexts; in most cases, you don’t have to understand these values in detail.  Of the classes that are provided by the Windows API, about 90 percent have `ThreadingModel`=Both and `MarshallingType`=Agile. This means that they can handle low-level threading details transparently and efficiently.   When you use `ref new` to create an "agile" class, you can call methods on it from your main app thread or from one or more worker threads.  In other words, you can use an agile class—no matter whether it's provided by Windows or by a third party—from anywhere in your code. You don’t have to be concerned with the class’s threading model or marshaling behavior.  
+  
+## Consuming [!INCLUDE[wrt](../cppcx/includes/wrt-md.md)] components  
+ When you create a Universal Windows Platform app, you might interact with both agile and non-agile components. When you interact with non-agile components, you may encounter the following warning.  
+  
+### Compiler warning when consuming non-agile classes (C4451)  
+ For various reasons, some classes can't be agile. If you are accessing instances of non-agile classes from both a user-interface thread and a background thread, then take extra care to ensure correct behavior at run time. The Visual C++ compiler issues warnings when you instantiate a non-agile run-time class in your app at global scope or declare a non-agile type as a class member in a ref class that itself is marked as agile.  
+  
+ Of the non-agile classes, the easiest to deal with are those that have `ThreadingModel`=Both and `MarshallingType`=Standard.  You can make these classes agile just by using the `Agile<T>` helper class.   The following example shows a declaration of a non-agile object of type `Windows::Security::Credentials::UI::CredentialPickerOptions^`, and the compiler warning that's issued as a result.  
+  
+```  
+  
+ref class MyOptions  
+    {  
+    public:  
+        property Windows::Security::Credentials::UI::CredentialPickerOptions^ Options  
+  
+        {  
+            Windows::Security::Credentials::UI::CredentialPickerOptions^ get()   
+            {  
+                return _myOptions;  
+            }  
+        }  
+    private:  
+        Windows::Security::Credentials::UI::CredentialPickerOptions^ _myOptions;  
+    };  
+```  
+  
+ Here's the warning that's issued:  
+  
+> `Warning 1 warning C4451: 'Platform::Agile<T>::_object' : Usage of ref class 'Windows::Security::Credentials::UI::CredentialPickerOptions' inside this context can lead to invalid marshaling of object across contexts. Consider using 'Platform::Agile<Windows::Security::Credentials::UI::CredentialPickerOptions>' instead`  
+  
+ When you add a reference—at member scope or global scope—to an object that has a marshaling behavior of "Standard", the compiler issues a warning that advises you to wrap the type in `Platform::Agile<T>`: `Consider using 'Platform::Agile<Windows::Security::Credentials::UI::CredentialPickerOptions>' instead` If you use `Agile<T>`, you can consume the class like you can any other agile class. Use `Platform::Agile<T>` in these circumstances:  
+  
+-   The non-agile variable is declared at global scope.  
+  
+-   The non-agile variable is declared at class scope and there is a chance that consuming code might smuggle the pointer—that is, use it in a different apartment without correct marshaling.  
+  
+ If neither of those conditions apply, then you can mark the containing class as non-agile. In other words, you should directly hold non-agile objects only in non-agile classes, and hold non-agile objects via Platform::Agile\<T> in agile classes.  
+  
+ The following example shows how to use `Agile<T>` so that you can safely ignore the warning.  
+  
+```  
+  
+#include <agile.h>  
+ref class MyOptions  
+    {  
+    public:  
+        property Windows::Security::Credentials::UI::CredentialPickerOptions^ Options  
+  
+        {  
+            Windows::Security::Credentials::UI::CredentialPickerOptions^ get()   
+            {  
+                return m_myOptions.Get();  
+            }  
+        }  
+    private:  
+        Platform::Agile<Windows::Security::Credentials::UI::CredentialPickerOptions^> m_myOptions;  
+  
+    };  
+  
+```  
+  
+ Notice that `Agile` cannot be passed as a return value or parameter in a ref class. The `Agile<T>::Get()` method returns a handle-to-object (^) that you can pass across the application binary interface (ABI) in a public method or property.  
+  
+ In Visual C++, when you create a reference to an in-proc [!INCLUDE[wrt](../cppcx/includes/wrt-md.md)] class that has a marshaling behavior of "None", the compiler issues warning C4451 but doesn't suggest that you consider using `Platform::Agile<T>`.  The compiler can't offer any help beyond this warning, so it's your responsibility to use the class correctly and ensure that your code calls STA components only from the user-interface thread, and MTA components only from a background thread.  
+  
+## Authoring agile [!INCLUDE[wrt](../cppcx/includes/wrt-md.md)] components  
+ When you define a ref class in C++/CX, it's agile by default—that is, it has `ThreadingModel`=Both and `MarshallingType`=Agile.  If you're using the [!INCLUDE[cppwrl](../cppcx/includes/cppwrl-md.md)], you can make your class agile by deriving from `FtmBase`, which uses the `FreeThreadedMarshaller`.  If you author a class that has `ThreadingModel`=Both or `ThreadingModel`=MTA, make sure that the class is thread-safe. For more information, see [Create and Consume Objects (WRL)](http://msdn.microsoft.com/en-us/d5e42216-e888-4f1f-865a-b5ccd0def73e).  
+  
+ You can modify the threading model and marshaling behavior of a ref class. However, if you make changes that render the class non-agile, you must understand the implications that are associated with those changes.  
+  
+ The following example shows how to apply `MarshalingBehavior` and `ThreadingModel` attributes to a runtime class in a [!INCLUDE[wrt](../cppcx/includes/wrt-md.md)] class library. When an app uses the DLL and uses the `ref new` keyword to activate a `MySTAClass` class object, the object is activated in a single-threaded apartment and doesn't support marshaling.  
+  
+```  
+using namespace Windows::Foundation::Metadata;  
+using namespace Platform;  
+  
+[Threading(ThreadingModel::STA)]  
+[MarshalingBehavior(MarshalingType::None)]   
+public ref class MySTAClass  
+{  
+};  
+  
+```  
+ 
+ An unsealed class must have marshaling and threading attribute settings so that the compiler can verify that derived classes have the same value for these attributes. If the class doesn't have the settings set explicitly, the compiler generates an error and fails to compile. Any class that's derived from an unsealedclass generates a compiler error in either of these cases:  
+  
+-   The `ThreadingModel` and `MarshallingBehavior` attributes are not defined in the derived class.  
+  
+-   The values of the `ThreadingModel` and `MarshallingBehavior` attributes in the derived class don't match those in the base class.  
+  
+ The threading and marshaling information that's required by a third-party [!INCLUDE[wrt](../cppcx/includes/wrt-md.md)] component is specified in the app manifest registration information for the component. We recommend that you make all of your [!INCLUDE[wrt](../cppcx/includes/wrt-md.md)] components agile. This ensures that client code can call your component from any thread in the app, and improves the performance of those calls because they are direct calls that have no marshaling. If you author your class in this way, then client code doesn't have to use `Platform::Agile<T>` to consume your class.  
+  
+## See Also  
+ [ThreadingModel](http://msdn.microsoft.com/library/windows/apps/xaml/windows.foundation.metadata.threadingmodel.aspx)   
  [MarshallingBehavior](http://msdn.microsoft.com/library/windows/apps/xaml/windows.foundation.metadata.marshalingbehaviorattribute.aspx)