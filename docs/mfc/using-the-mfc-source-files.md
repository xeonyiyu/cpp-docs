--- conflicted
+++ resolved
@@ -12,11 +12,7 @@
 
 You might be familiar with the **public**, **protected**, and **private** C++ keywords. In the MFC header files, you'll find each class may have several of each of them. For example, public member variables and functions might be under more than one **public** keyword. It's because MFC separates member variables and functions based on their use, not by the type of access allowed. MFC uses **private** sparingly. Even items considered implementation details are often **protected**, and many times are **public**. Although access to the implementation details is discouraged, MFC leaves the decision to you.
 
-<<<<<<< HEAD
-In both the MFC source files and the header files that the MFC Application Wizard creates, you will find comments like these within class declarations (usually in this order):
-=======
 In both the MFC source files and the header files that the MFC Application Wizard creates, you'll find comments like these ones within class declarations (usually in this order):
->>>>>>> 83ba8165
 
 `// Constructors`
 
