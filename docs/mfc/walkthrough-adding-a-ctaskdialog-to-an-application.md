---
title: "Walkthrough: Adding a CTaskDialog to an Application | Microsoft Docs"
ms.custom: ""
ms.date: "06/28/2018"
ms.technology: ["cpp-mfc"]
ms.topic: "conceptual"
dev_langs: ["C++"]
helpviewer_keywords: ["CTaskDialog, adding", "walkthroughs [MFC], dialogs"]
ms.assetid: 3a62abb8-2d86-4bec-bdb8-5784d5f9a9f8
author: "mikeblome"
ms.author: "mblome"
ms.workload: ["cplusplus"]
---
# Walkthrough: Adding a CTaskDialog to an Application

This walkthrough introduces the [CTaskDialog Class](../mfc/reference/ctaskdialog-class.md) and shows you how to add one to your application.

The `CTaskDialog` is a task dialog box that replaces the Windows message box in Windows Vista or later. The `CTaskDialog` improves the original message box and adds functionality. The Windows message box is still supported in Visual Studio.

> [!NOTE]
<<<<<<< HEAD
> Versions of Windows earlier than Windows Vista do not support the `CTaskDialog`. You must program an alternative dialog box option if you want to show a message to a user who runs your application on an earlier version of Windows. You can use the static method [CTaskDialog::IsSupported](../mfc/reference/ctaskdialog-class.md#issupported) to determine at run time whether a user's computer can display a `CTaskDialog`. In addition, the `CTaskDialog` is only available when your application is built with the Unicode library.

The `CTaskDialog` supports several optional elements to gather and display information. For example, a `CTaskDialog` can display command links, customized buttons, customized icons, and a footer. The `CTaskDialog` also has several methods that enable you to query the state of the task dialog box to determine what optional elements the user selected.

## Prerequisites

You need the following components to complete this walkthrough:

- Visual Studio 2010 or later

- Windows Vista or later

## Replacing a Windows Message Box with a CTaskDialog

The following procedure demonstrates the most basic use of the `CTaskDialog`, which is to replace the Windows message box. This example also changes the icon associated with the task dialog box. Changing the icon makes the `CTaskDialog` appear identical to the Windows message box.

### To Replace a Windows Message Box with a CTaskDialog

1. Create a new MFC Application project with the default settings. Call it `MyProject`.

2. Use the **Solution Explorer** to open the file MyProject.cpp.
=======
> Versions of Windows earlier than Windows Vista do not support the `CTaskDialog`. You must program an alternative dialog box option if you want to show a message to a user who runs your application on an earlier version of Windows. You can use the static method [CTaskDialog::IsSupported](../mfc/reference/ctaskdialog-class.md#issupported) to determine at run time whether a user's computer can display a `CTaskDialog`. In addition, the `CTaskDialog` is only available when your application is built with the Unicode library.  
  
 The `CTaskDialog` supports several optional elements to gather and display information. For example, a `CTaskDialog` can display command links, customized buttons, customized icons, and a footer. The `CTaskDialog` also has several methods that enable you to query the state of the task dialog box to determine what optional elements the user selected.  
  
## Prerequisites  
 You need the following components to complete this walkthrough:  
  
- Visual Studio 2010 or later  
  
- Windows Vista or later  
  
## Replacing a Windows Message Box with a CTaskDialog  
 The following procedure demonstrates the most basic use of the `CTaskDialog`, which is to replace the Windows message box. This example also changes the icon associated with the task dialog box. Changing the icon makes the `CTaskDialog` appear identical to the Windows message box.  
  
#### To Replace a Windows Message Box with a CTaskDialog  
  
1.  Create a new MFC Application project with the default settings. Call it *MyProject*.  
  
2.  Use the **Solution Explorer** to open the file MyProject.cpp.  
  
3.  Add `#include "afxtaskdialog.h"` after the list of includes.  
  
4.  Find the method `CMyProjectApp::InitInstance`. Insert the following lines of code before the `return TRUE;` statement. This code creates the strings that we use in either the Windows message box or in the `CTaskDialog`.  
  
 ```  
    CString message("My message to the user");
>>>>>>> 9f079551

3. Add `#include "afxtaskdialog.h"` after the list of includes.

4. Find the method `CMyProjectApp::InitInstance`. Insert the following lines of code before the `return TRUE;` statement. This code creates the strings that we use in either the Windows message box or in the `CTaskDialog`.

    ```cpp
    CString message("My message to the user");
    CString dialogTitle("My Task Dialog title");
    CString emptyString;
    ```

5. Add the following code after the code from step 4. This code guarantees that the user's computer supports the `CTaskDialog`. If the dialog is not supported, the application displays a Windows message box instead.

    ```cpp
    if (CTaskDialog::IsSupported())
    {

    }
    else
    {
        AfxMessageBox(message);
    }
    ```

6. Insert the following code between the brackets after the `if` statement from step 5. This code creates the `CTaskDialog`.

<<<<<<< HEAD
    ```cpp
    CTaskDialog taskDialog(message, emptyString, dialogTitle, TDCBF_OK_BUTTON);
    ```

7. On the next line, add the following code. This code sets the warning icon.

    ```cpp
=======
    CString emptyString;  
 ```  
  
5.  Add the following code after the code from step 4. This code guarantees that the user's computer supports the `CTaskDialog`. If the dialog is not supported, the application displays a Windows message box instead.  
  
 ```  
    if (CTaskDialog::IsSupported())  
 {  
 
 }  
    else 
 {  
    AfxMessageBox(message);

 }  
 ```  
  
6.  Insert the following code between the brackets after the **if** statement from step 5. This code creates the `CTaskDialog`.  
  
 ```  
    CTaskDialog taskDialog(message,
    emptyString,
    dialogTitle,
    TDCBF_OK_BUTTON);

 ```  
  
7.  On the next line, add the following code. This code sets the warning icon.  
  
 ```  
>>>>>>> 9f079551
    taskDialog.SetMainIcon(TD_WARNING_ICON);
    ```

8. On the next line, add the following code. This code displays the task dialog box.

    ```cpp
    taskDialog.DoModal();
    ```

<<<<<<< HEAD
You can omit step 7 if you do not want the `CTaskDialog` to display the same icon as the Windows message box. If you omit that step, the `CTaskDialog` has no icon when the application displays it.
=======
 ```  
  
 You can omit step 7 if you do not want the `CTaskDialog` to display the same icon as the Windows message box. If you omit that step, the `CTaskDialog` has no icon when the application displays it.  
  
 Compile and run the application. The application displays the task dialog box after it starts.  
  
## Adding Functionality to the CTaskDialog  
 The following procedure shows you how to add functionality to the `CTaskDialog` that you created in the previous procedure. The example code shows you how to execute specific instructions based on the user's selections.  
  
#### To Add Functionality to the CTaskDialog  
  
1.  Navigate to the **Resource View**. If you cannot see the **Resource View**, you can open it from the **View** menu.  
  
2.  Expand the **Resource View** until you can select the **String Table** folder. Expand it and double-click the **String Table** entry.  
  
3.  Scroll to the bottom of the string table and add a new entry. Change the ID to *TEMP_LINE1*. Set the caption to *Command Line 1*.  
  
4.  Add another new entry. Change the ID to *TEMP_LINE2*. Set the caption to *Command Line 2*.  
  
5.  Navigate back to MyProject.cpp.  
  
6.  After `CString emptyString;`, add the following code:  
  
 ```  
    CString expandedLabel("Hide extra information");
>>>>>>> 9f079551

Compile and run the application. The application displays the task dialog box after it starts.

## Adding Functionality to the CTaskDialog

The following procedure shows you how to add functionality to the `CTaskDialog` that you created in the previous procedure. The example code shows you how to execute specific instructions based on the user's selections.

### To Add Functionality to the CTaskDialog

1. Navigate to the **Resource View**. If you cannot see the **Resource View**, you can open it from the **View** menu.

2. Expand the **Resource View** until you can select the **String Table** folder. Expand it and double-click the **String Table** entry.

3. Scroll to the bottom of the string table and add a new entry. Change the ID to `TEMP_LINE1`. Set the caption to **Command Line 1**.

4. Add another new entry. Change the ID to `TEMP_LINE2`. Set the caption to **Command Line 2**.

5. Navigate back to MyProject.cpp.

6. After `CString emptyString;`, add the following code:

    ```cpp
    CString expandedLabel("Hide extra information");
    CString collapsedLabel("Show extra information");
    CString expansionInfo("This is the additional information to the user,\nextended over two lines.");
    ```

7. Find the `taskDialog.DoModal()` statement and replace that statement with the following code. This code updates the task dialog box and adds new controls:

    ```cpp
    taskDialog.SetMainInstruction(L"Warning");
    taskDialog.SetCommonButtons(
        TDCBF_YES_BUTTON | TDCBF_NO_BUTTON | TDCBF_CANCEL_BUTTON);
    taskDialog.LoadCommandControls(TEMP_LINE1, TEMP_LINE2);
    taskDialog.SetExpansionArea(
        expansionInfo, collapsedLabel, expandedLabel);
    taskDialog.SetFooterText(L"This is the a small footnote to the user");
    taskDialog.SetVerificationCheckboxText(L"Remember your selection");
    ```

8. Add the following line of code that displays the task dialog box to the user and retrieves the user's selection:

    ```cpp
    INT_PTR result = taskDialog.DoModal();
    ```

9. Insert the following code after the call to `taskDialog.DoModal()`. This section of code processes the user's input:

    ```cpp
    if (taskDialog.GetVerificationCheckboxState())
    {
        // PROCESS IF the user selects the verification checkbox
    }

<<<<<<< HEAD
    switch (result)
    {
    case TEMP_LINE1:
        // PROCESS IF the first command line
        break;
    case TEMP_LINE2:
        // PROCESS IF the second command line
        break;
    case IDYES:
        // PROCESS IF the user clicks yes
        break;
    case IDNO:
        // PROCESS IF the user clicks no
        break;
    case IDCANCEL:
        // PROCESS IF the user clicks cancel
        break;
    default:
        // This case should not be hit because closing
        // the dialog box results in IDCANCEL
        break;
    }
    ```

In the code in step 9, replace the comments that start with PROCESS IF with the code that you want to execute under the specified conditions.

Compile and run the application. The application displays the task dialog box that uses the new controls and additional information.

## Displaying a CTaskDialog Without Creating a CTaskDialog Object

The following procedure shows you how to display a `CTaskDialog` without first creating a `CTaskDialog` object. This example continues the previous procedures.

### To Display a CTaskDialog Without Creating a CTaskDialog Object

1. Open the MyProject.cpp file if it is not already open.

2. Navigate to the closing bracket for the `if (CTaskDialog::IsSupported())` statement.

3. Insert the following code immediately before the closing bracket of the `if` statement (before the `else` block):

    ```cpp
=======
 ```  
  
9. Insert the following code after the call to `taskDialog.DoModal()`. This section of code processes the user's input:  
  
 ```  
    if (taskDialog.GetVerificationCheckboxState())  
 { *// PROCESS IF the user selects the verification checkbox   
 }  
 
    switch (result)  
 {  
    case TEMP_LINE1: *// PROCESS IF the first command line  
    break; 
    case TEMP_LINE2: *// PROCESS IF the second command line  
    break; 
    case IDYES: *// PROCESS IF the user clicks yes  
    break; 
    case IDNO: *// PROCESS IF the user clicks no  
    break; 
    case IDCANCEL: *// PROCESS IF the user clicks cancel  
    break; 
    default: *// This case should not be hit because closing the dialog box results in IDCANCEL  
    break; 
 }  
 ```  
  
 In the code in step 9, replace the comments that start with PROCESS IF with the code that you want to execute under the specified conditions.  
  
 Compile and run the application. The application displays the task dialog box that uses the new controls and additional information.  
  
## Displaying a CTaskDialog Without Creating a CTaskDialog Object  
 The following procedure shows you how to display a `CTaskDialog` without first creating a `CTaskDialog` object. This example continues the previous procedures.  
  
#### To Display a CTaskDialog Without Creating a CTaskDialog Object  
  
1.  Open the MyProject.cpp file if it is not already open.  
  
2.  Navigate to the closing bracket for the `if (CTaskDialog::IsSupported())` statement.  
  
3.  Insert the following code immediately before the closing bracket of the **if** statement (before the **else** block):  
  
 ```  
>>>>>>> 9f079551
    HRESULT result2 = CTaskDialog::ShowDialog(L"My error message",
        L"Error",
        L"New Title",
        TEMP_LINE1,
        TEMP_LINE2);
    ```

Compile and run the application. The application displays two task dialog boxes. The first dialog box is from the To Add Functionality to the CTaskDialog procedure; the second dialog box is from the last procedure.

These examples do not demonstrate all the available options for a `CTaskDialog`, but should help you get started. See [CTaskDialog Class](../mfc/reference/ctaskdialog-class.md) for a full description of the class.

## See also

[Dialog Boxes](../mfc/dialog-boxes.md)  
[CTaskDialog Class](../mfc/reference/ctaskdialog-class.md)  
[CTaskDialog::CTaskDialog](../mfc/reference/ctaskdialog-class.md#ctaskdialog)  <|MERGE_RESOLUTION|>--- conflicted
+++ resolved
@@ -18,7 +18,6 @@
 The `CTaskDialog` is a task dialog box that replaces the Windows message box in Windows Vista or later. The `CTaskDialog` improves the original message box and adds functionality. The Windows message box is still supported in Visual Studio.
 
 > [!NOTE]
-<<<<<<< HEAD
 > Versions of Windows earlier than Windows Vista do not support the `CTaskDialog`. You must program an alternative dialog box option if you want to show a message to a user who runs your application on an earlier version of Windows. You can use the static method [CTaskDialog::IsSupported](../mfc/reference/ctaskdialog-class.md#issupported) to determine at run time whether a user's computer can display a `CTaskDialog`. In addition, the `CTaskDialog` is only available when your application is built with the Unicode library.
 
 The `CTaskDialog` supports several optional elements to gather and display information. For example, a `CTaskDialog` can display command links, customized buttons, customized icons, and a footer. The `CTaskDialog` also has several methods that enable you to query the state of the task dialog box to determine what optional elements the user selected.
@@ -37,41 +36,13 @@
 
 ### To Replace a Windows Message Box with a CTaskDialog
 
-1. Create a new MFC Application project with the default settings. Call it `MyProject`.
+1. Create a new MFC Application project with the default settings. Call it *MyProject*.
 
 2. Use the **Solution Explorer** to open the file MyProject.cpp.
-=======
-> Versions of Windows earlier than Windows Vista do not support the `CTaskDialog`. You must program an alternative dialog box option if you want to show a message to a user who runs your application on an earlier version of Windows. You can use the static method [CTaskDialog::IsSupported](../mfc/reference/ctaskdialog-class.md#issupported) to determine at run time whether a user's computer can display a `CTaskDialog`. In addition, the `CTaskDialog` is only available when your application is built with the Unicode library.  
-  
- The `CTaskDialog` supports several optional elements to gather and display information. For example, a `CTaskDialog` can display command links, customized buttons, customized icons, and a footer. The `CTaskDialog` also has several methods that enable you to query the state of the task dialog box to determine what optional elements the user selected.  
-  
-## Prerequisites  
- You need the following components to complete this walkthrough:  
-  
-- Visual Studio 2010 or later  
-  
-- Windows Vista or later  
-  
-## Replacing a Windows Message Box with a CTaskDialog  
- The following procedure demonstrates the most basic use of the `CTaskDialog`, which is to replace the Windows message box. This example also changes the icon associated with the task dialog box. Changing the icon makes the `CTaskDialog` appear identical to the Windows message box.  
-  
-#### To Replace a Windows Message Box with a CTaskDialog  
-  
-1.  Create a new MFC Application project with the default settings. Call it *MyProject*.  
-  
-2.  Use the **Solution Explorer** to open the file MyProject.cpp.  
-  
-3.  Add `#include "afxtaskdialog.h"` after the list of includes.  
-  
-4.  Find the method `CMyProjectApp::InitInstance`. Insert the following lines of code before the `return TRUE;` statement. This code creates the strings that we use in either the Windows message box or in the `CTaskDialog`.  
-  
- ```  
-    CString message("My message to the user");
->>>>>>> 9f079551
 
 3. Add `#include "afxtaskdialog.h"` after the list of includes.
 
-4. Find the method `CMyProjectApp::InitInstance`. Insert the following lines of code before the `return TRUE;` statement. This code creates the strings that we use in either the Windows message box or in the `CTaskDialog`.
+4. Find the method `CMyProjectApp::InitInstance`. Insert the following lines of code before the `return TRUE;` statement. This code creates the strings that we use in either the Windows message box or in the `CTaskDialog`.  
 
     ```cpp
     CString message("My message to the user");
@@ -94,7 +65,6 @@
 
 6. Insert the following code between the brackets after the `if` statement from step 5. This code creates the `CTaskDialog`.
 
-<<<<<<< HEAD
     ```cpp
     CTaskDialog taskDialog(message, emptyString, dialogTitle, TDCBF_OK_BUTTON);
     ```
@@ -102,38 +72,6 @@
 7. On the next line, add the following code. This code sets the warning icon.
 
     ```cpp
-=======
-    CString emptyString;  
- ```  
-  
-5.  Add the following code after the code from step 4. This code guarantees that the user's computer supports the `CTaskDialog`. If the dialog is not supported, the application displays a Windows message box instead.  
-  
- ```  
-    if (CTaskDialog::IsSupported())  
- {  
- 
- }  
-    else 
- {  
-    AfxMessageBox(message);
-
- }  
- ```  
-  
-6.  Insert the following code between the brackets after the **if** statement from step 5. This code creates the `CTaskDialog`.  
-  
- ```  
-    CTaskDialog taskDialog(message,
-    emptyString,
-    dialogTitle,
-    TDCBF_OK_BUTTON);
-
- ```  
-  
-7.  On the next line, add the following code. This code sets the warning icon.  
-  
- ```  
->>>>>>> 9f079551
     taskDialog.SetMainIcon(TD_WARNING_ICON);
     ```
 
@@ -143,35 +81,7 @@
     taskDialog.DoModal();
     ```
 
-<<<<<<< HEAD
 You can omit step 7 if you do not want the `CTaskDialog` to display the same icon as the Windows message box. If you omit that step, the `CTaskDialog` has no icon when the application displays it.
-=======
- ```  
-  
- You can omit step 7 if you do not want the `CTaskDialog` to display the same icon as the Windows message box. If you omit that step, the `CTaskDialog` has no icon when the application displays it.  
-  
- Compile and run the application. The application displays the task dialog box after it starts.  
-  
-## Adding Functionality to the CTaskDialog  
- The following procedure shows you how to add functionality to the `CTaskDialog` that you created in the previous procedure. The example code shows you how to execute specific instructions based on the user's selections.  
-  
-#### To Add Functionality to the CTaskDialog  
-  
-1.  Navigate to the **Resource View**. If you cannot see the **Resource View**, you can open it from the **View** menu.  
-  
-2.  Expand the **Resource View** until you can select the **String Table** folder. Expand it and double-click the **String Table** entry.  
-  
-3.  Scroll to the bottom of the string table and add a new entry. Change the ID to *TEMP_LINE1*. Set the caption to *Command Line 1*.  
-  
-4.  Add another new entry. Change the ID to *TEMP_LINE2*. Set the caption to *Command Line 2*.  
-  
-5.  Navigate back to MyProject.cpp.  
-  
-6.  After `CString emptyString;`, add the following code:  
-  
- ```  
-    CString expandedLabel("Hide extra information");
->>>>>>> 9f079551
 
 Compile and run the application. The application displays the task dialog box after it starts.
 
@@ -226,7 +136,6 @@
         // PROCESS IF the user selects the verification checkbox
     }
 
-<<<<<<< HEAD
     switch (result)
     {
     case TEMP_LINE1:
@@ -268,50 +177,6 @@
 3. Insert the following code immediately before the closing bracket of the `if` statement (before the `else` block):
 
     ```cpp
-=======
- ```  
-  
-9. Insert the following code after the call to `taskDialog.DoModal()`. This section of code processes the user's input:  
-  
- ```  
-    if (taskDialog.GetVerificationCheckboxState())  
- { *// PROCESS IF the user selects the verification checkbox   
- }  
- 
-    switch (result)  
- {  
-    case TEMP_LINE1: *// PROCESS IF the first command line  
-    break; 
-    case TEMP_LINE2: *// PROCESS IF the second command line  
-    break; 
-    case IDYES: *// PROCESS IF the user clicks yes  
-    break; 
-    case IDNO: *// PROCESS IF the user clicks no  
-    break; 
-    case IDCANCEL: *// PROCESS IF the user clicks cancel  
-    break; 
-    default: *// This case should not be hit because closing the dialog box results in IDCANCEL  
-    break; 
- }  
- ```  
-  
- In the code in step 9, replace the comments that start with PROCESS IF with the code that you want to execute under the specified conditions.  
-  
- Compile and run the application. The application displays the task dialog box that uses the new controls and additional information.  
-  
-## Displaying a CTaskDialog Without Creating a CTaskDialog Object  
- The following procedure shows you how to display a `CTaskDialog` without first creating a `CTaskDialog` object. This example continues the previous procedures.  
-  
-#### To Display a CTaskDialog Without Creating a CTaskDialog Object  
-  
-1.  Open the MyProject.cpp file if it is not already open.  
-  
-2.  Navigate to the closing bracket for the `if (CTaskDialog::IsSupported())` statement.  
-  
-3.  Insert the following code immediately before the closing bracket of the **if** statement (before the **else** block):  
-  
- ```  
->>>>>>> 9f079551
     HRESULT result2 = CTaskDialog::ShowDialog(L"My error message",
         L"Error",
         L"New Title",
