---
<<<<<<< HEAD
description: "Learn more about: MFC Application Architecture Classes"
title: "MFC Application Architecture Classes"
ms.date: "11/04/2016"
=======
title: "Microsoft Foundation Classes (MFC) application architecture classes"
description: "An overview of the Microsoft Foundation Class (MFC) library application architecture classes."
ms.date: "12/08/2020"
>>>>>>> 5a5897fc
helpviewer_keywords: ["MFC, classes", "MFC, application development", "classes [MFC], MFC", "application architecture classes [MFC]"]
---
# MFC application architecture classes

The Microsoft Foundation Class library (MFC) classes in this category contribute to the architecture of an MFC application. They supply functionality common to most applications. You fill in the framework to add application-specific functionality. Typically, you do so by deriving new classes from the architecture classes, and then adding new members or overriding existing member functions.

[Application wizards](reference/mfc-application-wizard.md) generate several types of applications, all of which use the application framework in differing ways. SDI (single document interface) and MDI (multiple document interface) applications make full use of the document/view part of the framework. Other types of applications, such as dialog-based applications, form-based applications, and DLLs, use only some of document/view architecture features.

Document/view applications contain one or more sets of documents, views, and frame windows. A document-template object associates the classes for each document/view/frame set.

You don't have to use document/view architecture in your MFC application, but there are a number of advantages to doing so. The MFC OLE container and server support is based on document/view architecture, as is support for printing and print preview.

All MFC applications have at least two objects: an application object derived from [`CWinApp`](reference/cwinapp-class.md), and some sort of main window object, derived (often indirectly) from [`CWnd`](reference/cwnd-class.md). (Most often, the main window is derived from [`CFrameWnd`](reference/cframewnd-class.md), [`CMDIFrameWnd`](reference/cmdiframewnd-class.md), or [`CDialog`](reference/cdialog-class.md), all of which are derived from `CWnd`.)

Applications that use document/view architecture contain additional objects. The main objects are:

- An application object derived from class [`CWinApp`](reference/cwinapp-class.md), as mentioned before.
- One or more document class objects derived from class [`CDocument`](reference/cdocument-class.md). Document class objects are responsible for the internal representation of the data that is manipulated in the view. They may be associated with a data file.
- One or more view objects derived from class [`CView`](reference/cview-class.md). Each view is a window that is attached to a document and associated with a frame window. Views display and manipulate the data contained in a document class object.

Document/view applications also contain frame windows (derived from [`CFrameWnd`](reference/cframewnd-class.md)) and document templates (derived from [`CDocTemplate`](reference/cdoctemplate-class.md)).

## See also

[Class Overview](class-library-overview.md)<|MERGE_RESOLUTION|>--- conflicted
+++ resolved
@@ -1,13 +1,7 @@
 ---
-<<<<<<< HEAD
-description: "Learn more about: MFC Application Architecture Classes"
-title: "MFC Application Architecture Classes"
-ms.date: "11/04/2016"
-=======
 title: "Microsoft Foundation Classes (MFC) application architecture classes"
 description: "An overview of the Microsoft Foundation Class (MFC) library application architecture classes."
 ms.date: "12/08/2020"
->>>>>>> 5a5897fc
 helpviewer_keywords: ["MFC, classes", "MFC, application development", "classes [MFC], MFC", "application architecture classes [MFC]"]
 ---
 # MFC application architecture classes
