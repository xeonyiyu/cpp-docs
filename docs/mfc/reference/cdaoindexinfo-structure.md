--- conflicted
+++ resolved
@@ -13,7 +13,6 @@
 ms.workload: ["cplusplus"]
 ---
 # CDaoIndexInfo Structure
-<<<<<<< HEAD
 
 The `CDaoIndexInfo` structure contains information about an index object defined for data access objects (DAO).
 
@@ -54,45 +53,6 @@
 
 When you set a primary key for a table, the primary key is automatically defined as the primary index for the table. For more information, see the topics "Primary Property" and "Unique Property" in DAO Help.
 
-=======
-The `CDaoIndexInfo` structure contains information about an index object defined for data access objects (DAO).  
-  
-## Syntax  
-  
-```  
-struct CDaoIndexInfo {  
-    CDaoIndexInfo();
-*// Constructor  
-    CString m_strName;  // Primary  
-    CDaoIndexFieldInfo* m_pFieldInfos;  // Primary  
-    short m_nFields;    // Primary  
-    BOOL m_bPrimary;    // Secondary  
-    BOOL m_bUnique;     // Secondary  
-    BOOL m_bClustered;  // Secondary  
-    BOOL m_bIgnoreNulls;                // Secondary  
-    BOOL m_bRequired;   // Secondary  
-    BOOL m_bForeign;    // Secondary  
-    long m_lDistinctCount;              // All  
- *// Below the // Implementation comment: *// Destructor, not otherwise documented  
-};   
-```  
-  
-#### Parameters  
- *m_strName*  
- Uniquely names the field object. For details, see the topic "Name Property" in DAO Help.  
-  
- *m_pFieldInfos*  
- A pointer to an array of [CDaoIndexFieldInfo](../../mfc/reference/cdaoindexfieldinfo-structure.md) objects indicating which tabledef or recordset fields are key fields in an index. Each object identifies one field in the index. The default index ordering is ascending. An index object can have one or more fields representing index keys for each record. These can be ascending, descending, or a combination.  
-  
- *m_nFields*  
- The number of fields stored in *m_pFieldInfos*.  
-  
- *m_bPrimary*  
- If the Primary property is **TRUE**, the index object represents a primary index. A primary index consists of one or more fields that uniquely identify all records in a table in a predefined order. Because the index field must be unique, the Unique property of the Index object is also set to **TRUE** in DAO. If the primary index consists of more than one field, each field can contain duplicate values, but each combination of values from all the indexed fields must be unique. A primary index consists of a key for the table and usually contains the same fields as the primary key.  
-  
- When you set a primary key for a table, the primary key is automatically defined as the primary index for the table. For more information, see the topics "Primary Property" and "Unique Property" in DAO Help.  
-  
->>>>>>> 9f079551
 > [!NOTE]
 > There can be, at most, one primary index on a table.
 
@@ -107,7 +67,6 @@
 Indicates whether an index object represents a clustered index for a table. If this property is **TRUE**, the index object represents a clustered index; otherwise, it does not. A clustered index consists of one or more nonkey fields that, taken together, arrange all records in a table in a predefined order. With a clustered index, the data in the table is literally stored in the order specified by the clustered index. A clustered index provides efficient access to records in a table. For more information, see the topic "Clustered Property" in DAO Help.
 
 > [!NOTE]
-<<<<<<< HEAD
 > The Clustered property is ignored for databases that use the Microsoft Jet database engine because the Jet database engine does not support clustered indexes.
 
 *m_bIgnoreNulls*  
@@ -147,49 +106,7 @@
 
 **Header:** afxdao.h
 
-## See Also
+## See also
 
 [Structures, Styles, Callbacks, and Message Maps](../../mfc/reference/structures-styles-callbacks-and-message-maps.md)  
-[CDaoTableDef::GetIndexInfo](../../mfc/reference/cdaotabledef-class.md#getindexinfo)  
-=======
->  The Clustered property is ignored for databases that use the Microsoft Jet database engine because the Jet database engine does not support clustered indexes.  
-  
- *m_bIgnoreNulls*  
- Indicates whether there are index entries for records that have Null values in their index fields. If this property is **TRUE**, fields with Null values do not have an index entry. To make searching for records using a field faster, you can define an index for the field. If you allow Null entries in an indexed field and expect many of the entries to be Null, you can set the IgnoreNulls property for the index object to **TRUE** to reduce the amount of storage space that the index uses. The IgnoreNulls property setting and the Required property setting together determine whether a record with a Null index value has an index entry, as the following table shows.  
-  
-|IgnoreNulls|Required|Null in index field|  
-|-----------------|--------------|-------------------------|  
-|True|False|Null value allowed; no index entry added.|  
-|False|False|Null value allowed; index entry added.|  
-|True or False|True|Null value not allowed; no index entry added.|  
-  
- For more information, see the topic "IgnoreNulls Property" in DAO Help.  
-  
- *m_bRequired*  
- Indicates whether a DAO index object requires a non-Null value. If this property is **TRUE**, the index object does not allow a Null value. For more information, see the topic "Required Property" in DAO Help.  
-  
-> [!TIP]
->  When you can set this property for either a DAO index object or a field object (contained by a tabledef, recordset, or querydef object), set it for the field object. The validity of the property setting for a field object is checked before that of an index object.  
-  
- *m_bForeign*  
- Indicates whether an index object represents a foreign key in a table. If this property is **TRUE**, the index represents a foreign key in a table. A foreign key consists of one or more fields in a foreign table that uniquely identify a row in a primary table. The Microsoft Jet database engine creates an index object for the foreign table and sets the Foreign property when you create a relationship that enforces referential integrity. For more information, see the topic "Foreign Property" in DAO Help.  
-  
- *m_lDistinctCount*  
- Indicates the number of unique values for the index object that are included in the associated table. Check the DistinctCount property to determine the number of unique values, or keys, in an index. Any key is counted only once, even though there may be multiple occurrences of that value if the index permits duplicate values. This information is useful in applications that attempt to optimize data access by evaluating index information. The number of unique values is also known as the cardinality of an index object. The DistinctCount property will not always reflect the actual number of keys at a particular time. For example, a change caused by a transaction rollback will not be reflected immediately in the DistinctCount property. For more information, see the topic "DistinctCount Property" in DAO Help.  
-  
-## Remarks  
- The references to Primary, Secondary, and All above indicate how the information is returned by the `GetIndexInfo` member function in classes [CDaoTableDef](../../mfc/reference/cdaotabledef-class.md#getindexinfo) and [CDaoRecordset](../../mfc/reference/cdaorecordset-class.md#getindexinfo).  
-  
- Index objects are not represented by an MFC class. Instead, DAO objects underlying MFC objects of class [CDaoTableDef](../../mfc/reference/cdaotabledef-class.md) or [CDaoRecordset](../../mfc/reference/cdaorecordset-class.md) contain a collection of index objects, called the Indexes collection. These classes supply member functions to access individual items of index information, or you can access them all at once with a `CDaoIndexInfo` object by calling the `GetIndexInfo` member function of the containing object.  
-  
- `CDaoIndexInfo` has a constructor and a destructor in order to properly allocate and deallocate the index field information in *m_pFieldInfos*.  
-  
- Information retrieved by the `GetIndexInfo` member function of a tabledef object is stored in a `CDaoIndexInfo` structure. Call the `GetIndexInfo` member function of the containing tabledef object in whose Indexes collection the index object is stored. `CDaoIndexInfo` also defines a `Dump` member function in debug builds. You can use `Dump` to dump the contents of a `CDaoIndexInfo` object.  
-  
-## Requirements  
- **Header:** afxdao.h  
-  
-## See Also  
- [Structures, Styles, Callbacks, and Message Maps](../../mfc/reference/structures-styles-callbacks-and-message-maps.md)   
- [CDaoTableDef::GetIndexInfo](../../mfc/reference/cdaotabledef-class.md#getindexinfo)
->>>>>>> 9f079551
+[CDaoTableDef::GetIndexInfo](../../mfc/reference/cdaotabledef-class.md#getindexinfo)  