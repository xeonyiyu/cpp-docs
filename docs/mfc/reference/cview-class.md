---
description: "Learn more about: CView Class"
title: "CView Class"
ms.date: "11/04/2016"
f1_keywords: ["CView", "AFXWIN/CView", "AFXWIN/CView::CView", "AFXWIN/CView::DoPreparePrinting", "AFXWIN/CView::GetDocument", "AFXWIN/CView::IsSelected", "AFXWIN/CView::OnDragEnter", "AFXWIN/CView::OnDragLeave", "AFXWIN/CView::OnDragOver", "AFXWIN/CView::OnDragScroll", "AFXWIN/CView::OnDrop", "AFXWIN/CView::OnDropEx", "AFXWIN/CView::OnInitialUpdate", "AFXWIN/CView::OnPrepareDC", "AFXWIN/CView::OnScroll", "AFXWIN/CView::OnScrollBy", "AFXWIN/CView::OnActivateFrame", "AFXWIN/CView::OnActivateView", "AFXWIN/CView::OnBeginPrinting", "AFXWIN/CView::OnDraw", "AFXWIN/CView::OnEndPrinting", "AFXWIN/CView::OnEndPrintPreview", "AFXWIN/CView::OnPreparePrinting", "AFXWIN/CView::OnPrint", "AFXWIN/CView::OnUpdate"]
helpviewer_keywords: ["CView [MFC], CView", "CView [MFC], DoPreparePrinting", "CView [MFC], GetDocument", "CView [MFC], IsSelected", "CView [MFC], OnDragEnter", "CView [MFC], OnDragLeave", "CView [MFC], OnDragOver", "CView [MFC], OnDragScroll", "CView [MFC], OnDrop", "CView [MFC], OnDropEx", "CView [MFC], OnInitialUpdate", "CView [MFC], OnPrepareDC", "CView [MFC], OnScroll", "CView [MFC], OnScrollBy", "CView [MFC], OnActivateFrame", "CView [MFC], OnActivateView", "CView [MFC], OnBeginPrinting", "CView [MFC], OnDraw", "CView [MFC], OnEndPrinting", "CView [MFC], OnEndPrintPreview", "CView [MFC], OnPreparePrinting", "CView [MFC], OnPrint", "CView [MFC], OnUpdate"]
ms.assetid: 9cff3c56-7564-416b-b9a4-71a9254ed755
---
# `CView` Class

Provides the basic functionality for user-defined view classes.

## Syntax

```
class AFX_NOVTABLE CView : public CWnd
```

## Members

### Protected Constructors

|Name|Description|
|----------|-----------------|
|[`CView::CView`](#cview)|Constructs a `CView` object.|

### Public Methods

|Name|Description|
|----------|-----------------|
|[`CView::DoPreparePrinting`](#doprepareprinting)|Displays Print dialog box and creates printer device context; call when overriding the `OnPreparePrinting` member function.|
|[`CView::GetDocument`](#getdocument)|Returns the document associated with the view.|
|[`CView::IsSelected`](#isselected)|Tests whether a document item is selected. Required for OLE support.|
|[`CView::OnDragEnter`](#ondragenter)|Called when an item is first dragged into the drag-and-drop region of a view.|
|[`CView::OnDragLeave`](#ondragleave)|Called when a dragged item leaves the drag-and-drop region of a view.|
|[`CView::OnDragOver`](#ondragover)|Called when an item is dragged over the drag-and-drop region of a view.|
|[`CView::OnDragScroll`](#ondragscroll)|Called to determine whether the cursor is dragged into the scroll region of the window.|
|[`CView::OnDrop`](#ondrop)|Called when an item has been dropped into the drag-and-drop region of a view, default handler.|
|[`CView::OnDropEx`](#ondropex)|Called when an item has been dropped into the drag-and-drop region of a view, primary handler.|
|[`CView::OnInitialUpdate`](#oninitialupdate)|Called after a view is first attached to a document.|
|[`CView::OnPrepareDC`](#onpreparedc)|Called before the `OnDraw` member function is called for screen display or the `OnPrint` member function is called for printing or print preview.|
|[`CView::OnScroll`](#onscroll)|Called when OLE items are dragged beyond the borders of the view.|
|[`CView::OnScrollBy`](#onscrollby)|Called when a view containing active in-place OLE items is scrolled.|

### Protected Methods

|Name|Description|
|----------|-----------------|
|[`CView::OnActivateFrame`](#onactivateframe)|Called when the frame window containing the view is activated or deactivated.|
|[`CView::OnActivateView`](#onactivateview)|Called when a view is activated.|
|[`CView::OnBeginPrinting`](#onbeginprinting)|Called when a print job begins; override to allocate graphics device interface (GDI) resources.|
|[`CView::OnDraw`](#ondraw)|Called to render an image of the document for screen display, printing, or print preview. Implementation required.|
|[`CView::OnEndPrinting`](#onendprinting)|Called when a print job ends; override to deallocate GDI resources.|
|[`CView::OnEndPrintPreview`](#onendprintpreview)|Called when preview mode is exited.|
|[`CView::OnPreparePrinting`](#onprepareprinting)|Called before a document is printed or previewed; override to initialize Print dialog box.|
|[`CView::OnPrint`](#onprint)|Called to print or preview a page of the document.|
|[`CView::OnUpdate`](#onupdate)|Called to notify a view that its document has been modified.|

## Remarks

A view is attached to a document and acts as an intermediary between the document and the user: the view renders an image of the document on the screen or printer and interprets user input as operations upon the document.

A view is a child of a frame window. More than one view can share a frame window, as in the case of a splitter window. The relationship between a view class, a frame window class, and a document class is established by a `CDocTemplate` object. When the user opens a new window or splits an existing one, the framework constructs a new view and attaches it to the document.

A view can be attached to only one document, but a document can have multiple views attached to it at once — for example, if the document is displayed in a splitter window or in multiple child windows in a multiple document interface (MDI) application. Your application can support different types of views for a given document type; for example, a word-processing program might provide both a complete text view of a document and an outline view that shows only the section headings. These different types of views can be placed in separate frame windows or in separate panes of a single frame window if you use a splitter window.

A view may be responsible for handling several different types of input, such as keyboard input, mouse input or input via drag-and-drop, as well as commands from menus, toolbars, or scroll bars. A view receives commands forwarded by its frame window. If the view does not handle a given command, it forwards the command to its associated document. Like all command targets, a view handles messages via a message map.

The view is responsible for displaying and modifying the document's data but not for storing it. The document provides the view with the necessary details about its data. You can let the view access the document's data members directly, or you can provide member functions in the document class for the view class to call.

When a document's data changes, the view responsible for the changes typically calls the [`CDocument::UpdateAllViews`](../../mfc/reference/cdocument-class.md#updateallviews) function for the document, which notifies all the other views by calling the `OnUpdate` member function for each. The default implementation of `OnUpdate` invalidates the view's entire client area. You can override it to invalidate only those regions of the client area that map to the modified portions of the document.

To use `CView`, derive a class from it and implement the `OnDraw` member function to perform screen display. You can also use `OnDraw` to perform printing and print preview. The framework handles the print loop for printing and previewing your document.

A view handles scroll-bar messages with the [`CWnd::OnHScroll`](../../mfc/reference/cwnd-class.md#onhscroll) and [`CWnd::OnVScroll`](../../mfc/reference/cwnd-class.md#onvscroll) member functions. You can implement scroll-bar message handling in these functions, or you can use the `CView` derived class [`CScrollView`](../../mfc/reference/cscrollview-class.md) to handle scrolling for you.

Besides `CScrollView`, the Microsoft Foundation Class Library provides nine other classes derived from `CView`:

- [`CCtrlView`](../../mfc/reference/cctrlview-class.md), a view that allows usage of document - view architecture with tree, list, and rich edit controls.

- [`CDaoRecordView`](../../mfc/reference/cdaorecordview-class.md), a view that displays database records in dialog-box controls.

- [`CEditView`](../../mfc/reference/ceditview-class.md), a view that provides a simple multiline text editor. You can use a `CEditView` object as a control in a dialog box as well as a view on a document.

- [`CFormView`](../../mfc/reference/cformview-class.md), a scrollable view that contains dialog-box controls and is based on a dialog template resource.

- [`CListView`](../../mfc/reference/clistview-class.md), a view that allows usage of document - view architecture with list controls.

- [`CRecordView`](../../mfc/reference/crecordview-class.md), a view that displays database records in dialog-box controls.

- [`CRichEditView`](../../mfc/reference/cricheditview-class.md), a view that allows usage of document - view architecture with rich edit controls.

- [`CScrollView`](../../mfc/reference/cscrollview-class.md), a view that automatically provides scrolling support.

- [`CTreeView`](../../mfc/reference/ctreeview-class.md), a view that allows usage of document - view architecture with tree controls.

The `CView` class also has a derived implementation class named `CPreviewView`, which is used by the framework to perform print previewing. This class provides support for the features unique to the print-preview window, such as a toolbar, single- or double-page preview, and zooming, that is, enlarging the previewed image. You don't need to call or override any of `CPreviewView`'s member functions unless you want to implement your own interface for print preview (for example, if you want to support editing in print preview mode). For more information on using `CView`, see [Document/View Architecture](../../mfc/document-view-architecture.md) and [Printing](../../mfc/printing.md). In addition, see [Technical Note 30](../../mfc/tn030-customizing-printing-and-print-preview.md) for more details on customizing print preview.

## Inheritance Hierarchy

[`CObject`](../../mfc/reference/cobject-class.md)

[`CCmdTarget`](../../mfc/reference/ccmdtarget-class.md)

[`CWnd`](../../mfc/reference/cwnd-class.md)

`CView`

## Requirements

**Header:** `afxwin.h`

## <a name="cview"></a> `CView::CView`

Constructs a `CView` object.

```
CView();
```

### Remarks

The framework calls the constructor when a new frame window is created or a window is split. Override the [`OnInitialUpdate`](#oninitialupdate) member function to initialize the view after the document is attached.

## <a name="doprepareprinting"></a> `CView::DoPreparePrinting`

Call this function from your override of [`OnPreparePrinting`](#onprepareprinting) to invoke the Print dialog box and create a printer device context.

```
BOOL DoPreparePrinting(CPrintInfo* pInfo);
```

### Parameters

*`pInfo`*<br/>
Points to a [`CPrintInfo`](../../mfc/reference/cprintinfo-structure.md) structure that describes the current print job.

### Return Value

Nonzero if printing or print preview can begin; 0 if the operation has been canceled.

### Remarks

This function's behavior depends on whether it is being called for printing or print preview (specified by the `m_bPreview` member of the *`pInfo`* parameter). If a file is being printed, this function invokes the Print dialog box, using the values in the [`CPrintInfo`](../../mfc/reference/cprintinfo-structure.md) structure that *`pInfo`* points to; after the user has closed the dialog box, the function creates a printer device context based on settings the user specified in the dialog box and returns this device context through the *`pInfo`* parameter. This device context is used to print the document.

If a file is being previewed, this function creates a printer device context using the current printer settings; this device context is used for simulating the printer during preview.

## <a name="getdocument"></a> `CView::GetDocument`

Call this function to get a pointer to the view's document.

```
CDocument* GetDocument() const;
```

### Return Value

A pointer to the [`CDocument`](../../mfc/reference/cdocument-class.md) object associated with the view. `NULL` if the view is not attached to a document.

### Remarks

This allows you to call the document's member functions.

## <a name="isselected"></a> `CView::IsSelected`

Called by the framework to check whether the specified document item is selected.

```
virtual BOOL IsSelected(const CObject* pDocItem) const;
```

### Parameters

*`pDocItem`*<br/>
Points to the document item being tested.

### Return Value

Nonzero if the specified document item is selected; otherwise 0.

### Remarks

The default implementation of this function returns `FALSE`. Override this function if you are implementing selection using [`CDocItem`](../../mfc/reference/cdocitem-class.md) objects. You must override this function if your view contains OLE items.

## <a name="onactivateframe"></a> `CView::OnActivateFrame`

Called by the framework when the frame window containing the view is activated or deactivated.

```
virtual void OnActivateFrame(
    UINT nState,
    CFrameWnd* pFrameWnd);
```

### Parameters

*`nState`*<br/>
Specifies whether the frame window is being activated or deactivated. It can be one of the following values:

- `WA_INACTIVE` The frame window is being deactivated.

- `WA_ACTIVE` The frame window is being activated through some method other than a mouse click (for example, by use of the keyboard interface to select the window).

- `WA_CLICKACTIVE` The frame window is being activated by a mouse click

*`pFrameWnd`*<br/>
Pointer to the frame window that is to be activated.

### Remarks

Override this member function if you want to perform special processing when the frame window associated with the view is activated or deactivated. For example, [`CFormView`](../../mfc/reference/cformview-class.md) performs this override when it saves and restores the control that has focus.

## <a name="onactivateview"></a> `CView::OnActivateView`

Called by the framework when a view is activated or deactivated.

```
virtual void OnActivateView(
    BOOL bActivate,
    CView* pActivateView,
    CView* pDeactiveView);
```

### Parameters

*`bActivate`*<br/>
Indicates whether the view is being activated or deactivated.

*`pActivateView`*<br/>
Points to the view object that is being activated.

*`pDeactiveView`*<br/>
Points to the view object that is being deactivated.

### Remarks

The default implementation of this function sets the focus to the view being activated. Override this function if you want to perform special processing when a view is activated or deactivated. For example, if you want to provide special visual cues that distinguish the active view from the inactive views, you would examine the *`bActivate`* parameter and update the view's appearance accordingly.

The *`pActivateView`* and *`pDeactiveView`* parameters point to the same view if the application's main frame window is activated with no change in the active view — for example, if the focus is being transferred from another application to this one, rather than from one view to another within the application or when switching amongst MDI child windows. This allows a view to re-realize its palette, if needed.

These parameters differ when [`CFrameWnd::SetActiveView`](../../mfc/reference/cframewnd-class.md#setactiveview) is called with a view that is different from what [`CFrameWnd::GetActiveView`](../../mfc/reference/cframewnd-class.md#getactiveview) would return. This happens most often with splitter windows.

## <a name="onbeginprinting"></a> `CView::OnBeginPrinting`

Called by the framework at the beginning of a print or print preview job, after `OnPreparePrinting` has been called.

```
virtual void OnBeginPrinting(
    CDC* pDC,
    CPrintInfo* pInfo);
```

### Parameters

*`pDC`*<br/>
Points to the printer device context.

*`pInfo`*<br/>
Points to a [`CPrintInfo`](../../mfc/reference/cprintinfo-structure.md) structure that describes the current print job.

### Remarks

The default implementation of this function does nothing. Override this function to allocate any GDI resources, such as pens or fonts, needed specifically for printing. Select the GDI objects into the device context from within the [`OnPrint`](#onprint) member function for each page that uses them. If you are using the same view object to perform both screen display and printing, use separate variables for the GDI resources needed for each display; this allows you to update the screen during printing.

You can also use this function to perform initializations that depend on properties of the printer device context. For example, the number of pages needed to print the document may depend on settings that the user specified from the Print dialog box (such as page length). In such a situation, you cannot specify the document length in the [`OnPreparePrinting`](#onprepareprinting) member function, where you would normally do so; you must wait until the printer device context has been created based on the dialog box settings. [`OnBeginPrinting`](#onbeginprinting) is the first overridable function that gives you access to the [`CDC`](../../mfc/reference/cdc-class.md) object representing the printer device context, so you can set the document length from this function. Note that if the document length is not specified by this time, a scroll bar is not displayed during print preview.

## <a name="ondragenter"></a> `CView::OnDragEnter`

Called by the framework when the mouse first enters the non-scrolling region of the drop target window.

```
virtual DROPEFFECT OnDragEnter(
    COleDataObject* pDataObject,
    DWORD dwKeyState,
    CPoint point);
```

### Parameters

*`pDataObject`*<br/>
Points to the [`COleDataObject`](../../mfc/reference/coledataobject-class.md) being dragged into the drop area of the view.

*`dwKeyState`*<br/>
Contains the state of the modifier keys. This is a combination of any number of the following: `MK_CONTROL`, `MK_SHIFT`, `MK_ALT`, `MK_LBUTTON`, `MK_MBUTTON`, and `MK_RBUTTON`.

*`point`*<br/>
The current mouse position relative to the client area of the view.

### Return Value

A value from the `DROPEFFECT` enumerated type, which indicates the type of drop that would occur if the user dropped the object at this position. The type of drop usually depends on the current key state indicated by *`dwKeyState`*. A standard mapping of keystates to `DROPEFFECT` values is:

- `DROPEFFECT_NONE` The data object cannot be dropped in this window.

- `DROPEFFECT_LINK` for `MK_CONTROL` &#124; `MK_SHIFT` Creates a linkage between the object and its server.

- `DROPEFFECT_COPY` for `MK_CONTROL` Creates a copy of the dropped object.

- `DROPEFFECT_MOVE` for `MK_ALT` Creates a copy of the dropped object and delete the original object. This is typically the default drop effect, when the view can accept this data object.

For more information, see the MFC Advanced Concepts sample [`OCLIENT`](../../overview/visual-cpp-samples.md).

### Remarks

Default implementation is to do nothing and return `DROPEFFECT_NONE`.

Override this function to prepare for future calls to the [`OnDragOver`](#ondragover) member function. Any data required from the data object should be retrieved at this time for later use in the `OnDragOver` member function. The view should also be updated at this time to give the user visual feedback. For more information, see the article [OLE drag and drop: Implement a drop target](../../mfc/drag-and-drop-ole.md#implement-a-drop-target).

## <a name="ondragleave"></a> `CView::OnDragLeave`

Called by the framework during a drag operation when the mouse is moved out of the valid drop area for that window.

```
virtual void OnDragLeave();
```

### Remarks

Override this function if the current view needs to clean up any actions taken during [`OnDragEnter`](#ondragenter) or [`OnDragOver`](#ondragover) calls, such as removing any visual user feedback while the object was dragged and dropped.

## <a name="ondragover"></a> `CView::OnDragOver`

Called by the framework during a drag operation when the mouse is moved over the drop target window.

```
virtual DROPEFFECT OnDragOver(
    COleDataObject* pDataObject,
    DWORD dwKeyState,
    CPoint point);
```

### Parameters

*`pDataObject`*<br/>
Points to the [`COleDataObject`](../../mfc/reference/coledataobject-class.md) being dragged over the drop target.

*`dwKeyState`*<br/>
Contains the state of the modifier keys. This is a combination of any number of the following: `MK_CONTROL`, `MK_SHIFT`, `MK_ALT`, `MK_LBUTTON`, `MK_MBUTTON`, and `MK_RBUTTON`.

*`point`*<br/>
The current mouse position relative to the view client area.

### Return Value

A value from the `DROPEFFECT` enumerated type, which indicates the type of drop that would occur if the user dropped the object at this position. The type of drop often depends on the current key state as indicated by *`dwKeyState`*. A standard mapping of keystates to `DROPEFFECT` values is:

- `DROPEFFECT_NONE` The data object cannot be dropped in this window.

- `DROPEFFECT_LINK` for `MK_CONTROL` &#124; `MK_SHIFT` Creates a linkage between the object and its server.

- `DROPEFFECT_COPY` for `MK_CONTROL` Creates a copy of the dropped object.

- `DROPEFFECT_MOVE` for `MK_ALT` Creates a copy of the dropped object and delete the original object. This is typically the default drop effect, when the view can accept the data object.

For more information, see the MFC Advanced Concepts sample [`OCLIENT`](../../overview/visual-cpp-samples.md).

### Remarks

The default implementation is to do nothing and return `DROPEFFECT_NONE`.

Override this function to give the user visual feedback during the drag operation. Since this function is called continuously, any code contained within it should be optimized as much as possible. For more information, see the article [OLE drag and drop: Implement a drop target](../../mfc/drag-and-drop-ole.md#implement-a-drop-target).

## <a name="ondragscroll"></a> `CView::OnDragScroll`

Called by the framework before calling [`OnDragEnter`](#ondragenter) or [`OnDragOver`](#ondragover) to determine whether the point is in the scrolling region.

```
virtual DROPEFFECT OnDragScroll(
    DWORD dwKeyState,
    CPoint point);
```

### Parameters

*`dwKeyState`*<br/>
Contains the state of the modifier keys. This is a combination of any number of the following: `MK_CONTROL`, `MK_SHIFT`, `MK_ALT`, `MK_LBUTTON`, `MK_MBUTTON`, and `MK_RBUTTON`.

*`point`*<br/>
Contains the location of the cursor, in pixels, relative to the screen.

### Return Value

A value from the `DROPEFFECT` enumerated type, which indicates the type of drop that would occur if the user dropped the object at this position. The type of drop usually depends on the current key state indicated by *`dwKeyState`*. A standard mapping of keystates to `DROPEFFECT` values is:

- `DROPEFFECT_NONE` The data object cannot be dropped in this window.

- `DROPEFFECT_LINK` for `MK_CONTROL` &#124; `MK_SHIFT` Creates a linkage between the object and its server.

- `DROPEFFECT_COPY` for `MK_CONTROL` Creates a copy of the dropped object.

- `DROPEFFECT_MOVE` for `MK_ALT` Creates a copy of the dropped object and delete the original object.

- `DROPEFFECT_SCROLL` Indicates that a drag scroll operation is about to occur or is occurring in the target view.

For more information, see the MFC Advanced Concepts sample [`OCLIENT`](../../overview/visual-cpp-samples.md).

### Remarks

Override this function when you want to provide special behavior for this event. The default implementation automatically scrolls windows when the cursor is dragged into the default scroll region inside the border of each window. For more information, see the article [OLE drag and drop: Implement a drop target](../../mfc/drag-and-drop-ole.md#implement-a-drop-target).

## <a name="ondraw"></a> `CView::OnDraw`

Called by the framework to render an image of the document.

```
virtual void OnDraw(CDC* pDC) = 0;
```

### Parameters

*`pDC`*<br/>
Points to the device context to be used for rendering an image of the document.

### Remarks

The framework calls this function to perform screen display, printing, and print preview, and it passes a different device context in each case. There is no default implementation.

You must override this function to display your view of the document. You can make graphic device interface (GDI) calls using the [`CDC`](../../mfc/reference/cdc-class.md) object pointed to by the *`pDC`* parameter. You can select GDI resources, such as pens or fonts, into the device context before drawing and then deselect them afterwards. Often your drawing code can be device-independent; that is, it doesn't require information about what type of device is displaying the image.

To optimize drawing, call the [`RectVisible`](../../mfc/reference/cdc-class.md#rectvisible) member function of the device context to find out whether a given rectangle will be drawn. If you need to distinguish between normal screen display and printing, call the [`IsPrinting`](../../mfc/reference/cdc-class.md#isprinting) member function of the device context.

## <a name="ondrop"></a> `CView::OnDrop`

Called by the framework when the user releases a data object over a valid drop target.

```
virtual BOOL OnDrop(
    COleDataObject* pDataObject,
    DROPEFFECT dropEffect,
    CPoint point);
```

### Parameters

<<<<<<< HEAD
*pDataObject*\
Points to the [COleDataObject](../../mfc/reference/coledataobject-class.md) that is dropped into the drop target.
=======
*`pDataObject`*
Points to the [`COleDataObject`](../../mfc/reference/coledataobject-class.md) that is dropped into the drop target.
>>>>>>> 7f864372

*`dropEffect`*<br/>
The drop effect that the user has requested.

- `DROPEFFECT_COPY` Creates a copy of the data object being dropped.

- `DROPEFFECT_MOVE` Moves the data object to the current mouse location.

- `DROPEFFECT_LINK` Creates a link between a data object and its server.

*`point`*<br/>
The current mouse position relative to the view client area.

### Return Value

Nonzero if the drop was successful; otherwise 0.

### Remarks

The default implementation does nothing and returns `FALSE`.

Override this function to implement the effect of an OLE drop into the client area of the view. The data object can be examined via *`pDataObject`* for Clipboard data formats and data dropped at the specified point.

> [!NOTE]
> The framework does not call this function if there is an override to [`OnDropEx`](#ondropex) in this view class.

## <a name="ondropex"></a> `CView::OnDropEx`

Called by the framework when the user releases a data object over a valid drop target.

```
virtual DROPEFFECT OnDropEx(
    COleDataObject* pDataObject,
    DROPEFFECT dropDefault,
    DROPEFFECT dropList,
    CPoint point);
```

### Parameters

*`pDataObject`*<br/>
Points to the [`COleDataObject`](../../mfc/reference/coledataobject-class.md) that is dropped into the drop target.

*`dropDefault`*<br/>
The effect that the user chose for the default drop operation based on the current key state. It may be `DROPEFFECT_NONE`. Drop effects are discussed in the Remarks section.

*`dropList`*<br/>
A list of the drop effects that the drop source supports. Drop effect values can be combined using the bitwise OR ( **`|`**) operation. Drop effects are discussed in the Remarks section.

*`point`*<br/>
The current mouse position relative to the view client area.

### Return Value

The drop effect that resulted from the drop attempt at the location specified by *`point`*. This must be one of the values indicated by *`dropEffectList`*. Drop effects are discussed in the Remarks section.

### Remarks

The default implementation is to do nothing and return a dummy value ( -1 ) to indicate that the framework should call the [`OnDrop`](#ondrop) handler.

Override this function to implement the effect of an right mouse-button drag and drop. Right mouse-button drag and drop typically displays a menu of choices when the right mouse-button is released.

Your override of `OnDropEx` should query for the right mouse-button. You can call [`GetKeyState`](/windows/win32/api/winuser/nf-winuser-getkeystate) or store the right mouse-button state from your [`OnDragEnter`](#ondragenter) handler.

- If the right mouse-button is down, your override should display a popup menu which offers the drop effects support by the drop source.

  - Examine *`dropList`* to determine the drop effects supported by the drop source. Enable only these actions on the popup menu.

  - Use [`SetMenuDefaultItem`](/windows/win32/api/winuser/nf-winuser-setmenudefaultitem) to set the default action based on *`dropDefault`*.

  - Finally, take the action indicated by the user selection from the popup menu.

- If the right mouse-button is not down, your override should process this as a standard drop request. Use the drop effect specified in *`dropDefault`*. Alternately, your override can return the dummy value (-1) to indicate that `OnDrop` will handle this drop operation.

Use *`pDataObject`* to examine the `COleDataObject` for Clipboard data format and data dropped at the specified point.

Drop effects describe the action associated with a drop operation. See the following list of drop effects:

- `DROPEFFECT_NONE` A drop would not be allowed.

- `DROPEFFECT_COPY` A copy operation would be performed.

- `DROPEFFECT_MOVE` A move operation would be performed.

- `DROPEFFECT_LINK` A link from the dropped data to the original data would be established.

- `DROPEFFECT_SCROLL` Indicates that a drag scroll operation is about to occur or is occurring in the target.

For more information on setting the default menu command, see [`SetMenuDefaultItem`](/windows/win32/api/winuser/nf-winuser-setmenudefaultitem) in the Windows SDK and [`CMenu::GetSafeHmenu`](../../mfc/reference/cmenu-class.md#getsafehmenu) in this volume.

## <a name="onendprinting"></a> `CView::OnEndPrinting`

Called by the framework after a document has been printed or previewed.

```
virtual void OnEndPrinting(
    CDC* pDC,
    CPrintInfo* pInfo);
```

### Parameters

*`pDC`*<br/>
Points to the printer device context.

*`pInfo`*<br/>
Points to a [`CPrintInfo`](../../mfc/reference/cprintinfo-structure.md) structure that describes the current print job.

### Remarks

The default implementation of this function does nothing. Override this function to free any GDI resources you allocated in the [`OnBeginPrinting`](#onbeginprinting) member function.

## <a name="onendprintpreview"></a> `CView::OnEndPrintPreview`

Called by the framework when the user exits print preview mode.

```
virtual void OnEndPrintPreview(
    CDC* pDC,
    CPrintInfo* pInfo,
    POINT point,
    CPreviewView* pView);
```

### Parameters

*`pDC`*<br/>
Points to the printer device context.

*`pInfo`*<br/>
Points to a [`CPrintInfo`](../../mfc/reference/cprintinfo-structure.md) structure that describes the current print job.

*`point`*<br/>
Specifies the point on the page that was last displayed in preview mode.

*`pView`*<br/>
Points to the view object used for previewing.

### Remarks

The default implementation of this function calls the [`OnEndPrinting`](#onendprinting) member function and restores the main frame window to the state it was in before print preview began. Override this function to perform special processing when preview mode is terminated. For example, if you want to maintain the user's position in the document when switching from preview mode to normal display mode, you can scroll to the position described by the *`point`* parameter and the `m_nCurPage` member of the `CPrintInfo` structure that the *`pInfo`* parameter points to.

Always call the base class version of `OnEndPrintPreview` from your override, typically at the end of the function.

## <a name="oninitialupdate"></a> `CView::OnInitialUpdate`

Called by the framework after the view is first attached to the document, but before the view is initially displayed.

```
virtual void OnInitialUpdate();
```

### Remarks

The default implementation of this function calls the [`OnUpdate`](#onupdate) member function with no hint information (that is, using the default values of 0 for the *`lHint`* parameter and `NULL` for the *`pHint`* parameter). Override this function to perform any one-time initialization that requires information about the document. For example, if your application has fixed-sized documents, you can use this function to initialize a view's scrolling limits based on the document size. If your application supports variable-sized documents, use [`OnUpdate`](#onupdate) to update the scrolling limits every time the document changes.

## <a name="onpreparedc"></a> `CView::OnPrepareDC`

Called by the framework before the [`OnDraw`](#ondraw) member function is called for screen display and before the [`OnPrint`](#onprint) member function is called for each page during printing or print preview.

```
virtual void OnPrepareDC(
    CDC* pDC,
    CPrintInfo* pInfo = NULL);
```

### Parameters

*`pDC`*<br/>
Points to the device context to be used for rendering an image of the document.

*`pInfo`*<br/>
Points to a [`CPrintInfo`](../../mfc/reference/cprintinfo-structure.md) structure that describes the current print job if `OnPrepareDC` is being called for printing or print preview; the `m_nCurPage` member specifies the page about to be printed. This parameter is `NULL` if `OnPrepareDC` is being called for screen display.

### Remarks

The default implementation of this function does nothing if the function is called for screen display. However, this function is overridden in derived classes, such as [`CScrollView`](../../mfc/reference/cscrollview-class.md), to adjust attributes of the device context; consequently, you should always call the base class implementation at the beginning of your override.

If the function is called for printing, the default implementation examines the page information stored in the *`pInfo`* parameter. If the length of the document has not been specified, `OnPrepareDC` assumes the document to be one page long and stops the print loop after one page has been printed. The function stops the print loop by setting the `m_bContinuePrinting` member of the structure to `FALSE`.

Override `OnPrepareDC` for any of the following reasons:

- To adjust attributes of the device context as needed for the specified page. For example, if you need to set the mapping mode or other characteristics of the device context, do so in this function.

- To perform print-time pagination. Normally you specify the length of the document when printing begins, using the [`OnPreparePrinting`](#onprepareprinting) member function. However, if you don't know in advance how long the document is (for example, when printing an undetermined number of records from a database), override `OnPrepareDC` to test for the end of the document while it is being printed. When there is no more of the document to be printed, set the `m_bContinuePrinting` member of the `CPrintInfo` structure to `FALSE`.

- To send escape codes to the printer on a page-by-page basis. To send escape codes from `OnPrepareDC`, call the `Escape` member function of the *`pDC`* parameter.

Call the base class version of `OnPrepareDC` at the beginning of your override.

### Example

[!code-cpp[NVC_MFCDocView#183](../../mfc/codesnippet/cpp/cview-class_1.cpp)]

## <a name="onprepareprinting"></a> `CView::OnPreparePrinting`

Called by the framework before a document is printed or previewed.

```
virtual BOOL OnPreparePrinting(CPrintInfo* pInfo);
```

### Parameters

*`pInfo`*<br/>
Points to a [`CPrintInfo`](../../mfc/reference/cprintinfo-structure.md) structure that describes the current print job.

### Return Value

Nonzero to begin printing; 0 if the print job has been canceled.

### Remarks

The default implementation does nothing.

You must override this function to enable printing and print preview. Call the [`DoPreparePrinting`](#doprepareprinting) member function, passing it the *`pInfo`* parameter, and then return its return value; `DoPreparePrinting` displays the Print dialog box and creates a printer device context. If you want to initialize the Print dialog box with values other than the defaults, assign values to the members of *`pInfo`*. For example, if you know the length of the document, pass the value to the [SetMaxPage](../../mfc/reference/cprintinfo-structure.md#setmaxpage) member function of *`pInfo`* before calling `DoPreparePrinting`. This value is displayed in the To: box in the Range portion of the Print dialog box.

`DoPreparePrinting` does not display the Print dialog box for a preview job. If you want to bypass the Print dialog box for a print job, check that the `m_bPreview` member of *`pInfo`* is `FALSE` and then set it to `TRUE` before passing it to `DoPreparePrinting`; reset it to `FALSE` afterwards.

If you need to perform initializations that require access to the `CDC` object representing the printer device context (for example, if you need to know the page size before specifying the length of the document), override the `OnBeginPrinting` member function.

If you want to set the value of the `m_nNumPreviewPages` or `m_strPageDesc` members of the *`pInfo`* parameter, do so after calling `DoPreparePrinting`. The `DoPreparePrinting` member function sets `m_nNumPreviewPages` to the value found in the application's .INI file and sets `m_strPageDesc` to its default value.

### Example

  Override `OnPreparePrinting` and call `DoPreparePrinting` from the override so that the framework will display a Print dialog box and create a printer DC for you.

[!code-cpp[NVC_MFCDocView#184](../../mfc/codesnippet/cpp/cview-class_2.cpp)]

If you know how many pages the document contains, set the maximum page in `OnPreparePrinting` before calling `DoPreparePrinting`. The framework will display the maximum page number in the "to" box of the Print dialog box.

[!code-cpp[NVC_MFCDocView#185](../../mfc/codesnippet/cpp/cview-class_3.cpp)]

## <a name="onprint"></a> `CView::OnPrint`

Called by the framework to print or preview a page of the document.

```
virtual void OnPrint(
    CDC* pDC,
    CPrintInfo* pInfo);
```

### Parameters

*`pDC`*<br/>
Points to the printer device context.

*`pInfo`*<br/>
Points to a `CPrintInfo` structure that describes the current print job.

### Remarks

For each page being printed, the framework calls this function immediately after calling the [`OnPrepareDC`](#onpreparedc) member function. The page being printed is specified by the `m_nCurPage` member of the [`CPrintInfo`](../../mfc/reference/cprintinfo-structure.md) structure that *`pInfo`* points to. The default implementation calls the [`OnDraw`](#ondraw) member function and passes it the printer device context.

Override this function for any of the following reasons:

- To allow printing of multipage documents. Render only the portion of the document that corresponds to the page currently being printed. If you're using `OnDraw` to perform the rendering, you can adjust the viewport origin so that only the appropriate portion of the document is printed.

- To make the printed image look different from the screen image (that is, if your application is not WYSIWYG). Instead of passing the printer device context to `OnDraw`, use the device context to render an image using attributes not shown on the screen.

   If you need GDI resources for printing that you don't use for screen display, select them into the device context before drawing and deselect them afterwards. These GDI resources should be allocated in [`OnBeginPrinting`](#onbeginprinting) and released in [`OnEndPrinting`](#onendprinting).

- To implement headers or footers. You can still use `OnDraw` to do the rendering by restricting the area that it can print on.

Note that the `m_rectDraw` member of the *`pInfo`* parameter describes the printable area of the page in logical units.

Do not call `OnPrepareDC` in your override of `OnPrint`; the framework calls `OnPrepareDC` automatically before calling `OnPrint`.

### Example

The following is a skeleton for an overridden `OnPrint` function:

[!code-cpp[NVC_MFCDocView#186](../../mfc/codesnippet/cpp/cview-class_4.cpp)]

For another example, see [`CRichEditView::PrintInsideRect`](../../mfc/reference/cricheditview-class.md#printinsiderect).

## <a name="onscroll"></a> `CView::OnScroll`

Called by the framework to determine whether scrolling is possible.

```
virtual BOOL OnScroll(
    UINT nScrollCode,
    UINT nPos,
    BOOL bDoScroll = TRUE);
```

### Parameters

*`nScrollCode`*<br/>
A scroll-bar code that indicates the user's scrolling request. This parameter is composed of two parts: a low-order byte, which determines the type of scrolling occurring horizontally, and a high-order byte, which determines the type of scrolling occurring vertically:

- `SB_BOTTOM` Scrolls to bottom.

- `SB_LINEDOWN` Scrolls one line down.

- `SB_LINEUP` Scrolls one line up.

- `SB_PAGEDOWN` Scrolls one page down.

- `SB_PAGEUP` Scrolls one page up.

- `SB_THUMBTRACK` Drags scroll box to specified position. The current position is specified in *`nPos`*.

- `SB_TOP` Scrolls to top.

*`nPos`*<br/>
Contains the current scroll-box position if the scroll-bar code is `SB_THUMBTRACK`; otherwise it is not used. Depending on the initial scroll range, *`nPos`* may be negative and should be cast to an **`int`** if necessary.

*`bDoScroll`*<br/>
Determines whether you should actually do the specified scrolling action. If `TRUE`, then scrolling should take place; if `FALSE`, then scrolling should not occur.

### Return Value

If *`bDoScroll`* is `TRUE` and the view was actually scrolled, then return nonzero; otherwise 0. If *`bDoScroll`* is `FALSE`, then return the value that you would have returned if *`bDoScroll`* were `TRUE`, even though you don't actually do the scrolling.

### Remarks

In one case this function is called by the framework with *`bDoScroll`* set to `TRUE` when the view receives a scrollbar message. In this case, you should actually scroll the view. In the other case this function is called with *`bDoScroll`* set to `FALSE` when an OLE item is initially dragged into the auto-scrolling region of a drop target before scrolling actually takes place. In this case, you should not actually scroll the view.

## <a name="onscrollby"></a> `CView::OnScrollBy`

Called by the framework when the user views an area beyond the present view of the document, either by dragging an OLE item against the view's current borders or by manipulating the vertical or horizontal scrollbars.

```
virtual BOOL OnScrollBy(
    CSize sizeScroll,
    BOOL bDoScroll = TRUE);
```

### Parameters

*`sizeScroll`*<br/>
Number of pixels scrolled horizontally and vertically.

*`bDoScroll`*<br/>
Determines whether scrolling of the view occurs. If `TRUE`, then scrolling takes place; if `FALSE`, then scrolling does not occur.

### Return Value

Nonzero if the view was able to be scrolled; otherwise 0.

### Remarks

In derived classes this method checks to see whether the view is scrollable in the direction the user requested and then updates the new region if necessary. This function is automatically called by [`CWnd::OnHScroll`](../../mfc/reference/cwnd-class.md#onhscroll) and [`CWnd::OnVScroll`](../../mfc/reference/cwnd-class.md#onvscroll) to perform the actual scrolling request.

The default implementation of this method does not change the view, but if it is not called, the view will not scroll in a `CScrollView`-derived class.

If the document width or height exceeds 32767 pixels, scrolling past 32767 will fail because `OnScrollBy` is called with an invalid *`sizeScroll`* argument.

## <a name="onupdate"></a> `CView::OnUpdate`

Called by the framework after the view's document has been modified; this function is called by [`CDocument::UpdateAllViews`](../../mfc/reference/cdocument-class.md#updateallviews) and allows the view to update its display to reflect those modifications.

```
virtual void OnUpdate(
    CView* pSender,
    LPARAM lHint,
    CObject* pHint);
```

### Parameters

*`pSender`*<br/>
Points to the view that modified the document, or `NULL` if all views are to be updated.

*`lHint`*<br/>
Contains information about the modifications.

*`pHint`*<br/>
Points to an object storing information about the modifications.

### Remarks

It is also called by the default implementation of [`OnInitialUpdate`](#oninitialupdate). The default implementation invalidates the entire client area, marking it for painting when the next `WM_PAINT` message is received. Override this function if you want to update only those regions that map to the modified portions of the document. To do this you must pass information about the modifications using the hint parameters.

To use *`lHint`*, define special hint values, typically a bitmask or an enumerated type, and have the document pass one of these values. To use *`pHint`*, derive a hint class from [`CObject`](../../mfc/reference/cobject-class.md) and have the document pass a pointer to a hint object; when overriding `OnUpdate`, use the [`CObject::IsKindOf`](../../mfc/reference/cobject-class.md#iskindof) member function to determine the run-time type of the hint object.

Typically you should not perform any drawing directly from `OnUpdate`. Instead, determine the rectangle describing, in device coordinates, the area that requires updating; pass this rectangle to [`CWnd::InvalidateRect`](../../mfc/reference/cwnd-class.md#invalidaterect). This causes painting to occur the next time a [`WM_PAINT`](/windows/win32/gdi/wm-paint) message is received.

If *`lHint`* is 0 and *`pHint`* is `NULL`, the document has sent a generic update notification. If a view receives a generic update notification, or if it cannot decode the hints, it should invalidate its entire client area.

## See also

[MFC Sample `MDIDOCVW`](../../overview/visual-cpp-samples.md)<br/>
[`CWnd` Class](../../mfc/reference/cwnd-class.md)<br/>
[Hierarchy Chart](../../mfc/hierarchy-chart.md)<br/>
[`CWnd` Class](../../mfc/reference/cwnd-class.md)<br/>
[`CFrameWnd` Class](../../mfc/reference/cframewnd-class.md)<br/>
[`CSplitterWnd` Class](../../mfc/reference/csplitterwnd-class.md)<br/>
[`CDC` Class](../../mfc/reference/cdc-class.md)<br/>
[`CDocTemplate` Class](../../mfc/reference/cdoctemplate-class.md)<br/>
[`CDocument` Class](../../mfc/reference/cdocument-class.md)<|MERGE_RESOLUTION|>--- conflicted
+++ resolved
@@ -432,13 +432,8 @@
 
 ### Parameters
 
-<<<<<<< HEAD
-*pDataObject*\
-Points to the [COleDataObject](../../mfc/reference/coledataobject-class.md) that is dropped into the drop target.
-=======
-*`pDataObject`*
+*`pDataObject`*\
 Points to the [`COleDataObject`](../../mfc/reference/coledataobject-class.md) that is dropped into the drop target.
->>>>>>> 7f864372
 
 *`dropEffect`*<br/>
 The drop effect that the user has requested.
