--- conflicted
+++ resolved
@@ -63,7 +63,6 @@
   
     ```cpp
     class CMainFrame : public CMDIFrameWnd  
-<<<<<<< HEAD
     { 
         // ...  
         CMFCOutlookBar m_wndOutlookBar;  
@@ -73,22 +72,11 @@
     ```
 
 2.  When processing the `WM_CREATE` message in the main frame, call the [CMFCOutlookBar::Create](#create) method to create the Outlook bar tab control.  
-=======
- { ...  
-    CMFCOutlookBar m_wndOutlookBar;  
-    CMFCOutlookBarPane m_wndOutlookPane;  
- ... };  
- ```  
-2.  When processing the WM_CREATE message in the main frame, call the [CMFCOutlookBar::Create](#create) method to create the Outlook bar tab control.  
->>>>>>> 9f079551
   
     ```cpp
     m_wndOutlookBar.Create (_T("Shortcuts"),
         this,
-        CRect (0,
-            0,
-            100,
-            100),
+        CRect (0, 0, 100, 100),
         ID_VIEW_OUTLOOKBAR,
         WS_CHILD | WS_VISIBLE | CBRS_LEFT);
     ```
@@ -97,7 +85,8 @@
   
     ```cpp
     CMFCOutlookBarTabCtrl* pOutlookBar = (CMFCOutlookBarTabCtrl*) m_wndOutlookBar.GetUnderlyingWindow ();
-    ```  
+    ```
+    
 4.  Create a [CMFCOutlookBarPane Class](../../mfc/reference/cmfcoutlookbarpane-class.md) object for each tab that contains buttons.  
   
     ```cpp
@@ -119,16 +108,12 @@
         ID_FILE_OPEN);
     ```
 
-<<<<<<< HEAD
 5.  Call [CMFCOutlookBarTabCtrl::AddTab](../../mfc/reference/cmfcbasetabctrl-class.md#addtab) to add each new tab. Set the `bDetachable` parameter to `FALSE` to make a page non-detachable. Or, use [CMFCOutlookBarTabCtrl::AddControl](../../mfc/reference/cmfcoutlookbartabctrl-class.md#addcontrol) to add detachable pages.  
-=======
- ```  
-5.  Call [CMFCOutlookBarTabCtrl::AddTab](../../mfc/reference/cmfcbasetabctrl-class.md#addtab) to add each new tab. Set the *bDetachable* parameter to `FALSE` to make a page non-detachable. Or, use [CMFCOutlookBarTabCtrl::AddControl](../../mfc/reference/cmfcoutlookbartabctrl-class.md#addcontrol) to add detachable pages.  
->>>>>>> 9f079551
   
     ```cpp
     pOutlookBar->AddTab (&m_wndOutlookPane, "General", (UINT) -1, TRUE);
     ```  
+
 6.  To add a `CWnd`-derived control (for example, [CMFCShellTreeCtrl Class](../../mfc/reference/cmfcshelltreectrl-class.md)) as a tab, create the control and call [CMFCOutlookBarTabCtrl::AddTab](../../mfc/reference/cmfcbasetabctrl-class.md#addtab) to add it to the Outlook bar.  
   
 > [!NOTE]
