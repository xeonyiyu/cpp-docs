--- conflicted
+++ resolved
@@ -252,11 +252,7 @@
  Nonzero if the button is horizontal; 0 otherwise.  
   
 ### Remarks  
-<<<<<<< HEAD
  The framework sets the orientation of a [CMFCAutoHideButton](../../mfc/reference/cmfcautohidebutton-class.md) object when you create it.  You can control the orientation by using the `dwAlignment` parameter in the [CMFCAutoHideButton::Create](#create) method.  
-=======
- The framework sets the orientation of a `CMFCAutoHideButton` object when you create it.  You can control the orientation by using the `dwAlignment` parameter in the [CMFCAutoHideButton::Create](#create) method.  
->>>>>>> 6c49d711
   
 ##  <a name="istop"></a>  CMFCAutoHideButton::IsTop  
  [!INCLUDE[cpp_fp_under_construction](../../mfc/reference/includes/cpp_fp_under_construction_md.md)]  
