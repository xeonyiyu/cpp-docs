--- conflicted
+++ resolved
@@ -77,11 +77,7 @@
  **Header:** afxacceleratorkey.h  
   
 ##  <a name="cmfcacceleratorkey"></a>  CMFCAcceleratorKey::CMFCAcceleratorKey  
-<<<<<<< HEAD
  Constructs a [CMFCAcceleratorKey](../../mfc/reference/cmfcacceleratorkey-class.md) object.  
-=======
- Constructs a `CMFCAcceleratorKey`  object.  
->>>>>>> 6c49d711
   
 ```  
 CMFCAcceleratorKey();
@@ -111,17 +107,10 @@
  A reference to a `CString` object where the method writes the translated shortcut key.  
   
 ### Remarks  
-<<<<<<< HEAD
  This method retrieves the string format of the associated shortcut key. You can set the string format of a [CMFCAcceleratorKey](../../mfc/reference/cmfcacceleratorkey-class.md) object using either the constructor or the method [CMFCAcceleratorKey::SetAccelerator](#setaccelerator).  
   
 ##  <a name="setaccelerator"></a>  CMFCAcceleratorKey::SetAccelerator  
  Sets the shortcut key for the [CMFCAcceleratorKey](../../mfc/reference/cmfcacceleratorkey-class.md) object.  
-=======
- This method retrieves the string format of the associated shortcut key. You can set the string format of a `CMFCAcceleratorKey`  object using either the constructor or the method [CMFCAcceleratorKey::SetAccelerator](#setaccelerator).  
-  
-##  <a name="setaccelerator"></a>  CMFCAcceleratorKey::SetAccelerator  
- Sets the shortcut key for the `CMFCAcceleratorKey`  object.  
->>>>>>> 6c49d711
   
 ```  
 void SetAccelerator(LPACCEL lpAccel);
