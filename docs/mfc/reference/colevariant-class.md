---
title: "COleVariant Class | Microsoft Docs"
ms.custom: ""
ms.date: "11/04/2016"
ms.technology: ["cpp-mfc"]
ms.topic: "reference"
f1_keywords: ["COleVariant", "AFXDISP/COleVariant", "AFXDISP/COleVariant::COleVariant", "AFXDISP/COleVariant::Attach", "AFXDISP/COleVariant::ChangeType", "AFXDISP/COleVariant::Clear", "AFXDISP/COleVariant::Detach", "AFXDISP/COleVariant::GetByteArrayFromVariantArray", "AFXDISP/COleVariant::SetString"]
dev_langs: ["C++"]
helpviewer_keywords: ["COleVariant [MFC], COleVariant", "COleVariant [MFC], Attach", "COleVariant [MFC], ChangeType", "COleVariant [MFC], Clear", "COleVariant [MFC], Detach", "COleVariant [MFC], GetByteArrayFromVariantArray", "COleVariant [MFC], SetString"]
ms.assetid: e1b5cd4a-b066-4b9b-b48b-6215ed52d998
author: "mikeblome"
ms.author: "mblome"
ms.workload: ["cplusplus"]
---
# COleVariant Class
Encapsulates the [VARIANT](/previous-versions/windows/desktop/api/oaidl/ns-oaidl-tagvariant) data type.

## Syntax

```
class COleVariant : public tagVARIANT
```

## Members

### Public Constructors

|Name|Description|
|----------|-----------------|
|[COleVariant::COleVariant](#colevariant)|Constructs a `COleVariant` object.|

### Public Methods

|Name|Description|
|----------|-----------------|
|[COleVariant::Attach](#attach)|Attaches a VARIANT to a `COleVariant`.|
|[COleVariant::ChangeType](#changetype)|Changes the variant type of this `COleVariant` object.|
|[COleVariant::Clear](#clear)|Clears this `COleVariant` object.|
|[COleVariant::Detach](#detach)|Detaches a VARIANT from a `COleVariant` and returns the VARIANT.|
|[COleVariant::GetByteArrayFromVariantArray](#getbytearrayfromvariantarray)|Retrieves a byte array from an existing variant array.|
|[COleVariant::SetString](#setstring)|Sets the string to a particular type, typically ANSI.|

### Public Operators

|Name|Description|
|----------|-----------------|
|[COleVariant::operator LPCVARIANT](#operator_lpcvariant)|Converts a `COleVariant` value into an `LPCVARIANT`.|
|[COleVariant::operator LPVARIANT](#operator_lpvariant)|Converts a `COleVariant` object into an `LPVARIANT`.|
|[COleVariant::operator =](#operator_eq)|Copies a `COleVariant` value.|
|[COleVariant::operator ==](#operator_eq_eq)|Compares two `COleVariant` values.|
|[COleVariant::operator &lt;&lt;, &gt;&gt;](#operator_lt_lt__gt_gt)|Outputs a `COleVariant` value to `CArchive` or `CDumpContext` and inputs a `COleVariant` object from `CArchive`.|

## Remarks

This data type is used in OLE automation. Specifically, the [DISPPARAMS](/previous-versions/windows/desktop/api/oaidl/ns-oaidl-tagdispparams) structure contains a pointer to an array of VARIANT structures. A `DISPPARAMS` structure is used to pass parameters to [IDispatch::Invoke](/previous-versions/windows/desktop/api/oaidl/nf-oaidl-idispatch-invoke).

> [!NOTE]
<<<<<<< HEAD
> This class is derived from the `VARIANT` structure. This means you can pass a `COleVariant` in a parameter that calls for a `VARIANT` and that the data members of the `VARIANT` structure are accessible data members of `COleVariant`.

The two related MFC classes [COleCurrency](../../mfc/reference/colecurrency-class.md) and [COleDateTime](../../atl-mfc-shared/reference/coledatetime-class.md) encapsulate the variant data types CURRENCY ( `VT_CY`) and DATE ( `VT_DATE`). The `COleVariant` class is used extensively in the DAO classes; see these classes for typical usage of this class, for example [CDaoQueryDef](../../mfc/reference/cdaoquerydef-class.md) and [CDaoRecordset](../../mfc/reference/cdaorecordset-class.md).

For more information, see the [VARIANT](/previous-versions/windows/desktop/api/oaidl/ns-oaidl-tagvariant), [CURRENCY](http://msdn.microsoft.com/5e81273c-7289-45c7-93c0-32c1553f708e), [DISPPARAMS](/previous-versions/windows/desktop/api/oaidl/ns-oaidl-tagdispparams), and [IDispatch::Invoke](/previous-versions/windows/desktop/api/oaidl/nf-oaidl-idispatch-invoke) entries in the Windows SDK.

For more information on the `COleVariant` class and its use in OLE automation, see "Passing Parameters in OLE Automation" in the article [Automation](../../mfc/automation.md).

## Inheritance Hierarchy

`tagVARIANT`

`COleVariant`

## Requirements

**Header:** afxdisp.h

##  <a name="attach"></a>  COleVariant::Attach

Call this function to attach the given [VARIANT](/previous-versions/windows/desktop/api/oaidl/ns-oaidl-tagvariant) object to the current `COleVariant` object.

```
void Attach(VARIANT& varSrc);
```

### Parameters

*varSrc*<br/>
An existing `VARIANT` object to be attached to the current `COleVariant` object.

### Remarks

This function sets the [VARTYPE](http://msdn.microsoft.com/317b911b-1805-402d-a9cb-159546bc88b4) of *varSrc* to VT_EMPTY.

For more information, see the [VARIANT](/previous-versions/windows/desktop/api/oaidl/ns-oaidl-tagvariant) and [VARTYPE](http://msdn.microsoft.com/317b911b-1805-402d-a9cb-159546bc88b4) entries in the Windows SDK.

##  <a name="colevariant"></a>  COleVariant::COleVariant

Constructs a `COleVariant` object.

```
COleVariant();
COleVariant(const VARIANT& varSrc);
COleVariant(const COleVariant& varSrc);
COleVariant(LPCVARIANT pSrc);
COleVariant(LPCTSTR lpszSrc);
COleVariant(LPCTSTR lpszSrc, VARTYPE vtSrc);
COleVariant(CString& strSrc);
COleVariant(BYTE nSrc);
COleVariant(short nSrc, VARTYPE vtSrc = VT_I2);
COleVariant(long lSrc,VARTYPE vtSrc = VT_I4);
COleVariant(const COleCurrency& curSrc);
COleVariant(float fltSrc);
COleVariant(double dblSrc);
COleVariant(const COleDateTime& timeSrc);
COleVariant(const CByteArray& arrSrc);
COleVariant(const CLongBinary& lbSrc);
COleVariant(LPCITEMIDLIST pidl);
```

### Parameters

*varSrc*<br/>
An existing `COleVariant` or `VARIANT` object to be copied into the new `COleVariant` object.

*pSrc*<br/>
A pointer to a `VARIANT` object that will be copied into the new `COleVariant` object.

*lpszSrc*<br/>
A null-terminated string to be copied into the new `COleVariant` object.

*vtSrc*<br/>
The `VARTYPE` for the new `COleVariant` object.

*strSrc*<br/>
A [CString](../../atl-mfc-shared/reference/cstringt-class.md) object to be copied into the new `COleVariant` object.

*nSrc*, *lSrc*
A numerical value to be copied into the new `COleVariant` object.

*vtSrc*<br/>
The `VARTYPE` for the new `COleVariant` object.

*curSrc*<br/>
A [COleCurrency](../../mfc/reference/colecurrency-class.md) object to be copied into the new `COleVariant` object.

*fltSrc*, *dblSrc*<br/>
A numerical value to be copied into the new `COleVariant` object.

*timeSrc*<br/>
A [COleDateTime](../../atl-mfc-shared/reference/coledatetime-class.md) object to be copied into the new `COleVariant` object.

*arrSrc*<br/>
A [CByteArray](../../mfc/reference/cbytearray-class.md) object to be copied into the new `COleVariant` object.

*lbSrc*<br/>
A [CLongBinary](../../mfc/reference/clongbinary-class.md) object to be copied into the new `COleVariant` object.

*pidl*<br/>
A pointer to a [ITEMIDLIST](/windows/desktop/api/shtypes/ns-shtypes-_itemidlist) structure to be copied into the new `COleVariant` object.

### Remarks

All these constructors create new `COleVariant` objects initialized to the specified value. A brief description of each of these constructors follows.

- **COleVariant( )** Creates an empty `COleVariant` object, VT_EMPTY.

- **COleVariant(** *varSrc* **)** Copies an existing `VARIANT` or `COleVariant` object. The variant type is retained.

- **COleVariant(** *pSrc* **)** Copies an existing `VARIANT` or `COleVariant` object. The variant type is retained.

- **COleVariant(** *lpszSrc* **)** Copies a string into the new object, VT_BSTR (UNICODE).

- **COleVariant(** *lpszSrc* **,** *vtSrc* **)** Copies a string into the new object. The parameter *vtSrc* must be VT_BSTR (UNICODE) or VT_BSTRT (ANSI).

- **COleVariant(** *strSrc* **)** Copies a string into the new object, VT_BSTR (UNICODE).

- **COleVariant(** *nSrc* **)** Copies an 8-bit integer into the new object, VT_UI1.

- **COleVariant(** *nSrc* **,** *vtSrc* **)** Copies a 16-bit integer (or Boolean value) into the new object. The parameter *vtSrc* must be VT_I2 or VT_BOOL.

- **COleVariant(** *lSrc* **,** *vtSrc* **)** Copies a 32-bit integer (or SCODE value) into the new object. The parameter *vtSrc* must be VT_I4, VT_ERROR, or VT_BOOL.

- **COleVariant(** *curSrc* **)** Copies a `COleCurrency` value into the new object, VT_CY.

- **COleVariant(** *fltSrc* **)** Copies a 32-bit floating-point value into the new object, VT_R4.

- **COleVariant(** *dblSrc* **)** Copies a 64-bit floating-point value into the new object, VT_R8.

- **COleVariant(** *timeSrc* **)** Copies a `COleDateTime` value into the new object, VT_DATE.

- **COleVariant(** *arrSrc* **)** Copies a `CByteArray` object into the new object, VT_EMPTY.

- **COleVariant(** *lbSrc* **)** Copies a `CLongBinary` object into the new object, VT_EMPTY.

For more information on SCODE, see [Structure of COM Error Codes](/windows/desktop/com/structure-of-com-error-codes) in the Windows SDK.

##  <a name="changetype"></a>  COleVariant::ChangeType

Converts the type of variant value in this `COleVariant` object.

```
void ChangeType(VARTYPE vartype, LPVARIANT pSrc = NULL);
```

### Parameters

*vartype*<br/>
The [VARTYPE](http://msdn.microsoft.com/317b911b-1805-402d-a9cb-159546bc88b4) for this `COleVariant` object.

*pSrc*<br/>
A pointer to the [VARIANT](/previous-versions/windows/desktop/api/oaidl/ns-oaidl-tagvariant) object to be converted. If this value is NULL, this `COleVariant` object is used as the source for the conversion.

### Remarks

For more information, see the [VARIANT](/previous-versions/windows/desktop/api/oaidl/ns-oaidl-tagvariant), [VARTYPE](http://msdn.microsoft.com/317b911b-1805-402d-a9cb-159546bc88b4), and [VariantChangeType](/previous-versions/windows/desktop/api/oleauto/nf-oleauto-variantchangetype) entries in the Windows SDK.

##  <a name="clear"></a>  COleVariant::Clear

Clears the `VARIANT`.

```
=======
>  This class is derived from the `VARIANT` structure. This means you can pass a `COleVariant` in a parameter that calls for a `VARIANT` and that the data members of the `VARIANT` structure are accessible data members of `COleVariant`.  
  
 The two related MFC classes [COleCurrency](../../mfc/reference/colecurrency-class.md) and [COleDateTime](../../atl-mfc-shared/reference/coledatetime-class.md) encapsulate the variant data types CURRENCY ( `VT_CY`) and DATE ( `VT_DATE`). The `COleVariant` class is used extensively in the DAO classes; see these classes for typical usage of this class, for example [CDaoQueryDef](../../mfc/reference/cdaoquerydef-class.md) and [CDaoRecordset](../../mfc/reference/cdaorecordset-class.md).  
  
 For more information, see the [VARIANT](/previous-versions/windows/desktop/api/oaidl/ns-oaidl-tagvariant), [CURRENCY](https://msdn.microsoft.com/5e81273c-7289-45c7-93c0-32c1553f708e), [DISPPARAMS](/previous-versions/windows/desktop/api/oaidl/ns-oaidl-tagdispparams), and [IDispatch::Invoke](/previous-versions/windows/desktop/api/oaidl/nf-oaidl-idispatch-invoke) entries in the Windows SDK.  
  
 For more information on the `COleVariant` class and its use in OLE automation, see "Passing Parameters in OLE Automation" in the article [Automation](../../mfc/automation.md).  
  
## Inheritance Hierarchy  
 `tagVARIANT`  
  
 `COleVariant`  
  
## Requirements  
 **Header:** afxdisp.h  
  
##  <a name="attach"></a>  COleVariant::Attach  
 Call this function to attach the given [VARIANT](/previous-versions/windows/desktop/api/oaidl/ns-oaidl-tagvariant) object to the current `COleVariant` object.  
  
```  
void Attach(VARIANT& varSrc);
```  
  
### Parameters  
 *varSrc*  
 An existing `VARIANT` object to be attached to the current `COleVariant` object.  
  
### Remarks  
 This function sets the [VARTYPE](https://msdn.microsoft.com/317b911b-1805-402d-a9cb-159546bc88b4) of *varSrc* to VT_EMPTY.  
  
 For more information, see the [VARIANT](/previous-versions/windows/desktop/api/oaidl/ns-oaidl-tagvariant) and [VARTYPE](https://msdn.microsoft.com/317b911b-1805-402d-a9cb-159546bc88b4) entries in the Windows SDK.  
  
##  <a name="colevariant"></a>  COleVariant::COleVariant  
 Constructs a `COleVariant` object.  
  
```  
COleVariant(); 
COleVariant(const VARIANT& varSrc); 
COleVariant(const COleVariant& varSrc); 
COleVariant(LPCVARIANT pSrc); 
COleVariant(LPCTSTR lpszSrc); 
COleVariant(LPCTSTR lpszSrc, VARTYPE vtSrc); 
COleVariant(CString& strSrc); 
COleVariant(BYTE nSrc); 
COleVariant(short nSrc, VARTYPE vtSrc = VT_I2); 
COleVariant(long lSrc,VARTYPE vtSrc = VT_I4); 
COleVariant(const COleCurrency& curSrc); 
COleVariant(float fltSrc); 
COleVariant(double dblSrc); 
COleVariant(const COleDateTime& timeSrc); 
COleVariant(const CByteArray& arrSrc); 
COleVariant(const CLongBinary& lbSrc); 
COleVariant(LPCITEMIDLIST pidl);
```  
  
### Parameters  
 *varSrc*  
 An existing `COleVariant` or `VARIANT` object to be copied into the new `COleVariant` object.  
  
 *pSrc*  
 A pointer to a `VARIANT` object that will be copied into the new `COleVariant` object.  
  
 *lpszSrc*  
 A null-terminated string to be copied into the new `COleVariant` object.  
  
 *vtSrc*  
 The `VARTYPE` for the new `COleVariant` object.  
  
 *strSrc*  
 A [CString](../../atl-mfc-shared/reference/cstringt-class.md) object to be copied into the new `COleVariant` object.  
  
 *nSrc*, *lSrc*  
 A numerical value to be copied into the new `COleVariant` object.  
  
 *vtSrc*  
 The `VARTYPE` for the new `COleVariant` object.  
  
 *curSrc*  
 A [COleCurrency](../../mfc/reference/colecurrency-class.md) object to be copied into the new `COleVariant` object.  
  
 *fltSrc*, *dblSrc*  
 A numerical value to be copied into the new `COleVariant` object.  
  
 *timeSrc*  
 A [COleDateTime](../../atl-mfc-shared/reference/coledatetime-class.md) object to be copied into the new `COleVariant` object.  
  
 *arrSrc*  
 A [CByteArray](../../mfc/reference/cbytearray-class.md) object to be copied into the new `COleVariant` object.  
  
 *lbSrc*  
 A [CLongBinary](../../mfc/reference/clongbinary-class.md) object to be copied into the new `COleVariant` object.  
  
 *pidl*  
 A pointer to a [ITEMIDLIST](/windows/desktop/api/shtypes/ns-shtypes-_itemidlist) structure to be copied into the new `COleVariant` object.  
  
### Remarks  
 All these constructors create new `COleVariant` objects initialized to the specified value. A brief description of each of these constructors follows.  
  
- **COleVariant( )** Creates an empty `COleVariant` object, VT_EMPTY.  
  
- **COleVariant(** *varSrc* **)** Copies an existing `VARIANT` or `COleVariant` object. The variant type is retained.  
  
- **COleVariant(** `pSrc` **)** Copies an existing `VARIANT` or `COleVariant` object. The variant type is retained.  
  
- **COleVariant(** `lpszSrc` **)** Copies a string into the new object, VT_BSTR (UNICODE).  
  
- **COleVariant(** `lpszSrc` **,** `vtSrc` **)** Copies a string into the new object. The parameter *vtSrc* must be VT_BSTR (UNICODE) or VT_BSTRT (ANSI).  
  
- **COleVariant(** `strSrc` **)** Copies a string into the new object, VT_BSTR (UNICODE).  
  
- **COleVariant(** `nSrc` **)** Copies an 8-bit integer into the new object, VT_UI1.  
  
- **COleVariant(** `nSrc` **,** `vtSrc` **)** Copies a 16-bit integer (or Boolean value) into the new object. The parameter *vtSrc* must be VT_I2 or VT_BOOL.  
  
- **COleVariant(** `lSrc` **,** `vtSrc` **)** Copies a 32-bit integer (or SCODE value) into the new object. The parameter *vtSrc* must be VT_I4, VT_ERROR, or VT_BOOL.  
  
- **COleVariant(** `curSrc` **)** Copies a `COleCurrency` value into the new object, VT_CY.  
  
- **COleVariant(** `fltSrc` **)** Copies a 32-bit floating-point value into the new object, VT_R4.  
  
- **COleVariant(** `dblSrc` **)** Copies a 64-bit floating-point value into the new object, VT_R8.  
  
- **COleVariant(** `timeSrc` **)** Copies a `COleDateTime` value into the new object, VT_DATE.  
  
- **COleVariant(** `arrSrc` **)** Copies a `CByteArray` object into the new object, VT_EMPTY.  
  
- **COleVariant(** `lbSrc` **)** Copies a `CLongBinary` object into the new object, VT_EMPTY.  
  
 For more information on SCODE, see [Structure of COM Error Codes](/windows/desktop/com/structure-of-com-error-codes) in the Windows SDK.  
  
##  <a name="changetype"></a>  COleVariant::ChangeType  
 Converts the type of variant value in this `COleVariant` object.  
  
```  
void ChangeType(VARTYPE vartype, LPVARIANT pSrc = NULL);
```  
  
### Parameters  
 *vartype*  
 The [VARTYPE](https://msdn.microsoft.com/317b911b-1805-402d-a9cb-159546bc88b4) for this `COleVariant` object.  
  
 *pSrc*  
 A pointer to the [VARIANT](/previous-versions/windows/desktop/api/oaidl/ns-oaidl-tagvariant) object to be converted. If this value is NULL, this `COleVariant` object is used as the source for the conversion.  
  
### Remarks  
 For more information, see the [VARIANT](/previous-versions/windows/desktop/api/oaidl/ns-oaidl-tagvariant), [VARTYPE](https://msdn.microsoft.com/317b911b-1805-402d-a9cb-159546bc88b4), and [VariantChangeType](/previous-versions/windows/desktop/api/oleauto/nf-oleauto-variantchangetype) entries in the Windows SDK.  
  
##  <a name="clear"></a>  COleVariant::Clear  
 Clears the `VARIANT`.  
  
```  
>>>>>>> 3bde588a
void Clear();
```

### Remarks

This sets the VARTYPE for this object to VT_EMPTY. The `COleVariant` destructor calls this function.

For more information, see the `VARIANT`, VARTYPE, and `VariantClear` entries in the Windows SDK.

##  <a name="detach"></a>  COleVariant::Detach

Detaches the underlying [VARIANT](/previous-versions/windows/desktop/api/oaidl/ns-oaidl-tagvariant) object from this `COleVariant` object.

```
VARIANT Detach();
<<<<<<< HEAD
```

### Remarks

This function sets the [VARTYPE](http://msdn.microsoft.com/317b911b-1805-402d-a9cb-159546bc88b4) for this `COleVariant` object to VT_EMPTY.

> [!NOTE]
>  After calling `Detach`, it is the caller's responsibility to call `VariantClear` on the resulting `VARIANT` structure.

For more information, see the [VARIANT](/previous-versions/windows/desktop/api/oaidl/ns-oaidl-tagvariant), [VARTYPE](http://msdn.microsoft.com/317b911b-1805-402d-a9cb-159546bc88b4), and [VariantClear](/previous-versions/windows/desktop/api/oleauto/nf-oleauto-variantclear) entries in the Windows SDK.

##  <a name="getbytearrayfromvariantarray"></a>  COleVariant::GetByteArrayFromVariantArray

Retrieves a byte array from an existing variant array

```
=======
```  
  
### Remarks  
 This function sets the [VARTYPE](https://msdn.microsoft.com/317b911b-1805-402d-a9cb-159546bc88b4) for this `COleVariant` object to VT_EMPTY.  
  
> [!NOTE]
>  After calling `Detach`, it is the caller's responsibility to call `VariantClear` on the resulting `VARIANT` structure.  
  
 For more information, see the [VARIANT](/previous-versions/windows/desktop/api/oaidl/ns-oaidl-tagvariant), [VARTYPE](https://msdn.microsoft.com/317b911b-1805-402d-a9cb-159546bc88b4), and [VariantClear](/previous-versions/windows/desktop/api/oleauto/nf-oleauto-variantclear) entries in the Windows SDK.  
  
##  <a name="getbytearrayfromvariantarray"></a>  COleVariant::GetByteArrayFromVariantArray  
 Retrieves a byte array from an existing variant array  
  
```  
>>>>>>> 3bde588a
void GetByteArrayFromVariantArray(CByteArray& bytes);
```

### Parameters

*bytes*<br/>
A reference to an existing [CByteArray](../../mfc/reference/cbytearray-class.md) object.

##  <a name="operator_lpcvariant"></a>  COleVariant::operator LPCVARIANT

This casting operator returns a `VARIANT` structure whose value is copied from this `COleVariant` object.

```
operator LPCVARIANT() const;
```

### Remarks

##  <a name="operator_lpvariant"></a>  COleVariant::operator LPVARIANT

Call this casting operator to access the underlying `VARIANT` structure for this `COleVariant` object.

```
operator LPVARIANT();
```

### Remarks

> [!CAUTION]
> Changing the value in the `VARIANT` structure accessed by the pointer returned by this function will change the value of this `COleVariant` object.

##  <a name="operator_eq"></a>  COleVariant::operator =

These overloaded assignment operators copy the source value into this `COleVariant` object.

```
const COleVariant& operator=(const VARIANT& varSrc);
const COleVariant& operator=(LPCVARIANT pSrc);
const COleVariant& operator=(const COleVariant& varSrc);
const COleVariant& operator=(const LPCTSTR lpszSrc);
const COleVariant& operator=(const CString& strSrc);
const COleVariant& operator=(BYTE nSrc);
const COleVariant& operator=(short nSrc);
const COleVariant& operator=(long lSrc);
const COleVariant& operator=(const COleCurrency& curSrc);
const COleVariant& operator=(float fltSrc);
const COleVariant& operator=(double dblSrc);
const COleVariant& operator=(const COleDateTime& dateSrc);
const COleVariant& operator=(const CByteArray& arrSrc);
const COleVariant& operator=(const CLongBinary& lbSrc);
<<<<<<< HEAD
```

### Remarks

A brief description of each operator follows:

- **operator =(** *varSrc* **)** Copies an existing VARIANT or `COleVariant` object into this object.

- **operator =(** *pSrc* **)** Copies the VARIANT object accessed by *pSrc* into this object.

- **operator =(** *lpszSrc* **)** Copies a null-terminated string into this object and sets the VARTYPE to VT_BSTR.

- **operator =(** *strSrc* **)** Copies a [CString](../../atl-mfc-shared/reference/cstringt-class.md) object into this object and sets the VARTYPE to VT_BSTR.

- **operator =(** *nSrc* **)** Copies an 8- or 16-bit integer value into this object. If *nSrc* is an 8-bit value, the VARTYPE of this is set to VT_UI1. If *nSrc* is a 16-bit value and the VARTYPE of this is VT_BOOL, it is kept; otherwise, it is set to VT_I2.

- **operator =(** *lSrc* **)** Copies a 32-bit integer value into this object. If the VARTYPE of this is VT_ERROR, it is kept; otherwise, it is set to VT_I4.

- **operator =(** *curSrc* **)** Copies a [COleCurrency](../../mfc/reference/colecurrency-class.md) object into this object and sets the VARTYPE to VT_CY.

- **operator =(** *fltSrc* **)** Copies a 32-bit floating-point value into this object and sets the VARTYPE to VT_R4.

- **operator =(** *dblSrc* **)** Copies a 64-bit floating-point value into this object and sets the VARTYPE to VT_R8.

- **operator =(** *dateSrc* **)** Copies a [COleDateTime](../../atl-mfc-shared/reference/coledatetime-class.md) object into this object and sets the VARTYPE to VT_DATE.

- **operator =(** *arrSrc* **)** Copies a [CByteArray](../../mfc/reference/cbytearray-class.md) object into this `COleVariant` object.

- **operator =(** *lbSrc* **)** Copies a [CLongBinary](../../mfc/reference/clongbinary-class.md) object into this `COleVariant` object.

For more information, see the [VARIANT](/previous-versions/windows/desktop/api/oaidl/ns-oaidl-tagvariant) and [VARTYPE](http://msdn.microsoft.com/317b911b-1805-402d-a9cb-159546bc88b4) entries in the Windows SDK.

##  <a name="operator_eq_eq"></a>  COleVariant::operator ==

This operator compares two variant values and returns nonzero if they are equal; otherwise 0.

```
BOOL operator==(const VARIANT& varSrc) const;
=======
```  
  
### Remarks  
 A brief description of each operator follows:  
  
- **operator =(** *varSrc***)** Copies an existing VARIANT or `COleVariant` object into this object.  
  
- **operator =(** `pSrc` **)** Copies the VARIANT object accessed by *pSrc* into this object.  
  
- **operator =(** `lpszSrc` **)** Copies a null-terminated string into this object and sets the VARTYPE to VT_BSTR.  
  
- **operator =(** `strSrc` **)** Copies a [CString](../../atl-mfc-shared/reference/cstringt-class.md) object into this object and sets the VARTYPE to VT_BSTR.  
  
- **operator =(** `nSrc` **)** Copies an 8- or 16-bit integer value into this object. If *nSrc* is an 8-bit value, the VARTYPE of this is set to VT_UI1. If *nSrc* is a 16-bit value and the VARTYPE of this is VT_BOOL, it is kept; otherwise, it is set to VT_I2.  
  
- **operator =(** `lSrc` **)** Copies a 32-bit integer value into this object. If the VARTYPE of this is VT_ERROR, it is kept; otherwise, it is set to VT_I4.  
  
- **operator =(** `curSrc` **)** Copies a [COleCurrency](../../mfc/reference/colecurrency-class.md) object into this object and sets the VARTYPE to VT_CY.  
  
- **operator =(** `fltSrc` **)** Copies a 32-bit floating-point value into this object and sets the VARTYPE to VT_R4.  
  
- **operator =(** `dblSrc` **)** Copies a 64-bit floating-point value into this object and sets the VARTYPE to VT_R8.  
  
- **operator =(** `dateSrc` **)** Copies a [COleDateTime](../../atl-mfc-shared/reference/coledatetime-class.md) object into this object and sets the VARTYPE to VT_DATE.  
  
- **operator =(** `arrSrc` **)** Copies a [CByteArray](../../mfc/reference/cbytearray-class.md) object into this `COleVariant` object.  
  
- **operator =(** `lbSrc` **)** Copies a [CLongBinary](../../mfc/reference/clongbinary-class.md) object into this `COleVariant` object.  
  
 For more information, see the [VARIANT](/previous-versions/windows/desktop/api/oaidl/ns-oaidl-tagvariant) and [VARTYPE](https://msdn.microsoft.com/317b911b-1805-402d-a9cb-159546bc88b4) entries in the Windows SDK.  
  
##  <a name="operator_eq_eq"></a>  COleVariant::operator ==  
 This operator compares two variant values and returns nonzero if they are equal; otherwise 0.  
  
```  
BOOL operator==(const VARIANT& varSrc) const; 
>>>>>>> 3bde588a
BOOL operator==(LPCVARIANT pSrc) const;
```

##  <a name="operator_lt_lt__gt_gt"></a>  COleVariant::operator &lt;&lt;, &gt;&gt;

Outputs a `COleVariant` value to `CArchive` or `CdumpContext` and inputs a `COleVariant` object from `CArchive`.

```
friend CDumpContext& AFXAPI operator<<(
    CDumpContext& dc,
    OleVariant varSrc);

friend CArchive& AFXAPI operator<<(
    CArchive& ar,
    COleVariant varSrc);

friend CArchive& AFXAPI operator>>(
    CArchive& ar,
    COleVariant& varSrc);
```

### Remarks

The `COleVariant` insertion (**\<\<**) operator supports diagnostic dumping and storing to an archive. The extraction (**>>**) operator supports loading from an archive.

##  <a name="setstring"></a>  COleVariant::SetString

Sets the string to a particular type.

```
void SetString(LPCTSTR lpszSrc, VARTYPE vtSrc);
```

### Parameters

*lpszSrc*<br/>
A null-terminated string to be copied into the new `COleVariant` object.

*VtSrc*<br/>
The VARTYPE for the new `COleVariant` object.

### Remarks

The parameter *vtSrc* must be VT_BSTR (UNICODE) or VT_BSTRT (ANSI). `SetString` is typically used to set strings to ANSI, since the default for the [COleVariant::COleVariant](#colevariant) constructor with a string or string pointer parameter and no VARTYPE is UNICODE.

A DAO recordset in a non-UNICODE build expects strings to be ANSI. Thus, for DAO functions that use `COleVariant` objects, if you are not creating a UNICODE recordset, you must use the **COleVariant::COleVariant(** *lpszSrc* **,** *vtSrc* **)** form of constructor with *vtSrc* set to VT_BSTRT (ANSI) or use `SetString` with *vtSrc* set to VT_BSTRT to make ANSI strings. For example, the `CDaoRecordset` functions [CDaoRecordset::Seek](../../mfc/reference/cdaorecordset-class.md#seek) and [CDaoRecordset::SetFieldValue](../../mfc/reference/cdaorecordset-class.md#setfieldvalue) use `COleVariant` objects as parameters. These objects must be ANSI if the DAO recordset is not UNICODE.

## See Also

[Hierarchy Chart](../../mfc/hierarchy-chart.md)<br/><|MERGE_RESOLUTION|>--- conflicted
+++ resolved
@@ -55,12 +55,11 @@
 This data type is used in OLE automation. Specifically, the [DISPPARAMS](/previous-versions/windows/desktop/api/oaidl/ns-oaidl-tagdispparams) structure contains a pointer to an array of VARIANT structures. A `DISPPARAMS` structure is used to pass parameters to [IDispatch::Invoke](/previous-versions/windows/desktop/api/oaidl/nf-oaidl-idispatch-invoke).
 
 > [!NOTE]
-<<<<<<< HEAD
 > This class is derived from the `VARIANT` structure. This means you can pass a `COleVariant` in a parameter that calls for a `VARIANT` and that the data members of the `VARIANT` structure are accessible data members of `COleVariant`.
 
 The two related MFC classes [COleCurrency](../../mfc/reference/colecurrency-class.md) and [COleDateTime](../../atl-mfc-shared/reference/coledatetime-class.md) encapsulate the variant data types CURRENCY ( `VT_CY`) and DATE ( `VT_DATE`). The `COleVariant` class is used extensively in the DAO classes; see these classes for typical usage of this class, for example [CDaoQueryDef](../../mfc/reference/cdaoquerydef-class.md) and [CDaoRecordset](../../mfc/reference/cdaorecordset-class.md).
 
-For more information, see the [VARIANT](/previous-versions/windows/desktop/api/oaidl/ns-oaidl-tagvariant), [CURRENCY](http://msdn.microsoft.com/5e81273c-7289-45c7-93c0-32c1553f708e), [DISPPARAMS](/previous-versions/windows/desktop/api/oaidl/ns-oaidl-tagdispparams), and [IDispatch::Invoke](/previous-versions/windows/desktop/api/oaidl/nf-oaidl-idispatch-invoke) entries in the Windows SDK.
+For more information, see the [VARIANT](/previous-versions/windows/desktop/api/oaidl/ns-oaidl-tagvariant), [CURRENCY](/windows/desktop/api/wtypes/ns-wtypes-tagcy), [DISPPARAMS](/previous-versions/windows/desktop/api/oaidl/ns-oaidl-tagdispparams), and [IDispatch::Invoke](/previous-versions/windows/desktop/api/oaidl/nf-oaidl-idispatch-invoke) entries in the Windows SDK.
 
 For more information on the `COleVariant` class and its use in OLE automation, see "Passing Parameters in OLE Automation" in the article [Automation](../../mfc/automation.md).
 
@@ -89,9 +88,9 @@
 
 ### Remarks
 
-This function sets the [VARTYPE](http://msdn.microsoft.com/317b911b-1805-402d-a9cb-159546bc88b4) of *varSrc* to VT_EMPTY.
-
-For more information, see the [VARIANT](/previous-versions/windows/desktop/api/oaidl/ns-oaidl-tagvariant) and [VARTYPE](http://msdn.microsoft.com/317b911b-1805-402d-a9cb-159546bc88b4) entries in the Windows SDK.
+This function sets the VARTYPE of *varSrc* to VT_EMPTY.
+
+For more information, see the [VARIANT](/previous-versions/windows/desktop/api/oaidl/ns-oaidl-tagvariant) and [VARENUM](/windows/desktop/api/wtypes/ne-wtypes-varenum) entries in the Windows SDK.
 
 ##  <a name="colevariant"></a>  COleVariant::COleVariant
 
@@ -205,173 +204,20 @@
 ### Parameters
 
 *vartype*<br/>
-The [VARTYPE](http://msdn.microsoft.com/317b911b-1805-402d-a9cb-159546bc88b4) for this `COleVariant` object.
+The VARTYPE for this `COleVariant` object.
 
 *pSrc*<br/>
 A pointer to the [VARIANT](/previous-versions/windows/desktop/api/oaidl/ns-oaidl-tagvariant) object to be converted. If this value is NULL, this `COleVariant` object is used as the source for the conversion.
 
 ### Remarks
 
-For more information, see the [VARIANT](/previous-versions/windows/desktop/api/oaidl/ns-oaidl-tagvariant), [VARTYPE](http://msdn.microsoft.com/317b911b-1805-402d-a9cb-159546bc88b4), and [VariantChangeType](/previous-versions/windows/desktop/api/oleauto/nf-oleauto-variantchangetype) entries in the Windows SDK.
+For more information, see the [VARIANT](/previous-versions/windows/desktop/api/oaidl/ns-oaidl-tagvariant), [VARENUM](/windows/desktop/api/wtypes/ne-wtypes-varenum), and [VariantChangeType](/previous-versions/windows/desktop/api/oleauto/nf-oleauto-variantchangetype) entries in the Windows SDK.
 
 ##  <a name="clear"></a>  COleVariant::Clear
 
 Clears the `VARIANT`.
 
 ```
-=======
->  This class is derived from the `VARIANT` structure. This means you can pass a `COleVariant` in a parameter that calls for a `VARIANT` and that the data members of the `VARIANT` structure are accessible data members of `COleVariant`.  
-  
- The two related MFC classes [COleCurrency](../../mfc/reference/colecurrency-class.md) and [COleDateTime](../../atl-mfc-shared/reference/coledatetime-class.md) encapsulate the variant data types CURRENCY ( `VT_CY`) and DATE ( `VT_DATE`). The `COleVariant` class is used extensively in the DAO classes; see these classes for typical usage of this class, for example [CDaoQueryDef](../../mfc/reference/cdaoquerydef-class.md) and [CDaoRecordset](../../mfc/reference/cdaorecordset-class.md).  
-  
- For more information, see the [VARIANT](/previous-versions/windows/desktop/api/oaidl/ns-oaidl-tagvariant), [CURRENCY](https://msdn.microsoft.com/5e81273c-7289-45c7-93c0-32c1553f708e), [DISPPARAMS](/previous-versions/windows/desktop/api/oaidl/ns-oaidl-tagdispparams), and [IDispatch::Invoke](/previous-versions/windows/desktop/api/oaidl/nf-oaidl-idispatch-invoke) entries in the Windows SDK.  
-  
- For more information on the `COleVariant` class and its use in OLE automation, see "Passing Parameters in OLE Automation" in the article [Automation](../../mfc/automation.md).  
-  
-## Inheritance Hierarchy  
- `tagVARIANT`  
-  
- `COleVariant`  
-  
-## Requirements  
- **Header:** afxdisp.h  
-  
-##  <a name="attach"></a>  COleVariant::Attach  
- Call this function to attach the given [VARIANT](/previous-versions/windows/desktop/api/oaidl/ns-oaidl-tagvariant) object to the current `COleVariant` object.  
-  
-```  
-void Attach(VARIANT& varSrc);
-```  
-  
-### Parameters  
- *varSrc*  
- An existing `VARIANT` object to be attached to the current `COleVariant` object.  
-  
-### Remarks  
- This function sets the [VARTYPE](https://msdn.microsoft.com/317b911b-1805-402d-a9cb-159546bc88b4) of *varSrc* to VT_EMPTY.  
-  
- For more information, see the [VARIANT](/previous-versions/windows/desktop/api/oaidl/ns-oaidl-tagvariant) and [VARTYPE](https://msdn.microsoft.com/317b911b-1805-402d-a9cb-159546bc88b4) entries in the Windows SDK.  
-  
-##  <a name="colevariant"></a>  COleVariant::COleVariant  
- Constructs a `COleVariant` object.  
-  
-```  
-COleVariant(); 
-COleVariant(const VARIANT& varSrc); 
-COleVariant(const COleVariant& varSrc); 
-COleVariant(LPCVARIANT pSrc); 
-COleVariant(LPCTSTR lpszSrc); 
-COleVariant(LPCTSTR lpszSrc, VARTYPE vtSrc); 
-COleVariant(CString& strSrc); 
-COleVariant(BYTE nSrc); 
-COleVariant(short nSrc, VARTYPE vtSrc = VT_I2); 
-COleVariant(long lSrc,VARTYPE vtSrc = VT_I4); 
-COleVariant(const COleCurrency& curSrc); 
-COleVariant(float fltSrc); 
-COleVariant(double dblSrc); 
-COleVariant(const COleDateTime& timeSrc); 
-COleVariant(const CByteArray& arrSrc); 
-COleVariant(const CLongBinary& lbSrc); 
-COleVariant(LPCITEMIDLIST pidl);
-```  
-  
-### Parameters  
- *varSrc*  
- An existing `COleVariant` or `VARIANT` object to be copied into the new `COleVariant` object.  
-  
- *pSrc*  
- A pointer to a `VARIANT` object that will be copied into the new `COleVariant` object.  
-  
- *lpszSrc*  
- A null-terminated string to be copied into the new `COleVariant` object.  
-  
- *vtSrc*  
- The `VARTYPE` for the new `COleVariant` object.  
-  
- *strSrc*  
- A [CString](../../atl-mfc-shared/reference/cstringt-class.md) object to be copied into the new `COleVariant` object.  
-  
- *nSrc*, *lSrc*  
- A numerical value to be copied into the new `COleVariant` object.  
-  
- *vtSrc*  
- The `VARTYPE` for the new `COleVariant` object.  
-  
- *curSrc*  
- A [COleCurrency](../../mfc/reference/colecurrency-class.md) object to be copied into the new `COleVariant` object.  
-  
- *fltSrc*, *dblSrc*  
- A numerical value to be copied into the new `COleVariant` object.  
-  
- *timeSrc*  
- A [COleDateTime](../../atl-mfc-shared/reference/coledatetime-class.md) object to be copied into the new `COleVariant` object.  
-  
- *arrSrc*  
- A [CByteArray](../../mfc/reference/cbytearray-class.md) object to be copied into the new `COleVariant` object.  
-  
- *lbSrc*  
- A [CLongBinary](../../mfc/reference/clongbinary-class.md) object to be copied into the new `COleVariant` object.  
-  
- *pidl*  
- A pointer to a [ITEMIDLIST](/windows/desktop/api/shtypes/ns-shtypes-_itemidlist) structure to be copied into the new `COleVariant` object.  
-  
-### Remarks  
- All these constructors create new `COleVariant` objects initialized to the specified value. A brief description of each of these constructors follows.  
-  
-- **COleVariant( )** Creates an empty `COleVariant` object, VT_EMPTY.  
-  
-- **COleVariant(** *varSrc* **)** Copies an existing `VARIANT` or `COleVariant` object. The variant type is retained.  
-  
-- **COleVariant(** `pSrc` **)** Copies an existing `VARIANT` or `COleVariant` object. The variant type is retained.  
-  
-- **COleVariant(** `lpszSrc` **)** Copies a string into the new object, VT_BSTR (UNICODE).  
-  
-- **COleVariant(** `lpszSrc` **,** `vtSrc` **)** Copies a string into the new object. The parameter *vtSrc* must be VT_BSTR (UNICODE) or VT_BSTRT (ANSI).  
-  
-- **COleVariant(** `strSrc` **)** Copies a string into the new object, VT_BSTR (UNICODE).  
-  
-- **COleVariant(** `nSrc` **)** Copies an 8-bit integer into the new object, VT_UI1.  
-  
-- **COleVariant(** `nSrc` **,** `vtSrc` **)** Copies a 16-bit integer (or Boolean value) into the new object. The parameter *vtSrc* must be VT_I2 or VT_BOOL.  
-  
-- **COleVariant(** `lSrc` **,** `vtSrc` **)** Copies a 32-bit integer (or SCODE value) into the new object. The parameter *vtSrc* must be VT_I4, VT_ERROR, or VT_BOOL.  
-  
-- **COleVariant(** `curSrc` **)** Copies a `COleCurrency` value into the new object, VT_CY.  
-  
-- **COleVariant(** `fltSrc` **)** Copies a 32-bit floating-point value into the new object, VT_R4.  
-  
-- **COleVariant(** `dblSrc` **)** Copies a 64-bit floating-point value into the new object, VT_R8.  
-  
-- **COleVariant(** `timeSrc` **)** Copies a `COleDateTime` value into the new object, VT_DATE.  
-  
-- **COleVariant(** `arrSrc` **)** Copies a `CByteArray` object into the new object, VT_EMPTY.  
-  
-- **COleVariant(** `lbSrc` **)** Copies a `CLongBinary` object into the new object, VT_EMPTY.  
-  
- For more information on SCODE, see [Structure of COM Error Codes](/windows/desktop/com/structure-of-com-error-codes) in the Windows SDK.  
-  
-##  <a name="changetype"></a>  COleVariant::ChangeType  
- Converts the type of variant value in this `COleVariant` object.  
-  
-```  
-void ChangeType(VARTYPE vartype, LPVARIANT pSrc = NULL);
-```  
-  
-### Parameters  
- *vartype*  
- The [VARTYPE](https://msdn.microsoft.com/317b911b-1805-402d-a9cb-159546bc88b4) for this `COleVariant` object.  
-  
- *pSrc*  
- A pointer to the [VARIANT](/previous-versions/windows/desktop/api/oaidl/ns-oaidl-tagvariant) object to be converted. If this value is NULL, this `COleVariant` object is used as the source for the conversion.  
-  
-### Remarks  
- For more information, see the [VARIANT](/previous-versions/windows/desktop/api/oaidl/ns-oaidl-tagvariant), [VARTYPE](https://msdn.microsoft.com/317b911b-1805-402d-a9cb-159546bc88b4), and [VariantChangeType](/previous-versions/windows/desktop/api/oleauto/nf-oleauto-variantchangetype) entries in the Windows SDK.  
-  
-##  <a name="clear"></a>  COleVariant::Clear  
- Clears the `VARIANT`.  
-  
-```  
->>>>>>> 3bde588a
 void Clear();
 ```
 
@@ -387,39 +233,22 @@
 
 ```
 VARIANT Detach();
-<<<<<<< HEAD
-```
-
-### Remarks
-
-This function sets the [VARTYPE](http://msdn.microsoft.com/317b911b-1805-402d-a9cb-159546bc88b4) for this `COleVariant` object to VT_EMPTY.
+```
+
+### Remarks
+
+This function sets the VARTYPE for this `COleVariant` object to VT_EMPTY.
 
 > [!NOTE]
 >  After calling `Detach`, it is the caller's responsibility to call `VariantClear` on the resulting `VARIANT` structure.
 
-For more information, see the [VARIANT](/previous-versions/windows/desktop/api/oaidl/ns-oaidl-tagvariant), [VARTYPE](http://msdn.microsoft.com/317b911b-1805-402d-a9cb-159546bc88b4), and [VariantClear](/previous-versions/windows/desktop/api/oleauto/nf-oleauto-variantclear) entries in the Windows SDK.
+For more information, see the [VARIANT](/previous-versions/windows/desktop/api/oaidl/ns-oaidl-tagvariant), [VARENUM](/windows/desktop/api/wtypes/ne-wtypes-varenum), and [VariantClear](/previous-versions/windows/desktop/api/oleauto/nf-oleauto-variantclear) entries in the Windows SDK.
 
 ##  <a name="getbytearrayfromvariantarray"></a>  COleVariant::GetByteArrayFromVariantArray
 
 Retrieves a byte array from an existing variant array
 
 ```
-=======
-```  
-  
-### Remarks  
- This function sets the [VARTYPE](https://msdn.microsoft.com/317b911b-1805-402d-a9cb-159546bc88b4) for this `COleVariant` object to VT_EMPTY.  
-  
-> [!NOTE]
->  After calling `Detach`, it is the caller's responsibility to call `VariantClear` on the resulting `VARIANT` structure.  
-  
- For more information, see the [VARIANT](/previous-versions/windows/desktop/api/oaidl/ns-oaidl-tagvariant), [VARTYPE](https://msdn.microsoft.com/317b911b-1805-402d-a9cb-159546bc88b4), and [VariantClear](/previous-versions/windows/desktop/api/oleauto/nf-oleauto-variantclear) entries in the Windows SDK.  
-  
-##  <a name="getbytearrayfromvariantarray"></a>  COleVariant::GetByteArrayFromVariantArray  
- Retrieves a byte array from an existing variant array  
-  
-```  
->>>>>>> 3bde588a
 void GetByteArrayFromVariantArray(CByteArray& bytes);
 ```
 
@@ -470,7 +299,6 @@
 const COleVariant& operator=(const COleDateTime& dateSrc);
 const COleVariant& operator=(const CByteArray& arrSrc);
 const COleVariant& operator=(const CLongBinary& lbSrc);
-<<<<<<< HEAD
 ```
 
 ### Remarks
@@ -501,7 +329,7 @@
 
 - **operator =(** *lbSrc* **)** Copies a [CLongBinary](../../mfc/reference/clongbinary-class.md) object into this `COleVariant` object.
 
-For more information, see the [VARIANT](/previous-versions/windows/desktop/api/oaidl/ns-oaidl-tagvariant) and [VARTYPE](http://msdn.microsoft.com/317b911b-1805-402d-a9cb-159546bc88b4) entries in the Windows SDK.
+For more information, see the [VARIANT](/previous-versions/windows/desktop/api/oaidl/ns-oaidl-tagvariant) and [VARENUM](/windows/desktop/api/wtypes/ne-wtypes-varenum) entries in the Windows SDK.
 
 ##  <a name="operator_eq_eq"></a>  COleVariant::operator ==
 
@@ -509,44 +337,6 @@
 
 ```
 BOOL operator==(const VARIANT& varSrc) const;
-=======
-```  
-  
-### Remarks  
- A brief description of each operator follows:  
-  
-- **operator =(** *varSrc***)** Copies an existing VARIANT or `COleVariant` object into this object.  
-  
-- **operator =(** `pSrc` **)** Copies the VARIANT object accessed by *pSrc* into this object.  
-  
-- **operator =(** `lpszSrc` **)** Copies a null-terminated string into this object and sets the VARTYPE to VT_BSTR.  
-  
-- **operator =(** `strSrc` **)** Copies a [CString](../../atl-mfc-shared/reference/cstringt-class.md) object into this object and sets the VARTYPE to VT_BSTR.  
-  
-- **operator =(** `nSrc` **)** Copies an 8- or 16-bit integer value into this object. If *nSrc* is an 8-bit value, the VARTYPE of this is set to VT_UI1. If *nSrc* is a 16-bit value and the VARTYPE of this is VT_BOOL, it is kept; otherwise, it is set to VT_I2.  
-  
-- **operator =(** `lSrc` **)** Copies a 32-bit integer value into this object. If the VARTYPE of this is VT_ERROR, it is kept; otherwise, it is set to VT_I4.  
-  
-- **operator =(** `curSrc` **)** Copies a [COleCurrency](../../mfc/reference/colecurrency-class.md) object into this object and sets the VARTYPE to VT_CY.  
-  
-- **operator =(** `fltSrc` **)** Copies a 32-bit floating-point value into this object and sets the VARTYPE to VT_R4.  
-  
-- **operator =(** `dblSrc` **)** Copies a 64-bit floating-point value into this object and sets the VARTYPE to VT_R8.  
-  
-- **operator =(** `dateSrc` **)** Copies a [COleDateTime](../../atl-mfc-shared/reference/coledatetime-class.md) object into this object and sets the VARTYPE to VT_DATE.  
-  
-- **operator =(** `arrSrc` **)** Copies a [CByteArray](../../mfc/reference/cbytearray-class.md) object into this `COleVariant` object.  
-  
-- **operator =(** `lbSrc` **)** Copies a [CLongBinary](../../mfc/reference/clongbinary-class.md) object into this `COleVariant` object.  
-  
- For more information, see the [VARIANT](/previous-versions/windows/desktop/api/oaidl/ns-oaidl-tagvariant) and [VARTYPE](https://msdn.microsoft.com/317b911b-1805-402d-a9cb-159546bc88b4) entries in the Windows SDK.  
-  
-##  <a name="operator_eq_eq"></a>  COleVariant::operator ==  
- This operator compares two variant values and returns nonzero if they are equal; otherwise 0.  
-  
-```  
-BOOL operator==(const VARIANT& varSrc) const; 
->>>>>>> 3bde588a
 BOOL operator==(LPCVARIANT pSrc) const;
 ```
 
