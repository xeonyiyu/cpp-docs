--- conflicted
+++ resolved
@@ -13,57 +13,11 @@
 ms.workload: ["cplusplus"]
 ---
 # Add Class from Typelib Wizard
-<<<<<<< HEAD
+
 Use this wizard to add an MFC class from an available type library. The wizard creates a class for each interface you add from the selected type library.
 
 > [!WARNING]
 > In Visual Studio 2017 version 15.9 this code wizard is deprecated and will be removed in a future version of Visual Studio. This wizard is rarely used. General support for ATL and MFC is not impacted by the removal of this wizard. If you would like to share your feedback about this deprecation, please complete [this survey](https://www.surveymonkey.com/r/QDWKKCN). Your feedback matters to us.
-  
- **Add class from**  
- Specifies the location of the type library, from which the class is created.  
-  
-|Option|Description|  
-|------------|-----------------|  
-|**Registry**|The type library is registered in the system. Registered type libraries are listed in **Available type libraries**.|  
-|**File**|The type library is not necessarily registered in the system but is contained in a file. You must provide the file location in **Location**.|  
-  
- **Available type libraries**  
- Lists the type libraries currently registered in the system. Select a type library from this list to display its interfaces in the **Interfaces** list.  
-  
- See "Inside Distributed COM: Type Libraries and Language Integration" in the MSDN library for more information about registering type libraries.  
-  
- **Location**  
- Specifies the location of the type library. If you click **File** under **Add Class From**, you can provide the location of the file containing the type library. To browse to the location of the file, click the ellipsis button.  
-  
- **Interfaces**  
- Lists the interfaces in the type library currently selected in the **Available type libraries** list.  
-  
-|Transfer button|Description|  
-|---------------------|-----------------|  
-|**>**|Adds the interface currently selected in the **Interfaces** list. Dimmed if no interface is selected.|  
-|**>>**|Adds all the interfaces in the type library currently selected in the **Available type libraries** list.|  
-|**<**|Removes the class currently selected in the **Generated classes** list. Dimmed if no class is currently selected in the **Generated classes** list.|  
-|**<\<**|Removes all the classes in the **Generated classes** list. Dimmed if the **Generated classes** list is empty.|  
-  
- **Generated classes**  
- Specifies the class names to be generated from the interfaces added using the **>** or **>>** button. You can click this box to select a class, and then use the up or down keys to scroll through the list, viewing each class name in the **Class** box and file name in the **File** box that the wizard generates when you click **Finish**. You can select only one class at a time in this box.  
-  
- You can remove a class by selecting it in this list and clicking **<**. You do not need to select a class in the Generated classes box to remove all classes; by clicking **<<**, you remove all classes in the **Generated classes** box.  
-  
- **Class**  
- Specifies the name of the class selected in the **Generated classes** box that the wizard adds when you click **Finish**. You can edit the name in the **Class** box.  
-  
- **File**  
- Sets the name of the header file for the new class. By default, this name is based on the name you provide in **Generated classes**. Click the ellipsis button to save the file name to the location of your choice, or to append the class declaration to an existing file. If you choose an existing file, the wizard will not save it to the selected location until you click **Finish** in the wizard.  
-  
- The wizard does not overwrite a file. If you select the name of an existing file, when you click **Finish**, the wizard prompts you to indicate whether the class declaration should be appended to the contents of the file. Click **Yes** to append the file; click **No** to return to the wizard and specify another file name.  
-  
-## See Also  
- [MFC Class from a Type Library](../../mfc/reference/adding-an-mfc-class-from-a-type-library.md)   
- [Automation Clients: Using Type Libraries](../../mfc/automation-clients-using-type-libraries.md)
-=======
-
-Use this wizard to add an MFC class from an available type library. The wizard creates a class for each interface you add from the selected type library.
 
 - **Add class from**
 
@@ -115,4 +69,3 @@
 
 [MFC Class from a Type Library](../../mfc/reference/adding-an-mfc-class-from-a-type-library.md)<br/>
 [Automation Clients: Using Type Libraries](../../mfc/automation-clients-using-type-libraries.md)
->>>>>>> aab7ba9f
