---
title: "CDrawingManager Class | Microsoft Docs"
ms.custom: ""
ms.date: "11/04/2016"
ms.reviewer: ""
ms.suite: ""
ms.technology: 
  - "devlang-cpp"
ms.tgt_pltfrm: ""
ms.topic: "reference"
f1_keywords: 
  - "CDrawingManager"
dev_langs: 
  - "C++"
helpviewer_keywords: 
  - "CDrawingManager class"
ms.assetid: 9e4775ca-101b-4aa9-a85a-4d047c701215
caps.latest.revision: 30
author: "mikeblome"
ms.author: "mblome"
manager: "ghogen"
translation.priority.ht: 
  - "cs-cz"
  - "de-de"
  - "es-es"
  - "fr-fr"
  - "it-it"
  - "ja-jp"
  - "ko-kr"
  - "pl-pl"
  - "pt-br"
  - "ru-ru"
  - "tr-tr"
  - "zh-cn"
  - "zh-tw"
---
# CDrawingManager Class
The `CDrawingManager` class implements complex drawing algorithms.  
  
## Syntax  
  
```  
class CDrawingManager : public CObject  
```  
  
## Members  
  
### Public Constructors  
  
|Name|Description|  
|----------|-----------------|  
|[CDrawingManager::CDrawingManager](#cdrawingmanager)|Constructs a `CDrawingManager` object.|  
|`CDrawingManager::~CDrawingManager`|Destructor.|  
  
### Public Methods  
  
|Name|Description|  
|----------|-----------------|  
|[CDrawingManager::CreateBitmap_32](#createbitmap_32)|Creates a 32-bit device-independent bitmap (DIB) that applications can write to directly.|  
|[CDrawingManager::DrawAlpha](#drawalpha)|Displays bitmaps that have transparent or semitransparent pixels.|  
|[CDrawingManager::DrawRotated](#drawrotated)|Rotates a source DC content inside the given rectangle by +/- 90 degrees|  
|[CDrawingManager::DrawEllipse](#drawellipse)|Draws an ellipse with the supplied fill and border colors.|  
|[CDrawingManager::DrawGradientRing](#drawgradientring)|Draws a ring and fills it with a color gradient.|  
|[CDrawingManager::DrawLine, CDrawingManager::DrawLineA](#drawline_cdrawingmanager__drawlinea)|Draws a line.|  
|[CDrawingManager::DrawRect](#drawrect)|Draws a rectangle with the supplied fill and border colors.|  
|[CDrawingManager::DrawShadow](#drawshadow)|Draws a shadow for a rectangular area.|  
|[CDrawingManager::Fill4ColorsGradient](#fill4colorsgradient)|Fills a rectangular area with two color gradients.|  
|[CDrawingManager::FillGradient](#fillgradient)|Fills a rectangular area with a specified color gradient.|  
|[CDrawingManager::FillGradient2](#fillgradient2)|Fills a rectangular area with a specified color gradient. The direction of the gradient's color change is also specified.|  
|[CDrawingManager::GrayRect](#grayrect)|Fills a rectangle with a specified gray color.|  
|[CDrawingManager::HighlightRect](#highlightrect)|Highlights a rectangular area.|  
|[CDrawingManager::HLStoRGB_ONE](#hlstorgb_one)|Converts a color from a HLS representation to a RGB representation.|  
|[CDrawingManager::HLStoRGB_TWO](#hlstorgb_two)|Converts a color from a HLS representation to a RGB representation.|  
|[CDrawingManager::HSVtoRGB](#hsvtorgb)|Converts a color from a HSV representation to a RGB representation.|  
|[CDrawingManager::HuetoRGB](#huetorgb)|Helper method that converts a hue value to a red, green, or blue component.|  
|[CDrawingManager::MirrorRect](#mirrorrect)|Flips a rectangular area.|  
|[CDrawingManager::PixelAlpha](#pixelalpha)|Helper method that determines the final color for a semitransparent pixel.|  
|[CDrawingManager::PrepareShadowMask](#prepareshadowmask)|Creates a bitmap that can be used as a shadow.|  
|[CDrawingManager::RGBtoHSL](#rgbtohsl)|Converts a color from a RGB representation to a HSL representation.|  
|[CDrawingManager::RGBtoHSV](#rgbtohsv)|Converts a color from a RGB representation to a HSV representation.|  
|[CDrawingManager::SetAlphaPixel](#setalphapixel)|Helper method that colors a partially transparent pixel in a bitmap.|  
|[CDrawingManager::SetPixel](#setpixel)|Helper method that changes a single pixel in a bitmap to the specified color.|  
|[CDrawingManager::SmartMixColors](#smartmixcolors)|Combines two colors based on a weighted ratio.|  
  
## Remarks  
 The `CDrawingManager` class provides functions for drawing shadows, color gradients, and highlighted rectangles. It also performs alpha-blending. You can use this class to directly change your application's UI.  
  
## Inheritance Hierarchy  
 [CObject](../../mfc/reference/cobject-class.md)  
  
 `CDrawingManager`  
  
## Requirements  
 **Header:** afxdrawmanager.h  
  
##  <a name="cdrawingmanager"></a>  CDrawingManager::CDrawingManager  
<<<<<<< HEAD
 Constructs a [CDrawingManager](../../mfc/reference/cdrawingmanager-class.md) object.  
=======
 Constructs a `CDrawingManager` object.  
>>>>>>> 6c49d711
  
```  
CDrawingManager(CDC& dc);
```  
  
### Parameters  
 [in] `dc`  
 A reference to a device context. The `CDrawingManager` uses this context for drawing.  
  
##  <a name="createbitmap_32"></a>  CDrawingManager::CreateBitmap_32  
 Creates a 32-bit device-independent bitmap (DIB) that applications can write to directly.  
  
```  
static HBITMAP __stdcall CreateBitmap_32(
    const CSize& size,  
    void** pBits);

 
static HBITMAP __stdcall CreateBitmap_32(
    HBITMAP bitmap,  
    COLORREF clrTransparent = -1);
```  
  
### Parameters  
  
|||  
|-|-|  
|Parameter|Description|  
|[in] `size`|A [CSize](../../atl-mfc-shared/reference/csize-class.md) parameter that indicates the size of the bitmap.|  
|[out] `pBits`|A pointer to a data pointer that receives the location of the DIB's bit values.|  
|`bitmap`|A handle to the original bitmap|  
|`clrTransparent`|An RGB value specifying transparent color of the original bitmap.|  
  
### Return Value  
 A handle to the newly created DIB bitmap if this method is successful; otherwise `NULL`.  
  
### Remarks  
 For more information about how to create a DIB bitmap, see [CreateDIBSection](http://msdn.microsoft.com/library/windows/desktop/dd183491).  
  
##  <a name="drawalpha"></a>  CDrawingManager::DrawAlpha  
 Displays bitmaps that have transparent or semitransparent pixels.  
  
```  
void DrawAlpha(
    CDC* pDstDC,  
    const CRect& rectDst,  
    CDC* pSrcDC,  
    const CRect& rectSrc);
```  
  
### Parameters  
 [in] `pDstDC`  
 A pointer to the device context for the destination.  
  
 [in] `rectDst`  
 The destination rectangle.  
  
 [in] `pSrcDC`  
 A pointer to the device context for the source.  
  
 [in] `rectSrc`  
 The source rectangle.  
  
### Remarks  
 This method performs alpha-blending for two bitmaps. For more information about alpha-blending, see [AlphaBlend](http://msdn.microsoft.com/library/windows/desktop/dd183351) in the Windows SDK.  
  
##  <a name="drawellipse"></a>  CDrawingManager::DrawEllipse  
 Draws an ellipse with the supplied fill and border colors.  
  
```  
void DrawEllipse(
    const CRect& rect,  
    COLORREF clrFill,  
    COLORREF clrLine);
```  
  
### Parameters  
 [in] `rect`  
 The bounding rectangle for the ellipse.  
  
 [in] `clrFill`  
 The color this method uses to fill the ellipse.  
  
 [in] `clrLine`  
 The color this method uses as the border of the ellipse.  
  
### Remarks  
 This method returns without drawing an ellipse if either color is set to -1. It also returns without drawing an ellipse if either dimension of the bounding rectangle is 0.  
  
##  <a name="drawgradientring"></a>  CDrawingManager::DrawGradientRing  
 Draws a ring and fills it with a color gradient.  
  
```  
BOOL DrawGradientRing(
    CRect rect,  
    COLORREF colorStart,  
    COLORREF colorFinish,  
    COLORREF colorBorder,  
    int nAngle,  
    int nWidth,  
    COLORREF clrFace = (COLORREF)-1);
```  
  
### Parameters  
 [in] `rect`  
 A [CRect](../../atl-mfc-shared/reference/crect-class.md) parameter that specifies the boundary for the gradient ring.  
  
 [in] `colorStart`  
 The first color for the gradient.  
  
 [in] `colorFinish`  
 The last color for the gradient.  
  
 [in] `colorBorder`  
 The color of the border.  
  
 [in] `nAngle`  
 A parameter that specifies the initial gradient drawing angle. This value should be between 0 and 360.  
  
 [in] `nWidth`  
 The width of the border for the ring.  
  
 [in] `clrFace`  
 The color of the interior of the ring.  
  
### Return Value  
 Nonzero if successful; otherwise 0.  
  
### Remarks  
 The rectangle defined by `rect` must be at least 5 pixels wide and 5 pixels high.  
  
##  <a name="drawline_cdrawingmanager__drawlinea"></a>  CDrawingManager::DrawLine, CDrawingManager::DrawLineA  
 Draws a line.  
  
```  
void DrawLine(
    int x1,  
    int y1,  
    int x2,  
    int y2,  
    COLORREF clrLine);

 
void DrawLineA(
    double x1,  
    double y1,  
    double x2,  
    double y2,  
    COLORREF clrLine);
```  
  
### Parameters  
  
|||  
|-|-|  
|Parameter|Description|  
|[in] `x1`|The x coordinate where the line starts.|  
|[in] `y1`|The y coordinate where the line starts.|  
|[in] `x2`|The x coordinate where the line ends.|  
|[in] `y2`|The y coordinate where the line ends.|  
|[in] `clrLine`|The color of the line.|  
  
### Remarks  
 This method fails if `clrLine` equals -1.  
  
##  <a name="drawrect"></a>  CDrawingManager::DrawRect  
 Draws a rectangle with the supplied fill and border colors.  
  
```  
void DrawRect(
    const CRect& rect,  
    COLORREF clrFill,  
    COLORREF clrLine);
```  
  
### Parameters  
 [in] `rect`  
 The boundaries for the rectangle.  
  
 [in] `clrFill`  
 The color this method uses to fill the rectangle.  
  
 [in] `clrLine`  
 The color this method uses for the border of the rectangle.  
  
### Remarks  
 This method returns without drawing a rectangle if either color is set to -1. It also returns if either dimension of the rectangle is 0.  
  
##  <a name="drawshadow"></a>  CDrawingManager::DrawShadow  
 Draws a shadow for a rectangular area.  
  
```  
BOOL DrawShadow(
    CRect rect,  
    int nDepth,  
    int iMinBrightness = 100,  
    int iMaxBrightness = 50,  
    CBitmap* pBmpSaveBottom = NULL,  
    CBitmap* pBmpSaveRight = NULL,  
    COLORREF clrBase = (COLORREF)-1,  
    BOOL bRightShadow = TRUE);
```  
  
### Parameters  
 [in] `rect`  
 A rectangular area in your application. The drawing manager will draw a shadow underneath this area.  
  
 [in] `nDepth`  
 The width and height of the shadow.  
  
 [in] `iMinBrightness`  
 The minimum brightness of the shadow.  
  
 [in] `iMaxBrightness`  
 The maximum brightness of the shadow.  
  
 [in] `pBmpSaveBottom`  
 A pointer to a bitmap that contains the image for the bottom part of the shadow.  
  
 [in] `pBmpSaveRight`  
 A pointer to a bitmap that contains the image for the shadow that is drawn on the right side of the rectangle.  
  
 [in] `clrBase`  
 The color of the shadow.  
  
 [in] `bRightShadow`  
 A Boolean parameter that indicates how the shadow is drawn. If `bRightShadow` is `TRUE`, `DrawShadow` draws a shadow on the right side of the rectangle.  
  
### Return Value  
 Nonzero if successful; otherwise 0.  
  
### Remarks  
 You can provide two valid bitmaps for the bottom and right shadows by using the parameters `pBmpSaveBottom` and `pBmpSaveRight`. If these [CBitmap](../../mfc/reference/cbitmap-class.md) objects have an attached GDI object, `DrawShadow` will use those bitmaps as the shadows. If the `CBitmap` parameters do not have an attached GDI object, `DrawShadow` draws the shadow and attaches the bitmaps to the parameters. In future calls to `DrawShadow`, you can provide these bitmaps to speed up the drawing process. For more information about the `CBitmap` class and GDI objects, see [Graphic Objects](../../mfc/graphic-objects.md).  
  
 If either of these parameters is `NULL`, `DrawShadow` will automatically draw the shadow.  
  
 If you set `bRightShadow` to `FALSE`, the shadow will be drawn underneath and to the left of the rectangular area.  
  
### Example  
 The following example demonstrates how to use the `DrawShadow` method of the `CDrawingManager` class. This code snippet is part of the [Prop Sheet Demo sample](../../visual-cpp-samples.md).  
  
 [!code-cpp[NVC_MFC_PropSheetDemo#1](../../mfc/reference/codesnippet/cpp/cdrawingmanager-class_1.cpp)]  
  
##  <a name="fill4colorsgradient"></a>  CDrawingManager::Fill4ColorsGradient  
 Fills a rectangular area with two color gradients.  
  
```  
void Fill4ColorsGradient(
    CRect rect,  
    COLORREF colorStart1,  
    COLORREF colorFinish1,  
    COLORREF colorStart2,  
    COLORREF colorFinish2,  
    BOOL bHorz = TRUE,  
    int nPercentage = 50);
```  
  
### Parameters  
 [in] `rect`  
 The rectangle to fill.  
  
 [in] `colorStart1`  
 The initial color for the first color gradient.  
  
 [in] `colorFinish1`  
 The final color for the first color gradient.  
  
 [in] `colorStart2`  
 The initial color for the second color gradient.  
  
 [in] `colorFinish2`  
 The final color for the second color gradient.  
  
 [in] `bHorz`  
 A Boolean parameter that indicates whether `Fill4ColorsGradient` colors a horizontal or vertical gradient. `TRUE` indicates a horizontal gradient.  
  
 [in] `nPercentage`  
 An integer from 0-100. This value indicates the percentage of the rectangle to fill with the first color gradient.  
  
### Remarks  
 When a rectangle is filled with two color gradients, they are either located above each other or next to each other, depending on the value of `bHorz`. Each color gradient is calculated independently with the method [CDrawingManager::FillGradient](#fillgradient).  
  
 This method generates an assertion failure if `nPercentage` is less than 0 or more than 100.  
  
##  <a name="fillgradient"></a>  CDrawingManager::FillGradient  
 Fills a rectangular area with the specified color gradient.  
  
```  
void FillGradient(
    CRect rect,  
    COLORREF colorStart,  
    COLORREF colorFinish,  
    BOOL bHorz = TRUE,  
    int nStartFlatPercentage = 0,  
    int nEndFlatPercentage = 0);
```  
  
### Parameters  
 [in] `rect`  
 The rectangular area to fill.  
  
 [in] `colorStart`  
 The first color for the gradient.  
  
 [in] `colorFinish`  
 The final color for the gradient.  
  
 [in] `bHorz`  
 A Boolean parameter that specifies whether `FillGradient` should draw a horizontal or vertical gradient.  
  
 [in] `nStartFlatPercentage`  
 The percentage of the rectangle that `FillGradient` fills with `colorStart` before it starts the gradient.  
  
 [in] `nEndFlatPercentage`  
 The percentage of the rectangle that `FillGradient` fills with `colorFinish` after it finishes the gradient.  
  
### Example  
 The following example demonstrates how to use the `FillGradient` method of the `CDrawingManager` class. This code snippet is part of the [MS Office 2007 Demo sample](../../visual-cpp-samples.md).  
  
 [!code-cpp[NVC_MFC_MSOffice2007Demo#12](../../mfc/reference/codesnippet/cpp/cdrawingmanager-class_2.cpp)]  
  
##  <a name="fillgradient2"></a>  CDrawingManager::FillGradient2  
 Fills a rectangular area with a specified color gradient.  
  
```  
void FillGradient2 (
    CRect rect,  
    COLORREF colorStart,  
    COLORREF colorFinish,  
    int nAngle = 0);
```  
  
### Parameters  
 [in] `rect`  
 The rectangular area to fill.  
  
 [in] `colorStart`  
 The first color of the gradient.  
  
 [in] `colorFinish`  
 The last color of the gradient.  
  
 [in] `nAngle`  
 An integer between 0 and 360. This parameter specifies the direction of the color gradient.  
  
### Remarks  
 Use `nAngle` to specify the direction of the color gradient. When you specify the direction of the color gradient, you also specify where the color gradient starts. A value of 0 for `nAngle` indicates the gradient starts from the top of the rectangle. As `nAngle` increases, the starting location for the gradient moves in a counter-clockwise direction based on the angle.  
  
### Example  
 The following example demonstrates how to use the `FillGradient2` method of the `CDrawingManager` class. This code snippet is part of the [New Controls sample](../../visual-cpp-samples.md).  
  
 [!code-cpp[NVC_MFC_NewControls#37](../../mfc/reference/codesnippet/cpp/cdrawingmanager-class_3.cpp)]  
  
##  <a name="grayrect"></a>  CDrawingManager::GrayRect  
 Fills a rectangle with a specified gray color.  
  
```  
BOOL GrayRect(
    CRect rect,  
    int nPercentage = -1,  
    COLORREF clrTransparent = (COLORREF)-1,  
    COLORREF clrDisabled = (COLORREF)-1);
```  
  
### Parameters  
 [in] `rect`  
 The rectangular area to fill.  
  
 [in] `nPercentage`  
 The percentage of gray you want in the rectangle.  
  
 [in] `clrTransparent`  
 The transparent color.  
  
 [in] `clrDisabled`  
 The color that this method uses for de-saturation if `nPercentage` is set to -1.  
  
### Return Value  
 `TRUE` if the method was successful; otherwise `FALSE`.  
  
### Remarks  
 For the parameter `nPercentage`, a lower value indicates a darker color.  
  
 The maximum value for `nPercentage` is 200. A value larger than 200 does not change the appearance of the rectangle. If the value is -1, this method uses `clrDisabled` to limit the saturation of the rectangle.  
  
##  <a name="highlightrect"></a>  CDrawingManager::HighlightRect  
 Highlights a rectangular area.  
  
```  
BOOL HighlightRect(
    CRect rect,  
    int nPercentage = -1,  
    COLORREF clrTransparent = (COLORREF)-1,  
    int nTolerance = 0,  
    COLORREF clrBlend = (COLORREF)-1);
```  
  
### Parameters  
 [in] `rect`  
 A rectangular area to highlight.  
  
 [in] `nPercentage`  
 A percentage that indicates how transparent the highlight should be.  
  
 [in] `clrTransparent`  
 The transparent color.  
  
 [in] `nTolerance`  
 An integer between 0 and 255 that indicates the color tolerance.  
  
 [in] `clrBlend`  
 The base color for blending.  
  
### Return Value  
 `TRUE` if the method is successful; otherwise `FALSE`.  
  
### Remarks  
 If `nPercentage` is between 0 and 99, `HighlightRect` uses the alpha blending algorithm. For more information about alpha blending, see [Alpha Blending Lines and Fills](http://msdn.microsoft.com/library/5440f48c-3ac9-44c3-b170-c1c110bdbab8). If `nPercentage` is -1, this method uses the default highlight level. If `nPercentage` is 100, this method does nothing and returns `TRUE`.  
  
 The method uses the parameter `nTolerance` to determine whether to highlight the rectangular area. To highlight the rectangle, the difference between the background color of your application and `clrTransparent` must be less than `nTolerance` in each color component (red, green, and blue).  
  
##  <a name="hlstorgb_one"></a>  CDrawingManager::HLStoRGB_ONE  
 Converts a color from a HLS representation to a RGB representation.  
  
```  
static COLORREF __stdcall HLStoRGB_ONE(
    double H,  
    double L,  
    double S);
```  
  
### Parameters  
 [in] `H`  
 A number between 0 and 1 that represents the hue for the color.  
  
 [in] `L`  
 A number between 0 and 1 that indicates the luminosity for the color.  
  
 [in] `S`  
 A number between 0 and 1 that indicates the saturation for the color.  
  
### Return Value  
 The RGB representation of the HLS color provided.  
  
### Remarks  
 A color can be represented as HSV (hue, saturation, and value), HSL (hue, saturation, and luminosity), or RGB (red, green, and blue). For more information about the different representations of color, see [Color](http://go.microsoft.com/fwlink/linkid=119126).  
  
 This method and the `CDrawingManager::HLStoRGB_TWO` method perform the same operation, but require different values for the `H` parameter. In this method, `H` is a percentage of the circle. In the `CDrawingManager::HLStoRGB_TWO` method, `H` is a degree value between 0 and 360, which both represent red. For example, with `HLStoRGB_ONE`, a value of 0.25 for `H` is equivalent to a value of 90 with `HLStoRGB_TWO`.  
  
##  <a name="hlstorgb_two"></a>  CDrawingManager::HLStoRGB_TWO  
 Converts a color from a HLS representation to a RGB representation.  
  
```  
static COLORREF __stdcall HLStoRGB_TWO(
    double H,  
    double L,  
    double S);
```  
  
### Parameters  
 [in] `H`  
 A number between 0 and 360 that represents the hue for the color.  
  
 [in] `L`  
 A number between 0 and 1 that indicates the luminosity for the color.  
  
 [in] `S`  
 A number between 0 and 1 that indicates the saturation for the color.  
  
### Return Value  
 The RGB representation of the HLS color provided.  
  
### Remarks  
 A color can be represented as HSV (hue, saturation, and value), HSL (hue, saturation, and luminosity), or RGB (red, green, and blue). For more information about the different representations of color, see [Color](http://go.microsoft.com/fwlink/linkid=119126).  
  
 This method and the [CDrawingManager::HLStoRGB_ONE](#hlstorgb_one) method perform the same operation, but require different values for the `H` parameter. In this method, `H` is a degree value between 0 and 360, which both represent red. In the [CDrawingManager::HLStoRGB_ONE](#hlstorgb_one) method, `H` is a percentage of the circle. For example, with `HLStoRGB_ONE`, a value of 0.25 for `H` is equivalent to a value of 90 with `HLStoRGB_TWO`.  
  
##  <a name="hsvtorgb"></a>  CDrawingManager::HSVtoRGB  
 Converts a color from a HSV representation to a RGB representation.  
  
```  
static COLORREF __stdcall HSVtoRGB(
    double H,  
    double S,  
    double V);
```  
  
### Parameters  
  
|||  
|-|-|  
|Parameter|Description|  
|[in] `H`|A number between 0 and 360 that indicates the hue for the color.|  
|[in] `S`|A number between 0 and 1 that indicates the saturation for the color.|  
|[in] `V`|A number between 0 and 1 that indicates the value for the color.|  
  
### Return Value  
 The RGB representation of the HSV color provided.  
  
### Remarks  
 A color can be represented as HSV (hue, saturation, and value), HSL (hue, saturation, and luminosity), or RGB (red, green, and blue). For more information about the different representations of color, see [Color](http://go.microsoft.com/fwlink/linkid=119126).  
  
##  <a name="huetorgb"></a>  CDrawingManager::HuetoRGB  
 Converts a hue value to a red, green, or blue component.  
  
```  
static double __stdcall HuetoRGB(
    double m1,  
    double m2,  
    double h);

 
static BYTE __stdcall HueToRGB(
    float rm1,  
    float rm2,  
    float rh);
```  
  
### Parameters  
 [in] `m1`  
 See Remarks.  
  
 [in] `m2`  
 See Remarks.  
  
 [in] `h`  
 See Remarks.  
  
 [in] `rm1`  
 See Remarks.  
  
 [in] `rm2`  
 See Remarks.  
  
 [in] `rh`  
 See Remarks.  
  
### Return Value  
 The individual red, green, or blue component for the provided hue.  
  
### Remarks  
 This method is a helper method that the `CDrawingManager` class uses to compute the individual red, green, and blue components of a color in a HSV or HSL representation. This method is not designed to be called directly by the programmer. The input parameters are values that depend on the conversion algorithm.  
  
 To convert a HSV or HSL color to a RGB representation, call one of the following methods:  
  
- [CDrawingManager::HSVtoRGB](#hsvtorgb)  
  
- [CDrawingManager::HLStoRGB_ONE](#hlstorgb_one)  
  
- [CDrawingManager::HLStoRGB_TWO](#hlstorgb_two)  
  
##  <a name="mirrorrect"></a>  CDrawingManager::MirrorRect  
 Flips a rectangular area.  
  
```  
void MirrorRect(
    CRect rect,  
    BOOL bHorz = TRUE);
```  
  
### Parameters  
 [in] `rect`  
 The bounding rectangle of the area to flip.  
  
 [in] `bHorz`  
 A Boolean parameter that indicates whether the rectangle flips horizontally or vertically.  
  
### Remarks  
 This method can flip any area of the device context owned by the `CDrawingManager` class. If `bHorz` is set to `TRUE`, this method flips the area horizontally. Otherwise, it flips the area vertically.  
  
##  <a name="pixelalpha"></a>  CDrawingManager::PixelAlpha  
 Calculates the final color for a semitransparent pixel.  
  
```  
static COLORREF __stdcall PixelAlpha(
    COLORREF srcPixel,  
    int percent);

 
static COLORREF __stdcall PixelAlpha(
    COLORREF srcPixel,  
    double percentR,  
    double percentG,  
    double percentB);

 
static COLORREF __stdcall PixelAlpha(
    COLORREF srcPixel,  
    COLORREF dstPixel,  
    int percent);
```  
  
### Parameters  
 [in] `srcPixel`  
 The initial color for the pixel.  
  
 [in] `percent`  
 A number between 0 and 100 that represents the percentage of transparency. A value of 100 indicates that the initial color is completely transparent.  
  
 [in] `percentR`  
 A number between 0 and 100 that represents the percentage of transparency for the red component.  
  
 [in] `percentG`  
 A number between 0 and 100 that represents the percentage of transparency for the green component.  
  
 [in] `percentB`  
 A number between 0 and 100 that represents the percentage of transparency for the blue component.  
  
 [in] `dstPixel`  
 The base color for the pixel.  
  
### Return Value  
 The final color for the semitransparent pixel.  
  
### Remarks  
 This is a helper class for coloring semitransparent bitmaps and is not designed to be called directly by the programmer.  
  
 When you use the version of the method that has `dstPixel`, the final color is a combination of `dstPixel` and `srcPixel`. The `srcPixel` color is the partially transparent color over the base color of `dstPixel`.  
  
##  <a name="prepareshadowmask"></a>  CDrawingManager::PrepareShadowMask  
 Creates a bitmap that can be used as a shadow.  
  
```  
static HBITMAP __stdcall PrepareShadowMask (
    int nDepth,  
    COLORREF clrBase,  
    int iMinBrightness = 0,  
    int iMaxBrightness = 100);
```  
  
### Parameters  
 [in] `nDepth`  
 The width and height of the shadow.  
  
 [in] `clrBase`  
 The color of the shadow.  
  
 [in] `iMinBrightness`  
 The minimum brightness of the shadow.  
  
 [in] `iMaxBrightness`  
 The maximum brightness of the shadow.  
  
### Return Value  
 A handle to the created bitmap if this method is successful; otherwise `NULL`.  
  
### Remarks  
 If `nDepth` is set to 0, this method exits and returns `NULL`. If `nDepth` is less than 3, the width and height of the shadow are set to 3 pixels.  
  
##  <a name="rgbtohsl"></a>  CDrawingManager::RGBtoHSL  
 Converts a color from a red, green, and blue (RGB) representation to a hue, saturation, and lightness (HSL) representation.  
  
```  
static void __stdcall RGBtoHSL(
    COLORREF rgb,  
    double* H,  
    double* S,  
    double* L);
```  
  
### Parameters  
  
|||  
|-|-|  
|Parameter|Description|  
|[in] `rgb`|The color in RGB values.|  
|[out] `H`|A pointer to a double where the method stores the hue for the color.|  
|[out] `S`|A pointer to a double where the method stores the saturation for the color.|  
|[out] `L`|A pointer to a double where the method stores the lightness for the color.|  
  
### Remarks  
 A color can be represented as HSV (hue, saturation, and value), HSL (hue, saturation, and luminosity), or RGB (red, green, and blue). For more information about the different representations of color, see [Color](http://go.microsoft.com/fwlink/linkid=119126).  
  
 The returned value for `H` is represented as a fraction between 0 and 1 where both 0 and 1 represent red. The returned values for `S` and `L` are numbers between 0 and 1.  
  
##  <a name="rgbtohsv"></a>  CDrawingManager::RGBtoHSV  
 Converts a color from a RGB representation to a HSV representation.  
  
```  
static void __stdcall RGBtoHSV(
    COLORREF rgb,  
    double* H,  
    double* S,  
    double* V);
```  
  
### Parameters  
 [in] `rgb`  
 The color to convert in a RGB representation.  
  
 [out] `H`  
 A pointer to a double where this method stores the resulting hue for the color.  
  
 [out] `S`  
 A pointer to a double where this method stores the resulting saturation for the color.  
  
 [out] `V`  
 A pointer to a double where this method stores the resulting value for the color.  
  
### Remarks  
 A color can be represented as HSV (hue, saturation, and value), HSL (hue, saturation, and luminosity), or RGB (red, green, and blue). For more information about the different representations of color, see [Color](http://go.microsoft.com/fwlink/linkid=119126).  
  
 The returned value for `H` is a number between 0 and 360 where both 0 and 360 indicate red. The return values for `S` and `V` are numbers between 0 and 1.  
  
##  <a name="setalphapixel"></a>  CDrawingManager::SetAlphaPixel  
 Colors a transparent pixel in a bitmap.  
  
```  
static void __stdcall SetAlphaPixel(
    COLORREF* pBits,  
    CRect rect,  
    int x,  
    int y,  
    int percent,  
    int iShadowSize,  
    COLORREF clrBase = (COLORREF)-1,  
    BOOL bIsRight = TRUE);
```  
  
### Parameters  
 [in] `pBits`  
 A pointer to the bit values for the bitmap.  
  
 [in] `rect`  
 A rectangular area in your application. The drawing manager draws a shadow underneath and to the right of this area.  
  
 [in] `x`  
 The horizontal coordinate of the pixel to color.  
  
 [in] `y`  
 The vertical coordinate of the pixel to color.  
  
 [in] `percent`  
 The percentage of transparency.  
  
 [in] `iShadowSize`  
 The width and height of the shadow.  
  
 [in] `clrBase`  
 The color of the shadow.  
  
 [in] `bIsRight`  
 A Boolean parameter that indicates which pixel to color. See the Remarks section for more information.  
  
### Remarks  
 This method is a helper method that is used by the [CDrawingManager::DrawShadow](#drawshadow) method. We recommend that if you want to draw a shadow, call `CDrawingManager::DrawShadow` instead.  
  
 If `bIsRight` is set to `TRUE`, the pixel to color is measured `x` pixels from the right edge of `rect`. If it is `FALSE`, the pixel to color is measured `x` pixels from the left edge of `rect`.  
  
##  <a name="setpixel"></a>  CDrawingManager::SetPixel  
 Changes a single pixel in a bitmap to the specified color.  
  
```  
static void __stdcall SetPixel(
    COLORREF* pBits,  
    int cx,  
    int cy,  
    int x,  
    int y,  
    COLORREF color);
```  
  
### Parameters  
  
|||  
|-|-|  
|Parameter|Description|  
|[in] `pBits`|A pointer to the bit values of the bitmap.|  
|[in] `cx`|The total width of the bitmap.|  
|[in] `cy`|The total height of the bitmap.|  
|[in] `x`|The x-coordinate of the pixel in the bitmap to change.|  
|[in] `y`|The y-coordinate of the pixel in the bitmap to change.|  
|[in] `color`|The new color for the pixel identified by the supplied coordinates.|  
  
##  <a name="smartmixcolors"></a>  CDrawingManager::SmartMixColors  
 Combines two colors based on a weighted ratio.  
  
```  
static COLORREF __stdcall SmartMixColors(
    COLORREF color1,  
    COLORREF color2,  
    double dblLumRatio = 1.,  
    int k1 = 1,  
    int k2 = 1);
```  
  
### Parameters  
  
|||  
|-|-|  
|Parameter|Description|  
|[in] `color1`|The first color to mix.|  
|[in] `color2`|The second color to mix.|  
|[in] `dblLumRatio`|The ratio for the new color's luminosity. `SmartMixColors` multiplies the luminosity of the mixed color by this ratio before determining a final color.|  
|[in] `k1`|The weighted ratio for the first color.|  
|[in] `k2`|The weighted ratio for the second color.|  
  
### Return Value  
 A color that represents a weighted mixture of the supplied colors.  
  
### Remarks  
 This method fails with an error if either `k1` or `k2` is less than zero. If both of these parameters are set to 0, the method returns `RGB(0, 0, 0)`.  
  
 The weighted ratio is calculated with the following formula:                         (color1 * k1 + color2 \* k2)/(k1 + k2). After the weighted ratio is determined, the method calculates the luminosity for the mixed color. It then multiplies the luminosity by `dblLumRatio`. If the value is larger than 1.0, the method sets the luminosity for the mixed color to the new value. Otherwise, the luminosity is set to 1.0.  
  
##  <a name="drawrotated"></a>  CDrawingManager::DrawRotated  
 Rotates a source DC content inside the given rectangle by 90 degrees.  
  
```  
void DrawRotated(
    CRect rectDest,  
    CDC& dcSrc,  
    BOOL bClockWise);
```  
  
### Parameters  
 `rectDest`  
 Destination rectangle.  
  
 `dcSrc`  
 The source device context.  
  
 `bClockWise`  
 `TRUE` indicates rotate +90 degrees; `FALSE` indicates rotate -90 degrees.  
  
### Remarks  
  
## See Also  
 [Hierarchy Chart](../../mfc/hierarchy-chart.md)   
 [Classes](../../mfc/reference/mfc-classes.md)<|MERGE_RESOLUTION|>--- conflicted
+++ resolved
@@ -94,11 +94,7 @@
  **Header:** afxdrawmanager.h  
   
 ##  <a name="cdrawingmanager"></a>  CDrawingManager::CDrawingManager  
-<<<<<<< HEAD
  Constructs a [CDrawingManager](../../mfc/reference/cdrawingmanager-class.md) object.  
-=======
- Constructs a `CDrawingManager` object.  
->>>>>>> 6c49d711
   
 ```  
 CDrawingManager(CDC& dc);
