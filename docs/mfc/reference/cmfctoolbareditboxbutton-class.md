---
title: "CMFCToolBarEditBoxButton Class | Microsoft Docs"
ms.custom: ""
ms.date: "11/04/2016"
ms.reviewer: ""
ms.suite: ""
ms.technology: 
  - "devlang-cpp"
ms.tgt_pltfrm: ""
ms.topic: "reference"
f1_keywords: 
  - "OnDrawOnCustomizeList"
  - "OnDraw"
  - "CMFCToolBarEditBoxButton::OnDrawOnCustomizeList"
  - "CMFCToolBarEditBoxButton.SetACCData"
  - "CMFCToolBarEditBoxButton::OnDraw"
  - "OnCalculateSize"
  - "SetACCData"
  - "CMFCToolBarEditBoxButton"
  - "CMFCToolBarEditBoxButton::SetACCData"
  - "CMFCToolBarEditBoxButton::Serialize"
  - "CMFCToolBarEditBoxButton.OnDraw"
  - "CMFCToolBarEditBoxButton.OnDrawOnCustomizeList"
  - "CMFCToolBarEditBoxButton::OnCalculateSize"
  - "Serialize"
  - "CMFCToolBarEditBoxButton.Serialize"
  - "CMFCToolBarEditBoxButton.OnCalculateSize"
dev_langs: 
  - "C++"
helpviewer_keywords: 
  - "CMFCToolBarEditBoxButton class"
  - "SetACCData method"
  - "OnCalculateSize method"
  - "OnDraw method"
  - "OnDrawOnCustomizeList method"
  - "Serialize method"
ms.assetid: b21d9b67-6bf7-4ca9-bd62-b237756e0ab3
caps.latest.revision: 28
author: "mikeblome"
ms.author: "mblome"
manager: "ghogen"
translation.priority.ht: 
  - "cs-cz"
  - "de-de"
  - "es-es"
  - "fr-fr"
  - "it-it"
  - "ja-jp"
  - "ko-kr"
  - "pl-pl"
  - "pt-br"
  - "ru-ru"
  - "tr-tr"
  - "zh-cn"
  - "zh-tw"
---
# CMFCToolBarEditBoxButton Class
A toolbar button that contains an edit control ( [CEdit Class](../../mfc/reference/cedit-class.md)).  
  
## Syntax  
  
```  
class CMFCToolBarEditBoxButton : public CMFCToolBarButton  
```  
  
## Members  
  
### Public Constructors  
  
|Name|Description|  
|----------|-----------------|  
|[CMFCToolBarEditBoxButton::CMFCToolBarEditBoxButton](#cmfctoolbareditboxbutton)|Constructs a `CMFCToolBarEditBoxButton` object.|  
|`CMFCToolBarEditBoxButton::~CMFCToolBarEditBoxButton`|Destructor.|  
  
### Public Methods  
  
|Name|Description|  
|----------|-----------------|  
|[CMFCToolBarEditBoxButton::CanBeStretched](#canbestretched)|Specifies whether a user can stretch the button during customization. (Overrides [CMFCToolBarButton::CanBeStretched](../../mfc/reference/cmfctoolbarbutton-class.md#canbestretched).)|  
|[CMFCToolBarEditBoxButton::CopyFrom](#copyfrom)|Copies the properties of another toolbar button to the current button. (Overrides [CMFCToolBarButton::CopyFrom](../../mfc/reference/cmfctoolbarbutton-class.md#copyfrom).)|  
|`CMFCToolBarEditBoxButton::` [CMFCToolBarEditBoxButton::CreateEdit](#createedit)|Creates a new edit control in the button.|  
|`CMFCToolBarEditBoxButton::CreateObject`|Used by the framework to create a dynamic instance of this class type.|  
|[CMFCToolBarEditBoxButton::GetByCmd](#getbycmd)|Retrieves the first `CMFCToolBarEditBoxButton` object in the application that has the specified command ID.|  
|[CMFCToolBarEditBoxButton::GetContentsAll](#getcontentsall)|Retrieves the text of the first edit box toolbar control that has the specified command ID.|  
|[CMFCToolBarEditBoxButton::GetContextMenuID](#getcontextmenuid)|Retrieves the resource ID of the shortcut menu that is associated with the button.|  
|[CMFCToolBarEditBoxButton::GetEditBorder](#geteditborder)|Retrieves the bounding rectangle of the edit part of the edit box button.|  
|`CMFCToolBarEditBoxButton::` [CMFCToolBarEditBoxButton::GetEditBox](#geteditbox)|Returns a pointer to the edit control that is embedded in the button.|  
|[CMFCToolBarEditBoxButton::GetHwnd](#gethwnd)|Retrieves the window handle that is associated with the toolbar button. (Overrides [CMFCToolBarButton::GetHwnd](../../mfc/reference/cmfctoolbarbutton-class.md#gethwnd).)|  
|[CMFCToolBarEditBoxButton::GetInvalidateRect](#getinvalidaterect)|Retrieves the region of the client area of the button that must be redrawn. (Overrides [CMFCToolBarButton::GetInvalidateRect](../../mfc/reference/cmfctoolbarbutton-class.md#getinvalidaterect).)|  
|`CMFCToolBarEditBoxButton::GetThisClass`|Used by the framework to obtain a pointer to the [CRuntimeClass](../../mfc/reference/cruntimeclass-structure.md) object that is associated with this class type.|  
|[CMFCToolBarEditBoxButton::HaveHotBorder](#havehotborder)|Determines whether a border of the button is displayed when a user clicks the button. (Overrides [CMFCToolBarButton::HaveHotBorder](../../mfc/reference/cmfctoolbarbutton-class.md#havehotborder).)|  
|[CMFCToolBarEditBoxButton::IsFlatMode](#isflatmode)|Determines whether edit box buttons have a flat style.|  
|[CMFCToolBarEditBoxButton::NotifyCommand](#notifycommand)|Specifies whether the button processes the [WM_COMMAND](http://msdn.microsoft.com/library/windows/desktop/ms647591) message. (Overrides [CMFCToolBarButton::NotifyCommand](../../mfc/reference/cmfctoolbarbutton-class.md#notifycommand).)|  
|[CMFCToolBarEditBoxButton::OnAddToCustomizePage](#onaddtocustomizepage)|Called by the framework when the button is added to a **Customize** dialog box. (Overrides [CMFCToolBarButton::OnAddToCustomizePage](../../mfc/reference/cmfctoolbarbutton-class.md#onaddtocustomizepage).)|  
|`CMFCToolBarEditBoxButton::OnCalculateSize`|Called by the framework to calculate the size of the button for the specified device context and docking state. (Overrides [CMFCToolBarButton::OnCalculateSize](../../mfc/reference/cmfctoolbarbutton-class.md#oncalculatesize).)|  
|[CMFCToolBarEditBoxButton::OnChangeParentWnd](#onchangeparentwnd)|Called by the framework when the button is inserted into a new toolbar. (Overrides [CMFCToolBarButton::OnChangeParentWnd](../../mfc/reference/cmfctoolbarbutton-class.md#onchangeparentwnd).)|  
|[CMFCToolBarEditBoxButton::OnClick](#onclick)|Called by the framework when the user clicks the mouse button. (Overrides [CMFCToolBarButton::OnClick](../../mfc/reference/cmfctoolbarbutton-class.md#onclick).)|  
|[CMFCToolBarEditBoxButton::OnCtlColor](#onctlcolor)|Called by the framework when the parent toolbar handles a `WM_CTLCOLOR` message. (Overrides [CMFCToolBarButton::OnCtlColor](../../mfc/reference/cmfctoolbarbutton-class.md#onctlcolor).)|  
|`CMFCToolBarEditBoxButton::OnDraw`|Called by the framework to draw the button by using the specified styles and options. (Overrides [CMFCToolBarButton::OnDraw](../../mfc/reference/cmfctoolbarbutton-class.md#ondraw).)|  
|`CMFCToolBarEditBoxButton::OnDrawOnCustomizeList`|Called by the framework to draw the button in the **Commands** pane of the **Customize** dialog box. (Overrides [CMFCToolBarButton::OnDrawOnCustomizeList](../../mfc/reference/cmfctoolbarbutton-class.md#ondrawoncustomizelist).)|  
|[CMFCToolBarEditBoxButton::OnGlobalFontsChanged](#onglobalfontschanged)|Called by the framework when the global font has changed. (Overrides [CMFCToolBarButton::OnGlobalFontsChanged](../../mfc/reference/cmfctoolbarbutton-class.md#onglobalfontschanged).)|  
|[CMFCToolBarEditBoxButton::OnMove](#onmove)|Called by the framework when the parent toolbar moves. (Overrides [CMFCToolBarButton::OnMove](../../mfc/reference/cmfctoolbarbutton-class.md#onmove).)|  
|[CMFCToolBarEditBoxButton::OnShow](#onshow)|Called by the framework when the button becomes visible or invisible. (Overrides [CMFCToolBarButton::OnShow](../../mfc/reference/cmfctoolbarbutton-class.md#onshow).)|  
|[CMFCToolBarEditBoxButton::OnSize](#onsize)|Called by the framework when the parent toolbar changes its size or position and this change causes the button to change size. (Overrides [CMFCToolBarButton::OnSize](../../mfc/reference/cmfctoolbarbutton-class.md#onsize).)|  
|[CMFCToolBarEditBoxButton::OnUpdateToolTip](#onupdatetooltip)|Called by the framework when the parent toolbar updates its tooltip text. (Overrides [CMFCToolBarButton::OnUpdateToolTip](../../mfc/reference/cmfctoolbarbutton-class.md#onupdatetooltip).)|  
|`CMFCToolBarEditBoxButton::Serialize`|Reads this object from an archive or writes it to an archive. (Overrides [CMFCToolBarButton::Serialize](../../mfc/reference/cmfctoolbarbutton-class.md#serialize).)|  
|`CMFCToolBarEditBoxButton::SetACCData`|Populates the provided `CAccessibilityData` object with accessibility data from the toolbar button. (Overrides [CMFCToolBarButton::SetACCData](../../mfc/reference/cmfctoolbarbutton-class.md#setaccdata).)|  
|`CMFCToolBarEditBoxButton::` [CMFCToolBarEditBoxButton::SetContents](#setcontents)|Sets the text in the edit control of the button.|  
|`CMFCToolBarEditBoxButton::` [CMFCToolBarEditBoxButton::SetContentsAll](#setcontentsall)|Finds the edit control button that has a specified command ID, and sets the text in the edit control of that button.|  
|[CMFCToolBarEditBoxButton::SetContextMenuID](#setcontextmenuid)|Specifies the resource ID of the shortcut menu that is associated with the button.|  
|[CMFCToolBarEditBoxButton::SetFlatMode](#setflatmode)|Specifies the flat style appearance of edit box buttons in the application.|  
|`CMFCToolBarEditBoxButton::` [CMFCToolBarEditBoxButton::SetStyle](#setstyle)|Specifies the style of the button. (Overrides [CMFCToolBarButton::SetStyle](../../mfc/reference/cmfctoolbarbutton-class.md#setstyle).)|  
  
## Remarks  
 To add an edit box button to a toolbar, follow these steps:  
  
 1. Reserve a dummy resource ID for the button in the parent toolbar resource.  
  
 2. Construct a `CMFCToolBarEditBoxButton` object.  
  
 3. In the message handler that processes the `AFX_WM_RESETTOOLBAR` message, replace the dummy button with the new combo box button by using [CMFCToolBar::ReplaceButton](../../mfc/reference/cmfctoolbar-class.md#replacebutton).  
  
 For more information, see [Walkthrough: Putting Controls On Toolbars](../../mfc/walkthrough-putting-controls-on-toolbars.md).  
  
## Example  
 The following example demonstrates how to use various methods in the `CMFCToolBarEditBoxButton` class. The example shows how to specify that a user can stretch the button during customization, specify that a border of the button is displayed when a user clicks the button, set the text in the text box control, specify the flat style appearance of edit box buttons in the application, and specify the style of a toolbar edit box control.  
  
 [!code-cpp[NVC_MFC_RibbonApp#40](../../mfc/reference/codesnippet/cpp/cmfctoolbareditboxbutton-class_1.cpp)]  
  
## Inheritance Hierarchy  
 [CObject](../../mfc/reference/cobject-class.md)  
  
 [CMFCToolBarButton](../../mfc/reference/cmfctoolbarbutton-class.md)  
  
 `CMFCToolBarEditBoxButton` 
  
## Requirements  
 **Header:** afxtoolbareditboxbutton.h  
  
##  <a name="canbestretched"></a>  CMFCToolBarEditBoxButton::CanBeStretched  
 Specifies whether a user can stretch the button during customization.  
  
```  
virtual BOOL CanBeStretched() const;

 
```  
  
### Return Value  
 This method returns `TRUE`.  
  
### Remarks  
 By default, the framework does not allow the user to stretch a toolbar button during customization. This method extends the base class implementation ( [CMFCToolBarButton::CanBeStretched](../../mfc/reference/cmfctoolbarbutton-class.md#canbestretched)) by allowing the user to stretch an edit box toolbar button during customization.  
  
##  <a name="cmfctoolbareditboxbutton"></a>  CMFCToolBarEditBoxButton::CMFCToolBarEditBoxButton  
<<<<<<< HEAD
 Constructs a [CMFCToolBarEditBoxButton](../../mfc/reference/cmfctoolbareditboxbutton-class.md) object.  
=======
 Constructs a `CMFCToolBarEditBoxButton`object.  
>>>>>>> 6c49d711
  
```  
CMFCToolBarEditBoxButton(
    UINT uiID,  
    int iImage,  
    DWORD dwStyle=ES_AUTOHSCROLL,  
    int iWidth=0);
```  
  
### Parameters  
 [in] `uiID`  
 Specifies the control ID.  
  
 [in] `iImage`  
 Specifies the zero-based index of a toolbar image. The image is located in the [CMFCToolBarImages Class](../../mfc/reference/cmfctoolbarimages-class.md) object that [CMFCToolBar Class](../../mfc/reference/cmfctoolbar-class.md) class maintains.  
  
 [in] `dwStyle`  
 Specifies the edit control style.  
  
 [in] `iWidth`  
 Specifies the width in pixels of the edit control.  
  
### Remarks  
 The default constructor sets the edit control style to the following combination:  
  
 `WS_CHILD | WS_VISIBLE | ES_AUTOHSCROLL`  
  
 The default width of the control is 150 pixels.  
  
##  <a name="copyfrom"></a>  CMFCToolBarEditBoxButton::CopyFrom  
 Copies the properties of another toolbar button to the current button.  
  
```  
virtual void CopyFrom(const CMFCToolBarButton& src);
```  
  
### Parameters  
 [in] `src`  
 A reference to the source button from which to copy.  
  
### Remarks  
 Call this method to copy another toolbar button to this toolbar button. `src` must be of type `CMFCToolBarEditBoxButton`.  
  
##  <a name="createedit"></a>  CMFCToolBarEditBoxButton::CreateEdit  
 Creates a new edit control in the button.  
  
```  
virtual CEdit* CreateEdit(
    CWnd* pWndParent,  
    const CRect& rect);
```  
  
### Parameters  
 `[in] pWndParent`  
 Specifies the parent window of the edit control. It must not be NULL.  
  
 `[in] rect`  
 Specifies the edit control's size and position.  
  
### Return Value  
 A pointer to the newly created edit control; it is `NULL` if the control's creation and attachment fail.  
  
### Remarks  
 You construct a `CMFCToolBarEditBoxButton`object in two steps. First call the constructor, and then call `CreateEdit,` which creates the Windows edit control and attaches it to the `CMFCToolBarEditBoxButton` object.  
  
##  <a name="getbycmd"></a>  CMFCToolBarEditBoxButton::GetByCmd  
 Retrieves the first `CMFCToolBarEditBoxButton` object in the application that has the specified command ID.  
  
```  
static CMFCToolBarEditBoxButton* __stdcall GetByCmd(UINT uiCmd);
```  
  
### Parameters  
 [in] `uiCmd`  
 The command ID of the button to retrieve.  
  
### Return Value  
 The first `CMFCToolBarEditBoxButton` object in the application that has the specified command ID, or `NULL` if no such object exists.  
  
### Remarks  
 This shared utility method is used by methods such as [CMFCToolBarEditBoxButton::SetContentsAll](#setcontentsall) and [CMFCToolBarEditBoxButton::GetContentsAll](#getcontentsall) to set or get the text of the first edit box toolbar control that has the specified command ID.  
  
##  <a name="getcontentsall"></a>  CMFCToolBarEditBoxButton::GetContentsAll  
 Retrieves the text of the first edit box toolbar control that has the specified command ID.  
  
```  
static CString __stdcall GetContentsAll(UINT uiCmd);
```  
  
### Parameters  
 [in] `uiCmd`  
 The command ID of the button from which to retrieve contents.  
  
### Return Value  
 A `CString` object that contains the text of the first edit box toolbar control that has the specified command ID.  
  
### Remarks  
 This method returns the empty string if no `CMFCToolBarEditBoxButton` objects have the specified command ID.  
  
##  <a name="getcontextmenuid"></a>  CMFCToolBarEditBoxButton::GetContextMenuID  
 Retrieves the resource ID of the shortcut menu that is associated with the button.  
  
```  
UINT GetContextMenuID();
```  
  
### Return Value  
 The resource ID of the shortcut menu that is associated with the button or 0 if the button has no associated shortcut menu.  
  
### Remarks  
 The framework uses the resource ID to create the shortcut menu when the user right-clicks on the button.  
  
##  <a name="geteditborder"></a>  CMFCToolBarEditBoxButton::GetEditBorder  
 Retrieves the bounding rectangle of the edit part of the edit box button.  
  
```  
virtual void GetEditBorder(CRect& rectBorder);
```  
  
### Parameters  
 [out] `rectBorder`  
 A reference to the `CRect` object that receives the bounding rectangle.  
  
### Remarks  
 This method retrieves the bounding rectangle of the edit control in client coordinates. It expands the size of the rectangle in each direction by one pixel.  
  
 The [CMFCVisualManager::OnDrawEditBorder](../../mfc/reference/cmfcvisualmanager-class.md#ondraweditborder) method calls this method when it draws the border around a `CMFCToolBarEditBoxButton` object.  
  
##  <a name="geteditbox"></a>  CMFCToolBarEditBoxButton::GetEditBox  
 Returns a pointer to the [CEdit Class](../../mfc/reference/cedit-class.md) control that is embedded in the button.  
  
```  
CEdit* GetEditBox() const;

 
```  
  
### Return Value  
 A pointer to the [CEdit Class](../../mfc/reference/cedit-class.md) control that the button contains. It is `NULL` if the `CEdit` control has not been created yet.  
  
### Remarks  
 You create the `CEdit` control by calling [CMFCToolBarEditBoxButton::CreateEdit](#createedit).  
  
##  <a name="gethwnd"></a>  CMFCToolBarEditBoxButton::GetHwnd  
 Retrieves the window handle that is associated with the toolbar button.  
  
```  
virtual HWND GetHwnd();
```  
  
### Return Value  
 The window handle that is associated with the button.  
  
### Remarks  
 This method overrides the [CMFCToolBarButton::GetHwnd](../../mfc/reference/cmfctoolbarbutton-class.md#gethwnd) method by returning the window handle of the edit control part of the edit box button.  
  
##  <a name="getinvalidaterect"></a>  CMFCToolBarEditBoxButton::GetInvalidateRect  
 Retrieves the region of the client area of the button that must be redrawn.  
  
```  
virtual const CRect GetInvalidateRect() const;

 
```  
  
### Return Value  
 A `CRect` object that specifies the region that must be redrawn.  
  
### Remarks  
 This method extends the base class implementation, [CMFCToolBarButton::GetInvalidateRect](../../mfc/reference/cmfctoolbarbutton-class.md#getinvalidaterect), by including in the region the area of the text label.  
  
##  <a name="havehotborder"></a>  CMFCToolBarEditBoxButton::HaveHotBorder  
 Determines whether a border of the button is displayed when a user clicks the button.  
  
```  
virtual BOOL HaveHotBorder() const;

 
```  
  
### Return Value  
 Nonzero if a button displays its border when selected; otherwise 0.  
  
### Remarks  
 This method extends the base class implementation, [CMFCToolBarButton::HaveHotBorder](../../mfc/reference/cmfctoolbarbutton-class.md#havehotborder), by returning a nonzero value if the control is visible.  
  
##  <a name="isflatmode"></a>  CMFCToolBarEditBoxButton::IsFlatMode  
 Determines whether edit box buttons have a flat style.  
  
```  
static BOOL __stdcall IsFlatMode();
```  
  
### Return Value  
 Nonzero if the buttons have a flat style; otherwise, 0.  
  
### Remarks  
 By default, edit box buttons have a flat style. Use the [CMFCToolBarEditBoxButton::SetFlatMode](#setflatmode) method to change the flat style appearance for your application.  
  
##  <a name="notifycommand"></a>  CMFCToolBarEditBoxButton::NotifyCommand  
 Specifies whether the button processes the [WM_COMMAND](http://msdn.microsoft.com/library/windows/desktop/ms647591) message.  
  
```  
virtual BOOL NotifyCommand(int iNotifyCode);
```  
  
### Parameters  
 [in] `iNotifyCode`  
 The notification message that is associated with the command.  
  
### Return Value  
 `TRUE` if the button processes the `WM_COMMAND` message, or `FALSE` to indicate that the message must be handled by the parent toolbar.  
  
### Remarks  
 The framework calls this method when it is about to send a [WM_COMMAND](http://msdn.microsoft.com/library/windows/desktop/ms647591) message to the parent window.  
  
 This method extends the base class implementation ( [CMFCToolBarButton::NotifyCommand](../../mfc/reference/cmfctoolbarbutton-class.md#notifycommand)) by processing the [EN_UPDATE](http://msdn.microsoft.com/library/windows/desktop/bb761687) notification. For each edit box with the same command ID as this object, it sets its text label to the text label of this object.  
  
##  <a name="onaddtocustomizepage"></a>  CMFCToolBarEditBoxButton::OnAddToCustomizePage  
 Called by the framework when the button is added to a **Customize** dialog box.  
  
```  
virtual void OnAddToCustomizePage();
```  
  
### Remarks  
 This method extends the base class implementation ( [CMFCToolBarButton::OnAddToCustomizePage](../../mfc/reference/cmfctoolbarbutton-class.md#onaddtocustomizepage)) by copying the properties from the edit box control in any toolbar that has the same command ID as this object. This method does nothing if no toolbar has an edit box control that has the same command ID as this object.  
  
 For more information about the **Customize** dialog box, see [CMFCToolBarsCustomizeDialog Class](../../mfc/reference/cmfctoolbarscustomizedialog-class.md).  
  
##  <a name="onchangeparentwnd"></a>  CMFCToolBarEditBoxButton::OnChangeParentWnd  
 Called by the framework when the button is inserted into a new toolbar.  
  
```  
virtual void OnChangeParentWnd(CWnd* pWndParent);
```  
  
### Parameters  
 [in] `pWndParent`  
 A pointer to the new parent window.  
  
### Remarks  
 This method overrides the base class implementation ( [CMFCToolBarButton::OnChangeParentWnd](../../mfc/reference/cmfctoolbarbutton-class.md#onchangeparentwnd)) by recreating the internal `CEdit` object.  
  
##  <a name="onclick"></a>  CMFCToolBarEditBoxButton::OnClick  
 Called by the framework when the user clicks the mouse button.  
  
```  
virtual BOOL OnClick(
    CWnd* pWnd,  
    BOOL bDelay = TRUE);
```  
  
### Parameters  
 [in] `pWnd`  
 Unused.  
  
 [in] `bDelay`  
 Unused.  
  
### Return Value  
 Nonzero if the button processes the click message; otherwise 0.  
  
### Remarks  
 This method overrides the base class implementation ( [CMFCToolBarButton::OnClick](../../mfc/reference/cmfctoolbarbutton-class.md#onclick)) by returning a nonzero value if the internal `CEdit` object is visible.  
  
##  <a name="onctlcolor"></a>  CMFCToolBarEditBoxButton::OnCtlColor  
 Called by the framework when the parent toolbar handles a `WM_CTLCOLOR` message.  
  
```  
virtual HBRUSH OnCtlColor(
    CDC* pDC,  
    UINT nCtlColor);
```  
  
### Parameters  
 [in] `pDC`  
 The device context that displays the button.  
  
 [in] `nCtlColor`  
 Unused.  
  
### Return Value  
 A handle to the global window brush.  
  
### Remarks  
 This method overrides the base class implementation ( [CMFCToolBarButton::OnCtlColor](../../mfc/reference/cmfctoolbarbutton-class.md#onctlcolor)) by setting the text and background colors of the provided device context to the global text and background colors, respectively.  
  
 For more information about global options that are available to your application, see [AFX_GLOBAL_DATA Structure](../../mfc/reference/afx-global-data-structure.md).  
  
##  <a name="onglobalfontschanged"></a>  CMFCToolBarEditBoxButton::OnGlobalFontsChanged  
 Called by the framework when the global font has changed.  
  
```  
virtual void OnGlobalFontsChanged();
```  
  
### Remarks  
 This method extends the base class implementation ( [CMFCToolBarButton::OnGlobalFontsChanged](../../mfc/reference/cmfctoolbarbutton-class.md#onglobalfontschanged)) by changing the font of the control to that of the global font.  
  
 For more information about global options that are available to your application, see [AFX_GLOBAL_DATA Structure](../../mfc/reference/afx-global-data-structure.md).  
  
##  <a name="onmove"></a>  CMFCToolBarEditBoxButton::OnMove  
 Called by the framework when the parent toolbar moves.  
  
```  
virtual void OnMove();
```  
  
### Remarks  
 This method overrides the default class implementation ( [CMFCToolBarButton::OnMove](../../mfc/reference/cmfctoolbarbutton-class.md#onmove)) by updating the position of the internal `CEdit` object  
  
##  <a name="onshow"></a>  CMFCToolBarEditBoxButton::OnShow  
 Called by the framework when the button becomes visible or invisible.  
  
```  
virtual void OnShow(BOOL bShow);
```  
  
### Parameters  
 [in] `bShow`  
 Specifies whether the button is visible. If this parameter is `TRUE`, the button is visible. Otherwise, the button is not visible.  
  
### Remarks  
 This method extends the base class implementation ( [CMFCToolBarButton::OnShow](../../mfc/reference/cmfctoolbarbutton-class.md#onshow)) by displaying the button if `bShow` is `TRUE`. Otherwise, this method hides the button.  
  
##  <a name="onsize"></a>  CMFCToolBarEditBoxButton::OnSize  
 Called by the framework when the parent toolbar changes its size or position and this change causes the button to change size.  
  
```  
virtual void OnSize(int iSize);
```  
  
### Parameters  
 [in] `iSize`  
 The new width of the button, in pixels.  
  
### Remarks  
 This method overrides the default class implementation, [CMFCToolBarButton::OnSize](../../mfc/reference/cmfctoolbarbutton-class.md#onsize), by updating the size and position of the internal `CEdit` object.  
  
##  <a name="onupdatetooltip"></a>  CMFCToolBarEditBoxButton::OnUpdateToolTip  
 Called by the framework when the parent toolbar updates its tooltip text.  
  
```  
virtual BOOL OnUpdateToolTip(
    CWnd* pWndParent,  
    int iButtonIndex,  
    CToolTipCtrl& wndToolTip,  
    CString& str);
```  
  
### Parameters  
 [in] `pWndParent`  
 Unused.  
  
 [in] `iButtonIndex`  
 Unused.  
  
 [in] `wndToolTip`  
 The control that displays the tooltip text.  
  
 [out] `str`  
 A `CString` object that receives the updated tooltip text.  
  
### Return Value  
 Nonzero if the method updates the tooltip text; otherwise 0.  
  
### Remarks  
 This method extends the base class implementation ( [CMFCToolBarButton::OnUpdateToolTip](../../mfc/reference/cmfctoolbarbutton-class.md#onupdatetooltip)) by displaying the tooltip text that is associated with the edit part of the button. If the internal `CEdit` object is `NULL` or the window handle of the `CEdit` object does not identify an existing window, this method does nothing and returns `FALSE`.  
  
##  <a name="setcontents"></a>  CMFCToolBarEditBoxButton::SetContents  
 Sets the text in the text box control.  
  
```  
virtual void SetContents(const CString& sContents);
```  
  
### Parameters  
 `[in] sContents`  
 Specifies the new text to set.  
  
##  <a name="setcontentsall"></a>  CMFCToolBarEditBoxButton::SetContentsAll  
<<<<<<< HEAD
 Finds a [CMFCToolBarEditBoxButton](../../mfc/reference/cmfctoolbareditboxbutton-class.md) object that has a specified command ID and sets the specified text within its text box.  
=======
 Finds a `CMFCToolBarEditBoxButton`object that has a specified command ID and sets the specified text within its text box.  
>>>>>>> 6c49d711
  
```  
static BOOL SetContentsAll(
    UINT uiCmd,  
    const CString& strContents);
```  
  
### Parameters  
 [in] `uiCmd`  
 Specifies the command ID of the control for which the text will be changed.  
  
 [in] `strContents`  
 Specifies the new text to set.  
  
### Return Value  
 Nonzero if the text was set; 0 if the `CMFCToolBarEditBoxButton` control with the specified command ID does not exist.  
  
##  <a name="setcontextmenuid"></a>  CMFCToolBarEditBoxButton::SetContextMenuID  
 Specifies the resource ID of the shortcut menu that is associated with the button.  
  
```  
void SetContextMenuID(UINT uiResID);
```  
  
### Parameters  
 [in] `uiCmd`  
 The resource ID of the shortcut menu.  
  
### Remarks  
 The framework uses the resource ID to create the shortcut menu when the user right-clicks the toolbar button.  
  
##  <a name="setflatmode"></a>  CMFCToolBarEditBoxButton::SetFlatMode  
 Specifies the flat style appearance of edit box buttons in the application.  
  
```  
static void __stdcall SetFlatMode(BOOL bFlat = TRUE);
```  
  
### Parameters  
 [in] `bFlat`  
 The flat style for edit box buttons. If this parameter is `TRUE`, the flat style appearance is enabled; otherwise the flat style appearance is disabled.  
  
### Remarks  
 The default flat style for edit box buttons is `TRUE`. Use the [CMFCToolBarEditBoxButton::IsFlatMode](#isflatmode) method to retrieve the flat style appearance for your application.  
  
##  <a name="setstyle"></a>  CMFCToolBarEditBoxButton::SetStyle  
 Specifies the style of a toolbar edit box control.  
  
```  
virtual void SetStyle(UINT nStyle);
```  
  
### Parameters  
 [in] `nStyle`  
 A new style to set.  
  
### Remarks  
 This method sets [CMFCToolBarButton::m_nStyle](../../mfc/reference/cmfctoolbarbutton-class.md#m_nstyle) to `nStyle` It also disables the text box when the application is in Customize mode, and enables it when the application is not in Customize mode (see [CMFCToolBar::SetCustomizeMode](../../mfc/reference/cmfctoolbar-class.md#setcustomizemode) and [CMFCToolBar::IsCustomizeMode](../../mfc/reference/cmfctoolbar-class.md#iscustomizemode)). See [ToolBar Control Styles](../../mfc/reference/toolbar-control-styles.md) for a list of valid style flags.  
  
## See Also  
 [Hierarchy Chart](../../mfc/hierarchy-chart.md)   
 [Classes](../../mfc/reference/mfc-classes.md)   
 [CMFCToolBarButton Class](../../mfc/reference/cmfctoolbarbutton-class.md)   
 [CEdit Class](../../mfc/reference/cedit-class.md)   
 [CMFCToolBar::ReplaceButton](../../mfc/reference/cmfctoolbar-class.md#replacebutton)   
 [Walkthrough: Putting Controls On Toolbars](../../mfc/walkthrough-putting-controls-on-toolbars.md)


<|MERGE_RESOLUTION|>--- conflicted
+++ resolved
@@ -153,11 +153,7 @@
  By default, the framework does not allow the user to stretch a toolbar button during customization. This method extends the base class implementation ( [CMFCToolBarButton::CanBeStretched](../../mfc/reference/cmfctoolbarbutton-class.md#canbestretched)) by allowing the user to stretch an edit box toolbar button during customization.  
   
 ##  <a name="cmfctoolbareditboxbutton"></a>  CMFCToolBarEditBoxButton::CMFCToolBarEditBoxButton  
-<<<<<<< HEAD
  Constructs a [CMFCToolBarEditBoxButton](../../mfc/reference/cmfctoolbareditboxbutton-class.md) object.  
-=======
- Constructs a `CMFCToolBarEditBoxButton`object.  
->>>>>>> 6c49d711
   
 ```  
 CMFCToolBarEditBoxButton(
@@ -540,11 +536,7 @@
  Specifies the new text to set.  
   
 ##  <a name="setcontentsall"></a>  CMFCToolBarEditBoxButton::SetContentsAll  
-<<<<<<< HEAD
  Finds a [CMFCToolBarEditBoxButton](../../mfc/reference/cmfctoolbareditboxbutton-class.md) object that has a specified command ID and sets the specified text within its text box.  
-=======
- Finds a `CMFCToolBarEditBoxButton`object that has a specified command ID and sets the specified text within its text box.  
->>>>>>> 6c49d711
   
 ```  
 static BOOL SetContentsAll(
