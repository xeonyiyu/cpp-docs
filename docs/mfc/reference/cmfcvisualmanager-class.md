---
title: "CMFCVisualManager Class | Microsoft Docs"
ms.custom: ""
ms.date: "11/04/2016"
ms.reviewer: ""
ms.suite: ""
ms.technology: 
  - "devlang-cpp"
ms.tgt_pltfrm: ""
ms.topic: "reference"
f1_keywords: 
  - "CMFCVisualManager"
dev_langs: 
  - "C++"
helpviewer_keywords: 
  - "CMFCVisualManager class"
ms.assetid: beed80f7-36a2-4d64-9f09-e807cfefc3fe
caps.latest.revision: 58
author: "mikeblome"
ms.author: "mblome"
manager: "ghogen"
translation.priority.ht: 
  - "cs-cz"
  - "de-de"
  - "es-es"
  - "fr-fr"
  - "it-it"
  - "ja-jp"
  - "ko-kr"
  - "pl-pl"
  - "pt-br"
  - "ru-ru"
  - "tr-tr"
  - "zh-cn"
  - "zh-tw"
---
# CMFCVisualManager Class
Provides support for changing the appearance of your application at a global level. The `CMFCVisualManager` class works together with a class that provides instructions to draw the GUI controls of your application using a consistent style. These other classes are referred to as visual managers and they inherit from `CMFCBaseVisualManager`.  
  
## Syntax  
  
```  
class CMFCVisualManager : public CMFCBaseVisualManager  
```  
  
## Members  
  
### Public Constructors  
  
|Name|Description|  
|----------|-----------------|  
|`CMFCVisualManager::CMFCVisualManager`|Default constructor.|  
  
### Public Methods  
  
|Name|Description|  
|----------|-----------------|  
|[CMFCVisualManager::AdjustFrames](#adjustframes)||  
|[CMFCVisualManager::AdjustToolbars](#adjusttoolbars)||  
|[CMFCVisualManager::AlwaysHighlight3DTabs](#alwayshighlight3dtabs)|Called by the framework to determine whether 3D tabs should always be drawn by using a highlight color.|  
|[CMFCVisualManager::DestroyInstance](#destroyinstance)||  
|[CMFCVisualManager::DoDrawHeaderSortArrow](#dodrawheadersortarrow)||  
|[CMFCVisualManager::DrawComboDropButtonWinXP](#drawcombodropbuttonwinxp)||  
|[CMFCVisualManager::DrawPushButtonWinXP](#drawpushbuttonwinxp)||  
|[CMFCVisualManager::DrawTextOnGlass](#drawtextonglass)||  
|[CMFCVisualManager::GetAutoHideButtonTextColor](#getautohidebuttontextcolor)|Called by the framework to retrieve the text color for an auto-hide button.|  
|[CMFCVisualManager::GetButtonExtraBorder](#getbuttonextraborder)|Called by the framework to retrieve the increased button size that the current visual manager requires to draw a button.|  
|[CMFCVisualManager::GetCaptionBarTextColor](#getcaptionbartextcolor)|Called by the framework to retrieve the text color of a caption bar.|  
|[CMFCVisualManager::GetDockingTabsBordersSize](#getdockingtabsborderssize)|Called by the framework to retrieve the size for the border of a docked tabbed bar.|  
|[CMFCVisualManager::GetHighlightedMenuItemTextColor](#gethighlightedmenuitemtextcolor)||  
|[CMFCVisualManager::GetInstance](#getinstance)|Returns a pointer to the `CMFCVisualManager` object.|  
|[CMFCVisualManager::GetMDITabsBordersSize](#getmditabsborderssize)|Called by the framework to retrieve the border size of the MDITabs window.|  
|[CMFCVisualManager::GetMenuItemTextColor](#getmenuitemtextcolor)||  
|[CMFCVisualManager::GetMenuShadowDepth](#getmenushadowdepth)|Returns a value that determines the width and height of a menu shadow.|  
|[CMFCVisualManager::GetNcBtnSize](#getncbtnsize)|Called by the framework to determine the size of the system buttons based on the current visual manager. The system buttons are the buttons in the caption of the main frame that map to the commands **Close**, **Minimize**, **Maximize**, and **Restore**.|  
|[CMFCVisualManager::GetPopupMenuBorderSize](#getpopupmenubordersize)|Called by the framework to retrieve the size of the border for a popup menu.|  
|[CMFCVisualManager::GetPropertyGridGroupColor](#getpropertygridgroupcolor)|Called by the framework to retrieve the background color of a property list.|  
|[CMFCVisualManager::GetPropertyGridGroupTextColor](#getpropertygridgrouptextcolor)|Called by the framework to retrieve the text color of a property list.|  
|[CMFCVisualManager::GetRibbonHyperlinkTextColor](#getribbonhyperlinktextcolor)||  
|[CMFCVisualManager::GetRibbonPopupBorderSize](#getribbonpopupbordersize)||  
|[CMFCVisualManager::GetRibbonQuickAccessToolBarTextColor](#getribbonquickaccesstoolbartextcolor)||  
|[CMFCVisualManager::GetRibbonSliderColors](#getribbonslidercolors)||  
|[CMFCVisualManager::GetShowAllMenuItemsHeight](#getshowallmenuitemsheight)||  
|[CMFCVisualManager::GetSmartDockingBaseGuideColors](#getsmartdockingbaseguidecolors)||  
|[CMFCVisualManager::GetSmartDockingHighlightToneColor](#getsmartdockinghighlighttonecolor)||  
|[CMFCVisualManager::GetSmartDockingTheme](#getsmartdockingtheme)|Returns a theme used to display smart docking markers.|  
|[CMFCVisualManager::GetStatusBarPaneTextColor](#getstatusbarpanetextcolor)||  
|[CMFCVisualManager::GetTabFrameColors](#gettabframecolors)|Called by the framework to retrieve the set of colors to use when it draws a tab frame.|  
|[CMFCVisualManager::GetTabTextColor](#gettabtextcolor)||  
|[CMFCVisualManager::GetToolbarButtonTextColor](#gettoolbarbuttontextcolor)|Called by the framework to retrieve the current color of the text on the toolbar button. This color varies based on the current visual manager and the button state.|  
|[CMFCVisualManager::GetToolbarDisabledTextColor](#gettoolbardisabledtextcolor)|Called by the framework to determine the color of the text that is displayed on disabled toolbar elements.|  
|[CMFCVisualManager::GetToolbarHighlightColor](#gettoolbarhighlightcolor)||  
|[CMFCVisualManager::GetToolTipInfo](#gettooltipinfo)||  
|[CMFCVisualManager::HasOverlappedAutoHideButtons](#hasoverlappedautohidebuttons)|Specifies whether auto-hide buttons overlap.|  
|[CMFCVisualManager::IsDockingTabHasBorder](#isdockingtabhasborder)|Specifies whether the current visual manager draws a border around tabbed docking bars.|  
|[CMFCVisualManager::IsEmbossDisabledImage](#isembossdisabledimage)|Specifies whether disabled images should be embossed.|  
|[CMFCVisualManager::IsFadeInactiveImage](#isfadeinactiveimage)|Called by the framework to determine whether inactive images on a toolbar or menu appear dimmed.|  
|[CMFCVisualManager::IsMenuFlatLook](#ismenuflatlook)|Specifies whether menu buttons have a flattened appearance.|  
|[CMFCVisualManager::IsOfficeXPStyleMenus](#isofficexpstylemenus)|Specifies whether the visual manager implements Office XP-style menus.|  
|[CMFCVisualManager::IsOwnerDrawCaption](#isownerdrawcaption)|Specifies whether the current visual manager implements owner-drawn captions of a frame window.|  
|[CMFCVisualManager::IsShadowHighlightedImage](#isshadowhighlightedimage)|Specifies whether a highlighted image has a shadow.|  
|[CMFCVisualManager::OnDrawAutoHideButtonBorder](#ondrawautohidebuttonborder)|Called by the framework when it draws the border for an auto-hide button.|  
|[CMFCVisualManager::OnDrawBarGripper](#ondrawbargripper)|Called by the framework when it draws the gripper of a control bar. The user must click the gripper in order to move the control bar.|  
|[CMFCVisualManager::OnDrawBrowseButton](#ondrawbrowsebutton)|Called by the framework when it draws a browse button that belongs to an edit control ( [CMFCEditBrowseCtrl Class](../../mfc/reference/cmfceditbrowsectrl-class.md)).|  
|[CMFCVisualManager::OnDrawButtonBorder](#ondrawbuttonborder)|Called by the framework when it draws the border of a toolbar button.|  
|[CMFCVisualManager::OnDrawButtonSeparator](#ondrawbuttonseparator)||  
|[CMFCVisualManager::OnDrawCaptionBarBorder](#ondrawcaptionbarborder)|Called by the framework when it draws the caption bar border.|  
|[CMFCVisualManager::OnDrawCaptionBarButtonBorder](#ondrawcaptionbarbuttonborder)||  
|[CMFCVisualManager::OnDrawCaptionBarInfoArea](#ondrawcaptionbarinfoarea)||  
|[CMFCVisualManager::OnDrawCaptionButton](#ondrawcaptionbutton)|Called by the framework when it draws a caption button.|  
|[CMFCVisualManager::OnDrawCheckBox](#ondrawcheckbox)||  
|[CMFCVisualManager::OnDrawCheckBoxEx](#ondrawcheckboxex)||  
|[CMFCVisualManager::OnDrawComboBorder](#ondrawcomboborder)|Called by the framework when it draws the border of a combo box button.|  
|[CMFCVisualManager::OnDrawComboDropButton](#ondrawcombodropbutton)|Called by the framework when it draws a combo box drop button.|  
|[CMFCVisualManager::OnDrawControlBorder](#ondrawcontrolborder)||  
|[CMFCVisualManager::OnDrawDefaultRibbonImage](#ondrawdefaultribbonimage)|Called by the framework when it draws the default ribbon image.|  
|[CMFCVisualManager::OnDrawEditBorder](#ondraweditborder)|Called by the framework when it draws a border around a [CMFCToolBarEditBoxButton](../../mfc/reference/cmfctoolbareditboxbutton-class.md) object.|  
|[CMFCVisualManager::OnDrawExpandingBox](#ondrawexpandingbox)||  
|[CMFCVisualManager::OnDrawFloatingToolbarBorder](#ondrawfloatingtoolbarborder)|Called by the framework when it draws the borders of a floating toolbar. The floating toolbar is a toolbar that appears as a mini-frame window.|  
|[CMFCVisualManager::OnDrawHeaderCtrlBorder](#ondrawheaderctrlborder)|Called by the framework when it draws the border that contains the header control.|  
|[CMFCVisualManager::OnDrawHeaderCtrlSortArrow](#ondrawheaderctrlsortarrow)|Called by the framework when it draws the header control sort arrow.|  
|[CMFCVisualManager::OnDrawMenuArrowOnCustomizeList](#ondrawmenuarrowoncustomizelist)||  
|[CMFCVisualManager::OnDrawMenuBorder](#ondrawmenuborder)|Called by the framework when it draws a menu border.|  
|[CMFCVisualManager::OnDrawMenuCheck](#ondrawmenucheck)||  
|[CMFCVisualManager::OnDrawMenuItemButton](#ondrawmenuitembutton)||  
|[CMFCVisualManager::OnDrawMenuLabel](#ondrawmenulabel)||  
|[CMFCVisualManager::OnDrawMenuResizeBar](#ondrawmenuresizebar)||  
|[CMFCVisualManager::OnDrawMenuScrollButton](#ondrawmenuscrollbutton)|Called by the framework when it draws a menu scroll button.|  
|[CMFCVisualManager::OnDrawMenuShadow](#ondrawmenushadow)||  
|[CMFCVisualManager::OnDrawMenuSystemButton](#ondrawmenusystembutton)|Called by the framework when it draws the menu system buttons **Close**, **Minimize**, **Maximize**, and **Restore**.|  
|[CMFCVisualManager::OnDrawMiniFrameBorder](#ondrawminiframeborder)||  
|[CMFCVisualManager::OnDrawOutlookBarSplitter](#ondrawoutlookbarsplitter)|Called by the framework when it draws the splitter for an Outlook bar. The splitter is a horizontal bar used to group controls.|  
|[CMFCVisualManager::OnDrawOutlookPageButtonBorder](#ondrawoutlookpagebuttonborder)|Called by the framework when it draws the border of an Outlook page button. Outlook page buttons appear if the Outlook bar pane contains more buttons than it can display.|  
|[CMFCVisualManager::OnDrawPaneBorder](#ondrawpaneborder)|Called by the framework when it draws the border of a [CPane Class](../../mfc/reference/cpane-class.md).|  
|[CMFCVisualManager::OnDrawPaneCaption](#ondrawpanecaption)|Called by the framework when it draws the caption for a `CPane`.|  
|[CMFCVisualManager::OnDrawPaneDivider](#ondrawpanedivider)||  
|[CMFCVisualManager::OnDrawPopupWindowBorder](#ondrawpopupwindowborder)||  
|[CMFCVisualManager::OnDrawPopupWindowButtonBorder](#ondrawpopupwindowbuttonborder)||  
|[CMFCVisualManager::OnDrawPopupWindowCaption](#ondrawpopupwindowcaption)||  
|[CMFCVisualManager::OnDrawRibbonApplicationButton](#ondrawribbonapplicationbutton)|Called by the framework when it draws the **Main Button** on the ribbon.|  
|[CMFCVisualManager::OnDrawRibbonButtonBorder](#ondrawribbonbuttonborder)|Called by the framework when it draws the border of a ribbon button.|  
|[CMFCVisualManager::OnDrawRibbonButtonsGroup](#ondrawribbonbuttonsgroup)|Called by the framework when it draws a group of buttons on the ribbon.|  
|[CMFCVisualManager::OnDrawRibbonCaption](#ondrawribboncaption)|Called by the framework when it draws the caption of the main frame, but only if the ribbon bar is integrated with the frame.|  
|[CMFCVisualManager::OnDrawRibbonCaptionButton](#ondrawribboncaptionbutton)|Called by the framework when it draws a caption button located on the ribbon bar.|  
|[CMFCVisualManager::OnDrawRibbonCategory](#ondrawribboncategory)|Called by the framework when it draws a ribbon category.|  
|[CMFCVisualManager::OnDrawRibbonCategoryCaption](#ondrawribboncategorycaption)|Called by the framework when it draws the caption for a ribbon category.|  
|[CMFCVisualManager::OnDrawRibbonCategoryScroll](#ondrawribboncategoryscroll)||  
|[CMFCVisualManager::OnDrawRibbonCategoryTab](#ondrawribboncategorytab)|Called by the framework when it draws the tab for a ribbon category.|  
|[CMFCVisualManager::OnDrawRibbonCheckBoxOnList](#ondrawribboncheckboxonlist)||  
|[CMFCVisualManager::OnDrawRibbonColorPaletteBox](#ondrawribboncolorpalettebox)||  
|[CMFCVisualManager::OnDrawRibbonDefaultPaneButtonContext](#ondrawribbondefaultpanebuttoncontext)||  
|[CMFCVisualManager::OnDrawRibbonDefaultPaneButton](#ondrawribbondefaultpanebutton)|Called by the framework when it draws the ribbon pane default button. The default button appears when the user shrinks a ribbon panel so that it is too small to display the ribbon elements. The default button is drawn instead and the ribbon elements are added as items on a drop down menu.|  
|[CMFCVisualManager::OnDrawRibbonDefaultPaneButtonIndicator](#ondrawribbondefaultpanebuttonindicator)||  
|[CMFCVisualManager::OnDrawRibbonGalleryBorder](#ondrawribbongalleryborder)||  
|[CMFCVisualManager::OnDrawRibbonGalleryButton](#ondrawribbongallerybutton)||  
|[CMFCVisualManager::OnDrawRibbonKeyTip](#ondrawribbonkeytip)||  
|[CMFCVisualManager::OnDrawRibbonLabel](#ondrawribbonlabel)|Called by the framework when it draws the ribbon label.|  
|[CMFCVisualManager::OnDrawRibbonMainPanelButtonBorder](#ondrawribbonmainpanelbuttonborder)|Called by the framework when it draws the border of a ribbon button that is positioned on the **Main** panel. The **Main** panel is the panel that appears when a user clicks the **Main Button**.|  
|[CMFCVisualManager::OnDrawRibbonMainPanelFrame](#ondrawribbonmainpanelframe)|Called by the framework when it draws the frame around the **Main** panel.|  
|[CMFCVisualManager::OnDrawRibbonMenuCheckFrame](#ondrawribbonmenucheckframe)||  
|[CMFCVisualManager::OnDrawRibbonPanel](#ondrawribbonpanel)|Called by the framework when it draws a ribbon panel.|  
|[CMFCVisualManager::OnDrawRibbonPanelCaption](#ondrawribbonpanelcaption)|Called by the framework when it draws the caption of a ribbon panel.|  
|[CMFCVisualManager::OnDrawRibbonProgressBar](#ondrawribbonprogressbar)|Called by the framework when it draws a [CMFCRibbonProgressBar](../../mfc/reference/cmfcribbonprogressbar-class.md) object.|  
|[CMFCVisualManager::OnDrawRibbonQuickAccessToolBarSeparator](#ondrawribbonquickaccesstoolbarseparator)|Called by the framework when it draws a separator on a ribbon's **Quick Access Toolbar**.|  
|[CMFCVisualManager::OnDrawRibbonRecentFilesFrame](#ondrawribbonrecentfilesframe)|Called by the framework when it draws a frame around a recent files list.|  
|[CMFCVisualManager::OnDrawRibbonSliderChannel](#ondrawribbonsliderchannel)|Called by the framework when it draws the channel of a [CMFCRibbonSlider](../../mfc/reference/cmfcribbonslider-class.md) object.|  
|[CMFCVisualManager::OnDrawRibbonSliderThumb](#ondrawribbonsliderthumb)|Called by the framework when it draws the thumb of a `CMFCRibbonSlider` object.|  
|[CMFCVisualManager::OnDrawRibbonSliderZoomButton](#ondrawribbonsliderzoombutton)|Called by the framework when it draws the zoom buttons of a `CMFCRibbonSlider` object.|  
|[CMFCVisualManager::OnDrawRibbonStatusBarPane](#ondrawribbonstatusbarpane)|Called by the framework when it draws the status-bar pane of a ribbon.|  
|[CMFCVisualManager::OnDrawRibbonTabsFrame](#ondrawribbontabsframe)|Called by the framework when it draws a frame around a set of ribbon tabs.|  
|[CMFCVisualManager::OnDrawScrollButtons](#ondrawscrollbuttons)||  
|[CMFCVisualManager::OnDrawSeparator](#ondrawseparator)|Called by the framework when it draws a separator. The separator is typically used on a control bar to separate groups of icons.|  
|[CMFCVisualManager::OnDrawShowAllMenuItems](#ondrawshowallmenuitems)||  
|[CMFCVisualManager::OnDrawSpinButtons](#ondrawspinbuttons)|Called by the framework when it draws spin buttons.|  
|[CMFCVisualManager::OnDrawSplitterBorder](#ondrawsplitterborder)|Called by the framework when it draws the border of a split window.|  
|[CMFCVisualManager::OnDrawSplitterBox](#ondrawsplitterbox)|Called by the framework when it draws the splitter drag box for a split window.|  
|[CMFCVisualManager::OnDrawStatusBarPaneBorder](#ondrawstatusbarpaneborder)|Called by the framework when it draws the border for a status-bar pane.|  
|[CMFCVisualManager::OnDrawStatusBarProgress](#ondrawstatusbarprogress)|Called by the framework when it draws the status-bar progress indicator.|  
|[CMFCVisualManager::OnDrawStatusBarSizeBox](#ondrawstatusbarsizebox)|Called by the framework when it draws the status-bar size box.|  
|[CMFCVisualManager::OnDrawTab](#ondrawtab)|Called by the framework when it draws a [CMFCTabCtrl](../../mfc/reference/cmfctabctrl-class.md) object.|  
|[CMFCVisualManager::OnDrawTabCloseButton](#ondrawtabclosebutton)|Called by the framework when it draws the **Close** button on the active tab.|  
|[CMFCVisualManager::OnDrawTabContent](#ondrawtabcontent)|Called by the framework when it draws the tab interior (images, texts).|  
|[CMFCVisualManager::OnDrawTabsButtonBorder](#ondrawtabsbuttonborder)|Called by the framework when it draws the border of a tab button.|  
|[CMFCVisualManager::OnDrawTask](#ondrawtask)|Called by the framework when it draws a task on the task pane.|  
|[CMFCVisualManager::OnDrawTasksGroupAreaBorder](#ondrawtasksgroupareaborder)|Called by the framework when it draws a border around a group area on the task pane.|  
|[CMFCVisualManager::OnDrawTasksGroupCaption](#ondrawtasksgroupcaption)|Called by the framework when it draws the caption for a task group on the task pane.|  
|[CMFCVisualManager::OnDrawTasksGroupIcon](#ondrawtasksgroupicon)||  
|[CMFCVisualManager::OnDrawTearOffCaption](#ondrawtearoffcaption)|Called by the framework when it draws the tear-off caption for a tear-off bar.|  
|[CMFCVisualManager::OnDrawToolBoxFrame](#ondrawtoolboxframe)||  
|[CMFCVisualManager::OnEraseMDIClientArea](#onerasemdiclientarea)|Called by the framework when it erases the MDI client area.|  
|[CMFCVisualManager::OnErasePopupWindowButton](#onerasepopupwindowbutton)||  
|[CMFCVisualManager::OnEraseTabsArea](#onerasetabsarea)|Called by the framework when it erases the tab area in a tab window.|  
|[CMFCVisualManager::OnEraseTabsButton](#onerasetabsbutton)|Called by the framework when it erases the icon and text of a tab button.|  
|[CMFCVisualManager::OnEraseTabsFrame](#onerasetabsframe)|Called by the framework when it erases a tab frame.|  
|[CMFCVisualManager::OnFillAutoHideButtonBackground](#onfillautohidebuttonbackground)|Called by the framework when it fills the background of an auto-hide button.|  
|[CMFCVisualManager::OnFillBarBackground](#onfillbarbackground)|Called by the framework when it fills the background of a control bar.|  
|[CMFCVisualManager::OnFillButtonInterior](#onfillbuttoninterior)|Called by the framework when it fills the background of a toolbar button.|  
|[CMFCVisualManager::OnFillCaptionBarButton](#onfillcaptionbarbutton)||  
|[CMFCVisualManager::OnFillCommandsListBackground](#onfillcommandslistbackground)|Called by the framework when it fills the background of a toolbar button that belongs to a command list that, in turn, is part of a customization dialog box.|  
|[CMFCVisualManager::OnFillHeaderCtrlBackground](#onfillheaderctrlbackground)|Called by the framework when it fills the background of a header control.|  
|[CMFCVisualManager::OnFillMiniFrameCaption](#onfillminiframecaption)|Called by the framework when it fills the caption of a mini frame window.|  
|[CMFCVisualManager::OnFillOutlookBarCaption](#onfilloutlookbarcaption)|Called by the framework when it fills the background of an Outlook bar caption.|  
|[CMFCVisualManager::OnFillOutlookPageButton](#onfilloutlookpagebutton)|Called by the framework when it fills the interior of an Outlook page button.|  
|[CMFCVisualManager::OnFillPopupWindowBackground](#onfillpopupwindowbackground)|Called by the framework when it fills the background of a popup window.|  
|[CMFCVisualManager::OnFillRibbonButton](#onfillribbonbutton)|Called by the framework when it fills the interior of a ribbon button.|  
|[CMFCVisualManager::OnFillRibbonEdit](#onfillribbonedit)|Called by the framework when it fills the interior of a ribbon edit control.|  
|[CMFCVisualManager::OnFillRibbonMainPanelButton](#onfillribbonmainpanelbutton)|Called by the framework when it fills the interior of a ribbon button located on the **Main** panel.|  
|[CMFCVisualManager::OnFillRibbonMenuFrame](#onfillribbonmenuframe)|Called by the framework when it fills the menu frame of the main ribbon panel.|  
|[CMFCVisualManager::OnFillRibbonQuickAccessToolBarPopup](#onfillribbonquickaccesstoolbarpopup)||  
|[CMFCVisualManager::OnFillSplitterBackground](#onfillsplitterbackground)|Called by the framework when it fills the background of a split window.|  
|[CMFCVisualManager::OnFillTab](#onfilltab)|Called by the framework when it fills the background of a tab.|  
|[CMFCVisualManager::OnFillTasksGroupInterior](#onfilltasksgroupinterior)|Called by the framework when it fills the interior of a [CMFCTasksPaneTaskGroup](../../mfc/reference/cmfctaskspanetaskgroup-class.md) object on the [CMFCTasksPane](../../mfc/reference/cmfctaskspane-class.md).|  
|[CMFCVisualManager::OnFillTasksPaneBackground](#onfilltaskspanebackground)|Called by the framework when it fills the background of a `CMFCTasksPane` control.|  
|[CMFCVisualManager::OnHighlightMenuItem](#onhighlightmenuitem)|Called by the framework when it draws a highlighted menu item.|  
|[CMFCVisualManager::OnHighlightRarelyUsedMenuItems](#onhighlightrarelyusedmenuitems)|Called by the framework when it draws a highlighted and rarely used menu item.|  
|[CMFCVisualManager::OnNcPaint](#onncpaint)|Called by the framework when it draws the non-client area.|  
|[CMFCVisualManager::OnSetWindowRegion](#onsetwindowregion)|Called by the framework when it sets a region that contains frames and popup menus.|  
|[CMFCVisualManager::OnUpdateSystemColors](#onupdatesystemcolors)|Called by the framework when it changes the system color setting.|  
|[CMFCVisualManager::RedrawAll](#redrawall)|Redraws all control bars in the application.|  
|[CMFCVisualManager::RibbonCategoryColorToRGB](#ribboncategorycolortorgb)||  
|[CMFCVisualManager::SetDefaultManager](#setdefaultmanager)|Sets the default visual manager.|  
|[CMFCVisualManager::SetEmbossDisabledImage](#setembossdisabledimage)|Enables or disables the embossed mode for disabled toolbar images.|  
|[CMFCVisualManager::SetFadeInactiveImage](#setfadeinactiveimage)|Enables or disables the lighting effect for inactive images on a menu or toolbar.|  
|[CMFCVisualManager::SetMenuFlatLook](#setmenuflatlook)|Sets a flag indicating whether the application menu buttons have a flattened appearance.|  
|[CMFCVisualManager::SetMenuShadowDepth](#setmenushadowdepth)|Sets the width and height of the menu shadow.|  
|[CMFCVisualManager::SetShadowHighlightedImage](#setshadowhighlightedimage)|Sets a flag that indicates whether to display the shadow when rendering highlighted images.|  
  
## Remarks  
 Because the `CMFCVisualManager` class controls the application's GUI, each application can have either one instance of a `CMFCVisualManager`, or one instance of a class derived from `CMFCVisualManager`. Your application can also function without a `CMFCVisualManager`. Use the static method `GetInstance` to obtain a pointer to the current `CMFCVisualManager`-derived object.  
  
 To change the appearance of your application you must use other classes that provide methods for drawing all of the visual elements of your application. Some examples of these classes are [CMFCVisualManagerOfficeXP Class](../../mfc/reference/cmfcvisualmanagerofficexp-class.md), [CMFCVisualManagerOffice2003 Class](../../mfc/reference/cmfcvisualmanageroffice2003-class.md), and [CMFCVisualManagerOffice2007 Class](../../mfc/reference/cmfcvisualmanageroffice2007-class.md). When you want to change the appearance of your application, pass one of these visual managers into the method `SetDefaultManager`. For an example that demonstrates how your application can mimic the appearance of Microsoft Office 2003, see [CMFCVisualManagerOffice2003 Class](../../mfc/reference/cmfcvisualmanageroffice2003-class.md).  
  
 All of the drawing methods are virtual. This enables you to create a custom visual style for the GUI of your application. If you want to create your own visual style, derive a class from one of the visual manager classes and override the drawing methods that you want to change.  
  
## Example  
 This sample demonstrates how to instantiate the standard and custom `CMFCVisualManager` objects.  
  
```  
void CMFCSkinsApp::SetSkin (int iIndex)  
{   // destroy the current visual manager  
    if (CMFCVisualManager::GetInstance () != NULL)  
 {  
    delete CMFCVisualManager::GetInstance ();

 }  
    switch (iIndex)  
 {  
    case 0:  
    CMFCVisualManager::GetInstance ();

// create the standard visual manager  
    break; 
    case 1:  
    new CMyVisualManager ();

// create the first custom visual manager  
    break; 
    case 2:  
    new CMacStyle ();
*// create the second custom visual manager  
    break; 
 }  
 *// access the manager and set it properly  
    CMFCVisualManager::GetInstance ()->SetLook2000 ();
CMFCVisualManager::GetInstance ()->RedrawAll ();

}  
```  
  
## Example  
 The following example demonstrates how to retrieve the default values of a `CMFCVisualManager` object. This code snippet is part of the [Tasks Pane sample](../../visual-cpp-samples.md).  
  
 [!code-cpp[NVC_MFC_TasksPane#1](../../mfc/reference/codesnippet/cpp/cmfcvisualmanager-class_1.h)]  
  
## Inheritance Hierarchy  
 [CObject](../../mfc/reference/cobject-class.md)  
  
 [CMFCBaseVisualManager](../../mfc/reference/cmfcbasevisualmanager-class.md)  
  
 `CMFCVisualManager`   
  
## Requirements  
 **Header:** afxvisualmanager.h  
  
##  <a name="adjustframes"></a>  CMFCVisualManager::AdjustFrames  
 [!INCLUDE[cpp_fp_under_construction](../../mfc/reference/includes/cpp_fp_under_construction_md.md)]  
  
```  
static void __stdcall AdjustFrames();
```  
  
### Remarks  
  
##  <a name="adjusttoolbars"></a>  CMFCVisualManager::AdjustToolbars  
 [!INCLUDE[cpp_fp_under_construction](../../mfc/reference/includes/cpp_fp_under_construction_md.md)]  
  
```  
static void __stdcall AdjustToolbars();
```  
  
### Remarks  
  
##  <a name="alwayshighlight3dtabs"></a>  CMFCVisualManager::AlwaysHighlight3DTabs  
 The framework calls this method to determine whether 3D tabs should always be highlighted in the application.  
  
```  
virtual BOOL AlwaysHighlight3DTabs() const;

 
```  
  
### Return Value  
 `TRUE` if 3D tabs should be highlighted.  
  
### Remarks  
 Override this function in a derived visual manager and return `TRUE` if 3D tabs should always be highlighted. The default implementation of this method returns `FALSE`.  
  
##  <a name="cmfcvisualmanager"></a>  CMFCVisualManager::CMFCVisualManager  
 [!INCLUDE[cpp_fp_under_construction](../../mfc/reference/includes/cpp_fp_under_construction_md.md)]  
  
```  
CMFCVisualManager(BOOL bTemporary = FALSE);
```  
  
### Parameters  
 [in] `bTemporary`  
  
### Remarks  
  
##  <a name="destroyinstance"></a>  CMFCVisualManager::DestroyInstance  
 [!INCLUDE[cpp_fp_under_construction](../../mfc/reference/includes/cpp_fp_under_construction_md.md)]  
  
```  
static void __stdcall DestroyInstance(BOOL bAutoDestroyOnly = FALSE);
```  
  
### Parameters  
 [in] `bAutoDestroyOnly`  
  
### Remarks  
  
##  <a name="dodrawheadersortarrow"></a>  CMFCVisualManager::DoDrawHeaderSortArrow  
 [!INCLUDE[cpp_fp_under_construction](../../mfc/reference/includes/cpp_fp_under_construction_md.md)]  
  
```  
void DoDrawHeaderSortArrow(
    CDC* pDC,  
    CRect rect,  
    BOOL bIsUp,  
    BOOL bDlgCtrl);
```  
  
### Parameters  
 [in] `pDC`  
 [in] `rect`  
 [in] `bIsUp`  
 [in] `bDlgCtrl`  
  
### Remarks  
  
##  <a name="drawcomboborderwinxp"></a>  CMFCVisualManager::DrawComboBorderWinXP  
 [!INCLUDE[cpp_fp_under_construction](../../mfc/reference/includes/cpp_fp_under_construction_md.md)]  
  
```  
virtual BOOL DrawComboBorderWinXP(CDC*,
    CRect,
    BOOL,
    BOOL,
    BOOL);
```  
  
### Parameters  
 [in] `CDC*`  
 [in] `CRect`  
 [in] `BOOL`  
  
### Return Value  
  
### Remarks  
  
##  <a name="drawcombodropbuttonwinxp"></a>  CMFCVisualManager::DrawComboDropButtonWinXP  
 [!INCLUDE[cpp_fp_under_construction](../../mfc/reference/includes/cpp_fp_under_construction_md.md)]  
  
```  
virtual BOOL DrawComboDropButtonWinXP(CDC*,
    CRect,
    BOOL,
    BOOL,
    BOOL);
```  
  
### Parameters  
 [in] `CDC*`  
 [in] `CRect`  
 [in] `BOOL`  
  
### Return Value  
  
### Remarks  
  
##  <a name="drawpushbuttonwinxp"></a>  CMFCVisualManager::DrawPushButtonWinXP  
 [!INCLUDE[cpp_fp_under_construction](../../mfc/reference/includes/cpp_fp_under_construction_md.md)]  
  
```  
virtual BOOL DrawPushButtonWinXP(CDC*,
    CRect,
    CMFCButton*,
    UINT);
```  
  
### Parameters  
 [in] `CDC*`  
 [in] `CRect`  
 [in] `CMFCButton*`  
 [in] `UINT`  
  
### Return Value  
  
### Remarks  
  
##  <a name="drawtextonglass"></a>  CMFCVisualManager::DrawTextOnGlass  
 [!INCLUDE[cpp_fp_under_construction](../../mfc/reference/includes/cpp_fp_under_construction_md.md)]  
  
```  
virtual BOOL DrawTextOnGlass(
    CDC* pDC,  
    CString strText,  
    CRect rect,  
    DWORD dwFlags,  
    int nGlowSize = 0,  
    COLORREF clrText = (COLORREF)-1);
```  
  
### Parameters  
 [in] `pDC`  
 [in] `strText`  
 [in] `rect`  
 [in] `dwFlags`  
 [in] `nGlowSize`  
 [in] `clrText`  
  
### Return Value  
  
### Remarks  
  
##  <a name="enabletoolbarbuttonfill"></a>  CMFCVisualManager::EnableToolbarButtonFill  
 [!INCLUDE[cpp_fp_under_construction](../../mfc/reference/includes/cpp_fp_under_construction_md.md)]  
  
```  
void EnableToolbarButtonFill(BOOL bEnable = TRUE);
```  
  
### Parameters  
 [in] `bEnable`  
  
### Remarks  
  
##  <a name="getautohidebuttontextcolor"></a>  CMFCVisualManager::GetAutoHideButtonTextColor  
 The framework calls this method to retrieve the text color of an auto-hide button.  
  
```  
virtual COLORREF GetAutoHideButtonTextColor(CMFCAutoHideButton* pButton);
```  
  
### Parameters  
 [in] `pButton`  
 A pointer to an auto-hide button.  
  
### Return Value  
 A [COLORREF](http://msdn.microsoft.com/library/windows/desktop/dd183449) parameter that specifies the text color of `pButton`.  
  
### Remarks  
 Override this method in a derived class to customize the text color of an auto-hide button in your application. To do this, return the color that you want your application to use as the text color.  
  
##  <a name="getbuttonextraborder"></a>  CMFCVisualManager::GetButtonExtraBorder  
 The framework calls this method when it draws a toolbar button.  
  
```  
virtual CSize GetButtonExtraBorder() const;

 
```  
  
### Return Value  
 A [CSize](../../atl-mfc-shared/reference/csize-class.md) object that contains the extra size of the border for toolbar buttons.  
  
### Remarks  
 Some skins have to extend the borders of toolbar buttons. Override this method in a custom visual manager to extend the borders of toolbar buttons in your application. The default implementation of this method returns an empty size.  
  
##  <a name="getcaptionbartextcolor"></a>  CMFCVisualManager::GetCaptionBarTextColor  
 The framework calls this method to retrieve the color of the text in the caption bar.  
  
```  
virtual COLORREF GetCaptionBarTextColor(CMFCCaptionBar* pBar);
```  
  
### Parameters  
 [in] `pBar`  
 A pointer to a caption bar.  
  
### Return Value  
 A [COLORREF](http://msdn.microsoft.com/library/windows/desktop/dd183449) parameter that indicates the color of the text in `pBar`.  
  
### Remarks  
 Override this method in your derived class to customize the text color for a caption bar. In your overridden method, return the desired color.  
  
##  <a name="getcaptionbuttonextraborder"></a>  CMFCVisualManager::GetCaptionButtonExtraBorder  
 [!INCLUDE[cpp_fp_under_construction](../../mfc/reference/includes/cpp_fp_under_construction_md.md)]  
  
```  
virtual CSize GetCaptionButtonExtraBorder() const;

 
```  
  
### Return Value  
  
### Remarks  
  
##  <a name="getdockingpanecaptionextraheight"></a>  CMFCVisualManager::GetDockingPaneCaptionExtraHeight  
 [!INCLUDE[cpp_fp_under_construction](../../mfc/reference/includes/cpp_fp_under_construction_md.md)]  
  
```  
virtual int GetDockingPaneCaptionExtraHeight() const;

 
```  
  
### Return Value  
  
### Remarks  
  
##  <a name="getdockingtabsborderssize"></a>  CMFCVisualManager::GetDockingTabsBordersSize  
 The framework calls this method when it draws a pane that is docked and tabbed.  
  
```  
virtual int GetDockingTabsBordersSize();
```  
  
### Return Value  
 An integer that indicates the border size of a pane that is docked and tabbed.  
  
### Remarks  
 A docked pane becomes tabbed when the user docks multiple panes to the same location in your application.  
  
 Override this method in a custom visual manager to change the border size of docked tabbed control bars. The default implementation returns -1.  
  
##  <a name="gethighlightedmenuitemtextcolor"></a>  CMFCVisualManager::GetHighlightedMenuItemTextColor  
 [!INCLUDE[cpp_fp_under_construction](../../mfc/reference/includes/cpp_fp_under_construction_md.md)]  
  
```  
virtual COLORREF GetHighlightedMenuItemTextColor(CMFCToolBarMenuButton* pButton);
```  
  
### Parameters  
 [in] `pButton`  
  
### Return Value  
  
### Remarks  
  
##  <a name="getinstance"></a>  CMFCVisualManager::GetInstance  
<<<<<<< HEAD
 Returns a pointer to the current [CMFCVisualManager Class](../../mfc/reference/cmfcvisualmanager-class.md) object for the application.  
=======
 Returns a pointer to the current `CMFCVisualManager` class object for the application.  
>>>>>>> 6c49d711
  
```  
static CMFCVisualManager* GetInstance();
```  
  
### Return Value  
 A pointer to a `CMFCVisualManager` object.  
  
### Remarks  
 An application can only have one `CMFCVisualManager` object associated with it. This includes any object derived from the `CMFCVisualManager` class. This method returns a pointer to the associated `CMFCVisualManager` object. If the application does not have an associated `CMFCVisualManager` object, this method will create one and associate it with the application.  
  
##  <a name="getmditabsborderssize"></a>  CMFCVisualManager::GetMDITabsBordersSize  
 The framework calls this method to determine the border size of a MDITabs window before it draws the window.  
  
```  
virtual int GetMDITabsBordersSize();
```  
  
### Return Value  
 The border size of the MDITabs window.  
  
### Remarks  
 Override this function in a derived class to customize the border size of the MDITabs window.  
  
##  <a name="getmenuimagemargin"></a>  CMFCVisualManager::GetMenuImageMargin  
 [!INCLUDE[cpp_fp_under_construction](../../mfc/reference/includes/cpp_fp_under_construction_md.md)]  
  
```  
virtual int GetMenuImageMargin() const;

 
```  
  
### Return Value  
  
### Remarks  
  
##  <a name="getmenuitemtextcolor"></a>  CMFCVisualManager::GetMenuItemTextColor  
 [!INCLUDE[cpp_fp_under_construction](../../mfc/reference/includes/cpp_fp_under_construction_md.md)]  
  
```  
virtual COLORREF GetMenuItemTextColor(
    CMFCToolBarMenuButton* pButton,  
    BOOL bHighlighted,  
    BOOL bDisabled);
```  
  
### Parameters  
 [in] `pButton`  
 [in] `bHighlighted`  
 [in] `bDisabled`  
  
### Return Value  
  
### Remarks  
  
##  <a name="getmenushadowdepth"></a>  CMFCVisualManager::GetMenuShadowDepth  
 Retrieves the width and height of the menu shadow.  
  
```  
int GetMenuShadowDepth() const;

 
```  
  
### Return Value  
 The width and height of the menu shadow in pixels.  
  
### Remarks  
 The width and height of the menu shadow are equivalent. The default value is 7 pixels.  
  
##  <a name="getncbtnsize"></a>  CMFCVisualManager::GetNcBtnSize  
 Called by the framework when it has to retrieve the size of the system buttons.  
  
```  
virtual CSize GetNcBtnSize(BOOL bSmall) const;

 
```  
  
### Parameters  
 [in] `bSmall`  
 A Boolean parameter that indicates whether `GetNcBtnSize` should retrieve the size of a small or large system button. If `bSmall` is `TRUE`, `GetNcBtnSize` returns the size of a small system button. Otherwise, it returns the size of a large system button.  
  
### Return Value  
 A [CSize](../../atl-mfc-shared/reference/csize-class.md) parameter that indicate the size of the system buttons.  
  
### Remarks  
 The system buttons are the buttons in the caption of the frame window that map to the commands **Close**, **Minimize**, **Maximize**, and **Restore**. The size of these buttons depends on the current visual manager. Override this method if you want to customize the size of the system buttons in your application.  
  
##  <a name="getpopupmenubordersize"></a>  CMFCVisualManager::GetPopupMenuBorderSize  
 The framework calls this method to obtain the border size of pop-up menus.  
  
```  
virtual int GetPopupMenuBorderSize() const;

 
```  
  
### Return Value  
 An integer that specifies the border size of pop-up menus.  
  
### Remarks  
 Override this method to customize the border size of pop-up menus in your application.  
  
##  <a name="getpopupmenugap"></a>  CMFCVisualManager::GetPopupMenuGap  
 [!INCLUDE[cpp_fp_under_construction](../../mfc/reference/includes/cpp_fp_under_construction_md.md)]  
  
```  
virtual int GetPopupMenuGap() const;

 
```  
  
### Return Value  
  
### Remarks  
  
##  <a name="getpropertygridgroupcolor"></a>  CMFCVisualManager::GetPropertyGridGroupColor  
 The framework calls this method to get the background color of a property list.  
  
```  
virtual COLORREF GetPropertyGridGroupColor(CMFCPropertyGridCtrl* pPropList);
```  
  
### Parameters  
 [in] `pPropList`  
 A pointer to the property list that the framework is drawing.  
  
### Return Value  
 A [COLORREF](http://msdn.microsoft.com/library/windows/desktop/dd183449) parameter that indicates the background color of `pPropList`.  
  
### Remarks  
 Override this function to customize the background color of a property list in your application.  
  
##  <a name="getpropertygridgrouptextcolor"></a>  CMFCVisualManager::GetPropertyGridGroupTextColor  
 The framework calls this method to retrieve the text color of a property list.  
  
```  
virtual COLORREF GetPropertyGridGroupTextColor(CMFCPropertyGridCtrl* pPropList);
```  
  
### Parameters  
 [in] `pPropList`  
 A pointer to the property list.  
  
### Return Value  
 A [COLORREF](http://msdn.microsoft.com/library/windows/desktop/dd183449) parameter that indicates the text color of the property list.  
  
### Remarks  
 Override this function to customize the text color of a property list in your application.  
  
##  <a name="getribbonhyperlinktextcolor"></a>  CMFCVisualManager::GetRibbonHyperlinkTextColor  
 [!INCLUDE[cpp_fp_under_construction](../../mfc/reference/includes/cpp_fp_under_construction_md.md)]  
  
```  
virtual COLORREF GetRibbonHyperlinkTextColor(CMFCRibbonLinkCtrl* pHyperLink);
```  
  
### Parameters  
 [in] `pHyperLink`  
  
### Return Value  
  
### Remarks  
  
##  <a name="getribbonpopupbordersize"></a>  CMFCVisualManager::GetRibbonPopupBorderSize  
 [!INCLUDE[cpp_fp_under_construction](../../mfc/reference/includes/cpp_fp_under_construction_md.md)]  
  
```  
virtual int GetRibbonPopupBorderSize(const CMFCRibbonPanelMenu*) const;

 
```  
  
### Parameters  
 [in] `CMFCRibbonPanelMenu*`  
  
### Return Value  
  
### Remarks  
  
##  <a name="getribbonquickaccesstoolbarchevronoffset"></a>  CMFCVisualManager::GetRibbonQuickAccessToolBarChevronOffset  
 [!INCLUDE[cpp_fp_under_construction](../../mfc/reference/includes/cpp_fp_under_construction_md.md)]  
  
```  
virtual int GetRibbonQuickAccessToolBarChevronOffset();
```  
  
### Return Value  
  
### Remarks  
  
##  <a name="getribbonquickaccesstoolbarrightmargin"></a>  CMFCVisualManager::GetRibbonQuickAccessToolBarRightMargin  
 [!INCLUDE[cpp_fp_under_construction](../../mfc/reference/includes/cpp_fp_under_construction_md.md)]  
  
```  
virtual int GetRibbonQuickAccessToolBarRightMargin();
```  
  
### Return Value  
  
### Remarks  
  
##  <a name="getribbonquickaccesstoolbartextcolor"></a>  CMFCVisualManager::GetRibbonQuickAccessToolBarTextColor  
 [!INCLUDE[cpp_fp_under_construction](../../mfc/reference/includes/cpp_fp_under_construction_md.md)]  
  
```  
virtual COLORREF GetRibbonQuickAccessToolBarTextColor(BOOL bDisabled = FALSE);
```  
  
### Parameters  
 [in] `bDisabled`  
  
### Return Value  
  
### Remarks  
  
##  <a name="getribbonslidercolors"></a>  CMFCVisualManager::GetRibbonSliderColors  
 [!INCLUDE[cpp_fp_under_construction](../../mfc/reference/includes/cpp_fp_under_construction_md.md)]  
  
```  
virtual void GetRibbonSliderColors(
    CMFCRibbonSlider* pSlider,  
    BOOL bIsHighlighted,  
    BOOL bIsPressed,  
    BOOL bIsDisabled,  
    COLORREF& clrLine,  
    COLORREF& clrFill);
```  
  
### Parameters  
 [in] `pSlider`  
 [in] `bIsHighlighted`  
 [in] `bIsPressed`  
 [in] `bIsDisabled`  
 [in] `clrLine`  
 [in] `clrFill`  
  
### Remarks  
  
##  <a name="getribbonstatusbartextcolor"></a>  CMFCVisualManager::GetRibbonStatusBarTextColor  
 [!INCLUDE[cpp_fp_under_construction](../../mfc/reference/includes/cpp_fp_under_construction_md.md)]  
  
```  
virtual COLORREF GetRibbonStatusBarTextColor(CMFCRibbonStatusBar* pStatusBar);
```  
  
### Parameters  
 [in] `pStatusBar`  
  
### Return Value  
  
### Remarks  
  
##  <a name="getshowallmenuitemsheight"></a>  CMFCVisualManager::GetShowAllMenuItemsHeight  
 [!INCLUDE[cpp_fp_under_construction](../../mfc/reference/includes/cpp_fp_under_construction_md.md)]  
  
```  
virtual int GetShowAllMenuItemsHeight(
    CDC* pDC,  
    const CSize& sizeDefault);
```  
  
### Parameters  
 [in] `pDC`  
 [in] `sizeDefault`  
  
### Return Value  
  
### Remarks  
  
##  <a name="getsmartdockingbaseguidecolors"></a>  CMFCVisualManager::GetSmartDockingBaseGuideColors  
 [!INCLUDE[cpp_fp_under_construction](../../mfc/reference/includes/cpp_fp_under_construction_md.md)]  
  
```  
virtual void GetSmartDockingBaseGuideColors(
    COLORREF& clrBaseGroupBackground,  
    COLORREF& clrBaseGroupBorder);
```  
  
### Parameters  
 [in] `clrBaseGroupBackground`  
 [in] `clrBaseGroupBorder`  
  
### Remarks  
  
##  <a name="getsmartdockinghighlighttonecolor"></a>  CMFCVisualManager::GetSmartDockingHighlightToneColor  
 [!INCLUDE[cpp_fp_under_construction](../../mfc/reference/includes/cpp_fp_under_construction_md.md)]  
  
```  
virtual COLORREF GetSmartDockingHighlightToneColor();
```  
  
### Return Value  
  
### Remarks  
  
##  <a name="getsmartdockingtheme"></a>  CMFCVisualManager::GetSmartDockingTheme  
 Returns a theme used to display smart docking markers.  
  
```  
virtual AFX_SMARTDOCK_THEME GetSmartDockingTheme();
```  
  
### Return Value  
 Returns one of the following enumerated values: AFX_SDT_DEFAULT, AFX_SDT_VS2005, AFX_SDT_VS2008.  
  
### Remarks  
  
##  <a name="getstatusbarpanetextcolor"></a>  CMFCVisualManager::GetStatusBarPaneTextColor  
 [!INCLUDE[cpp_fp_under_construction](../../mfc/reference/includes/cpp_fp_under_construction_md.md)]  
  
```  
virtual COLORREF GetStatusBarPaneTextColor(
    CMFCStatusBar* pStatusBar,  
    CMFCStatusBarPaneInfo* pPane);
```  
  
### Parameters  
 [in] `pStatusBar`  
 [in] `pPane`  
  
### Return Value  
  
### Remarks  
  
##  <a name="gettabframecolors"></a>  CMFCVisualManager::GetTabFrameColors  
 The framework calls this function when it has to retrieve the set of colors for drawing a tab window.  
  
```  
virtual void GetTabFrameColors(
    const CMFCBaseTabCtrl* pTabWnd,  
    COLORREF& clrDark,  
    COLORREF& clrBlack,  
    COLORREF& clrHighlight,  
    COLORREF& clrFace,  
    COLORREF& clrDarkShadow,  
    COLORREF& clrLight,  
    CBrush*& pbrFace,  
    CBrush*& pbrBlack);
```  
  
### Parameters  
 [in] `pTabWnd`  
 A pointer to the tabbed window where the frame is drawing a tab.  
  
 [out] `clrDark`  
 A reference to a [COLORREF](http://msdn.microsoft.com/library/windows/desktop/dd183449) parameter where this method stores the color for the dark border of a tab.  
  
 [out] `clrBlack`  
 A reference to a `COLORREF` parameter where this method stores the color for the border of the tab window. The default color for the border is black.  
  
 [out] `clrHighlight`  
 A reference to a `COLORREF` parameter where this method stores the color for the highlight state of the tab window.  
  
 [out] `clrFace`  
 A reference to a `COLORREF` parameter where this method stores the color for face of the tab window.  
  
 [out] `clrDarkShadow`  
 A reference to a `COLORREF` parameter where this method stores the color for the shadow of the tab window.  
  
 [out] `clrLight`  
 A reference to a `COLORREF` parameter where this method stores the color for the light edge of the tab window.  
  
 [out] `pbrFace`  
 A pointer to a reference for a brush. This method stores the brush that it uses to fill the face of the tab window in this parameter.  
  
 [out] `pbrBlack`  
 A pointer to a reference for a brush. This method stores the brush it uses to fill the black edge of the tab window in this parameter.  
  
### Remarks  
 Override this function in a derived class if you want to customize the set of colors that the framework uses when it draws a tab window.  
  
##  <a name="gettabhorzmargin"></a>  CMFCVisualManager::GetTabHorzMargin  
 [!INCLUDE[cpp_fp_under_construction](../../mfc/reference/includes/cpp_fp_under_construction_md.md)]  
  
```  
virtual int GetTabHorzMargin(const CMFCBaseTabCtrl*);
```  
  
### Parameters  
 [in] `CMFCBaseTabCtrl*`  
  
### Return Value  
  
### Remarks  
  
##  <a name="gettabtextcolor"></a>  CMFCVisualManager::GetTabTextColor  
 [!INCLUDE[cpp_fp_under_construction](../../mfc/reference/includes/cpp_fp_under_construction_md.md)]  
  
```  
virtual COLORREF GetTabTextColor(
    const CMFCBaseTabCtrl*,
    int,
    BOOL);
```  
  
### Parameters  
 [in] `CMFCBaseTabCtrl*`  
 [in] `int`  
 [in] `BOOL`  
  
### Return Value  
  
### Remarks  
  
##  <a name="gettaskspanegroupcaptionheight"></a>  CMFCVisualManager::GetTasksPaneGroupCaptionHeight  
 [!INCLUDE[cpp_fp_under_construction](../../mfc/reference/includes/cpp_fp_under_construction_md.md)]  
  
```  
int GetTasksPaneGroupCaptionHeight() const;

 
```  
  
### Return Value  
  
### Remarks  
  
##  <a name="gettaskspanegroupcaptionhorzoffset"></a>  CMFCVisualManager::GetTasksPaneGroupCaptionHorzOffset  
 [!INCLUDE[cpp_fp_under_construction](../../mfc/reference/includes/cpp_fp_under_construction_md.md)]  
  
```  
int GetTasksPaneGroupCaptionHorzOffset() const;

 
```  
  
### Return Value  
  
### Remarks  
  
##  <a name="gettaskspanegroupcaptionvertoffset"></a>  CMFCVisualManager::GetTasksPaneGroupCaptionVertOffset  
 [!INCLUDE[cpp_fp_under_construction](../../mfc/reference/includes/cpp_fp_under_construction_md.md)]  
  
```  
int GetTasksPaneGroupCaptionVertOffset() const;

 
```  
  
### Return Value  
  
### Remarks  
  
##  <a name="gettaskspanegroupvertoffset"></a>  CMFCVisualManager::GetTasksPaneGroupVertOffset  
 [!INCLUDE[cpp_fp_under_construction](../../mfc/reference/includes/cpp_fp_under_construction_md.md)]  
  
```  
int GetTasksPaneGroupVertOffset() const;

 
```  
  
### Return Value  
  
### Remarks  
  
##  <a name="gettaskspanehorzmargin"></a>  CMFCVisualManager::GetTasksPaneHorzMargin  
 [!INCLUDE[cpp_fp_under_construction](../../mfc/reference/includes/cpp_fp_under_construction_md.md)]  
  
```  
int GetTasksPaneHorzMargin() const;

 
```  
  
### Return Value  
  
### Remarks  
  
##  <a name="gettaskspaneiconhorzoffset"></a>  CMFCVisualManager::GetTasksPaneIconHorzOffset  
 [!INCLUDE[cpp_fp_under_construction](../../mfc/reference/includes/cpp_fp_under_construction_md.md)]  
  
```  
int GetTasksPaneIconHorzOffset() const;

 
```  
  
### Return Value  
  
### Remarks  
  
##  <a name="gettaskspaneiconvertoffset"></a>  CMFCVisualManager::GetTasksPaneIconVertOffset  
 [!INCLUDE[cpp_fp_under_construction](../../mfc/reference/includes/cpp_fp_under_construction_md.md)]  
  
```  
int GetTasksPaneIconVertOffset() const;

 
```  
  
### Return Value  
  
### Remarks  
  
##  <a name="gettaskspanetaskhorzoffset"></a>  CMFCVisualManager::GetTasksPaneTaskHorzOffset  
 [!INCLUDE[cpp_fp_under_construction](../../mfc/reference/includes/cpp_fp_under_construction_md.md)]  
  
```  
int GetTasksPaneTaskHorzOffset() const;

 
```  
  
### Return Value  
  
### Remarks  
  
##  <a name="gettaskspanevertmargin"></a>  CMFCVisualManager::GetTasksPaneVertMargin  
 [!INCLUDE[cpp_fp_under_construction](../../mfc/reference/includes/cpp_fp_under_construction_md.md)]  
  
```  
int GetTasksPaneVertMargin() const;

 
```  
  
### Return Value  
  
### Remarks  
  
##  <a name="gettoolbarbuttontextcolor"></a>  CMFCVisualManager::GetToolbarButtonTextColor  
 The framework calls this method to determine the text color of a toolbar button.  
  
```  
virtual COLORREF GetToolbarButtonTextColor(
    CMFCToolBarButton* pButton,  
    CMFCVisualManager::AFX_BUTTON_STATE state);
```  
  
### Parameters  
 [in] `pButton`  
 A pointer to the toolbar button.  
  
 [in] `state`  
 The state of the toolbar button.  
  
### Return Value  
 The text color of `pButton` when it has the state indicated by `state`.  
  
### Remarks  
 The text color of a [CMFCToolBarButton Class](../../mfc/reference/cmfctoolbarbutton-class.md) object depends on the state of the button. The possible states of a toolbar button are `ButtonsIsRegular`, `ButtonsIsPressed`, or `ButtonsIsHighlighted`.  
  
 Override this function to customize the text color of a toolbar button in your application.  
  
##  <a name="gettoolbarcustomizebuttonmargin"></a>  CMFCVisualManager::GetToolBarCustomizeButtonMargin  
 [!INCLUDE[cpp_fp_under_construction](../../mfc/reference/includes/cpp_fp_under_construction_md.md)]  
  
```  
virtual int GetToolBarCustomizeButtonMargin() const;

 
```  
  
### Return Value  
  
### Remarks  
  
##  <a name="gettoolbardisabledcolor"></a>  CMFCVisualManager::GetToolbarDisabledColor  
 [!INCLUDE[cpp_fp_under_construction](../../mfc/reference/includes/cpp_fp_under_construction_md.md)]  
  
```  
virtual COLORREF GetToolbarDisabledColor() const;

 
```  
  
### Return Value  
  
### Remarks  
  
##  <a name="gettoolbardisabledtextcolor"></a>  CMFCVisualManager::GetToolbarDisabledTextColor  
 The framework calls this function to determine the text color of toolbar buttons that are unavailable.  
  
```  
virtual COLORREF GetToolbarDisabledTextColor();
```  
  
### Return Value  
 The color that the framework uses for the text color of toolbar buttons that are unavailable.  
  
### Remarks  
 Override this method in a custom visual manager to set the text color of toolbar buttons that are unavailable .  
  
##  <a name="gettoolbarhighlightcolor"></a>  CMFCVisualManager::GetToolbarHighlightColor  
 [!INCLUDE[cpp_fp_under_construction](../../mfc/reference/includes/cpp_fp_under_construction_md.md)]  
  
```  
virtual COLORREF GetToolbarHighlightColor();
```  
  
### Return Value  
  
### Remarks  
  
##  <a name="gettooltipinfo"></a>  CMFCVisualManager::GetToolTipInfo  
 [!INCLUDE[cpp_fp_under_construction](../../mfc/reference/includes/cpp_fp_under_construction_md.md)]  
  
```  
virtual BOOL GetToolTipInfo(
    CMFCToolTipInfo& params,  
    UINT nType = (UINT)(-1));
```  
  
### Parameters  
 [in] `params`  
 [in] `nType`  
  
### Return Value  
  
### Remarks  
  
##  <a name="hasoverlappedautohidebuttons"></a>  CMFCVisualManager::HasOverlappedAutoHideButtons  
 Returns whether auto-hide buttons overlap in the current visual manager.  
  
```  
virtual BOOL HasOverlappedAutoHideButtons() const;

 
```  
  
### Return Value  
 `TRUE` if auto-hide buttons overlap; `FALSE` if they do not.  
  
##  <a name="isautodestroy"></a>  CMFCVisualManager::IsAutoDestroy  
 [!INCLUDE[cpp_fp_under_construction](../../mfc/reference/includes/cpp_fp_under_construction_md.md)]  
  
```  
BOOL IsAutoDestroy() const;

 
```  
  
### Return Value  
  
### Remarks  
  
##  <a name="isdefaultwinxppopupbutton"></a>  CMFCVisualManager::IsDefaultWinXPPopupButton  
 [!INCLUDE[cpp_fp_under_construction](../../mfc/reference/includes/cpp_fp_under_construction_md.md)]  
  
```  
virtual BOOL IsDefaultWinXPPopupButton(CMFCDesktopAlertWndButton*) const;

 
```  
  
### Parameters  
 [in] `CMFCDesktopAlertWndButton*`  
  
### Return Value  
  
### Remarks  
  
##  <a name="isdockingtabhasborder"></a>  CMFCVisualManager::IsDockingTabHasBorder  
 Returns whether the current visual manager draws borders around panes that are docked and tabbed.  
  
```  
virtual BOOL IsDockingTabHasBorder();
```  
  
### Return Value  
 `TRUE` if the visual manager draws borders around panes that are docked and tabbed; `FALSE` otherwise.  
  
### Remarks  
 Docked panes become tabbed when multiple panes are docked to the same location.  
  
##  <a name="isembossdisabledimage"></a>  CMFCVisualManager::IsEmbossDisabledImage  
 Specifies whether the framework embosses images that are unavailable.  
  
```  
BOOL IsEmbossDisabledImage() const;

 
```  
  
### Return Value  
 Nonzero if the framework embosses images that are unavailable; otherwise 0.  
  
### Remarks  
 This method is called by [CMFCToolBarImages::Draw](../../mfc/reference/cmfctoolbarimages-class.md#draw) when it draws an image on the toolbar that is unavailable.  
  
##  <a name="isfadeinactiveimage"></a>  CMFCVisualManager::IsFadeInactiveImage  
 The framework calls this method when it draws inactive images on the toolbar or in a menu.  
  
```  
BOOL IsFadeInactiveImage() const;

 
```  
  
### Return Value  
 Nonzero if the framework uses the lighting effect when it draws inactive images on the toolbar or in a menu; otherwise 0.  
  
### Remarks  
 You can activate or deactivate the lighting effect by calling [CMFCVisualManager::SetFadeInactiveImage](#setfadeinactiveimage). The lighting effect is what makes unavailable images appear faded.  
  
##  <a name="isframemenucheckeditems"></a>  CMFCVisualManager::IsFrameMenuCheckedItems  
 [!INCLUDE[cpp_fp_under_construction](../../mfc/reference/includes/cpp_fp_under_construction_md.md)]  
  
```  
BOOL IsFrameMenuCheckedItems() const;

 
```  
  
### Return Value  
  
### Remarks  
  
##  <a name="ishighlightonenotetabs"></a>  CMFCVisualManager::IsHighlightOneNoteTabs  
 [!INCLUDE[cpp_fp_under_construction](../../mfc/reference/includes/cpp_fp_under_construction_md.md)]  
  
```  
virtual BOOL IsHighlightOneNoteTabs() const;

 
```  
  
### Return Value  
  
### Remarks  
  
##  <a name="ishighlightwholemenuitem"></a>  CMFCVisualManager::IsHighlightWholeMenuItem  
 [!INCLUDE[cpp_fp_under_construction](../../mfc/reference/includes/cpp_fp_under_construction_md.md)]  
  
```  
virtual BOOL IsHighlightWholeMenuItem();
```  
  
### Return Value  
  
### Remarks  
  
##  <a name="islayeredribbonkeytip"></a>  CMFCVisualManager::IsLayeredRibbonKeyTip  
 [!INCLUDE[cpp_fp_under_construction](../../mfc/reference/includes/cpp_fp_under_construction_md.md)]  
  
```  
virtual BOOL IsLayeredRibbonKeyTip() const;

 
```  
  
### Return Value  
  
### Remarks  
  
##  <a name="ismenuflatlook"></a>  CMFCVisualManager::IsMenuFlatLook  
 Indicates whether menu buttons appear flat.  
  
```  
BOOL IsMenuFlatLook() const;

 
```  
  
### Return Value  
 Nonzero if menu buttons appear flat; 0 otherwise.  
  
### Remarks  
 By default, menu buttons do not appear flat. Use the [CMFCVisualManager::SetMenuFlatLook](#setmenuflatlook) method to change this behavior. When menu buttons appear flat, they do not change appearance when the user clicks on them.  
  
##  <a name="isofficexpstylemenus"></a>  CMFCVisualManager::IsOfficeXPStyleMenus  
 Indicates whether the visual manager implements Office XP-style menus.  
  
```  
virtual BOOL IsOfficeXPStyleMenus() const;

 
```  
  
### Return Value  
 Nonzero if the visual manager displays Office XP-style menus; otherwise 0.  
  
### Remarks  
 The [CMFCPopupMenu Class](../../mfc/reference/cmfcpopupmenu-class.md) calls this method when it has to draw the menu and shadow. By default, this method returns `FALSE`. If you want to use pop-up menus similar to the pop-up menus in Office XP, override this method in a custom visual manager and return `TRUE`.  
  
##  <a name="isoffsetpressedbutton"></a>  CMFCVisualManager::IsOffsetPressedButton  
 [!INCLUDE[cpp_fp_under_construction](../../mfc/reference/includes/cpp_fp_under_construction_md.md)]  
  
```  
virtual BOOL IsOffsetPressedButton() const;

 
```  
  
### Return Value  
  
### Remarks  
  
##  <a name="isownerdrawcaption"></a>  CMFCVisualManager::IsOwnerDrawCaption  
 Indicates whether the current visual manager implements owner-drawn captions.  
  
```  
virtual BOOL IsOwnerDrawCaption();
```  
  
### Return Value  
 `TRUE` if all the frame windows in the application have owner-draw captions; `FALSE` otherwise.  
  
##  <a name="isownerdrawmenucheck"></a>  CMFCVisualManager::IsOwnerDrawMenuCheck  
 [!INCLUDE[cpp_fp_under_construction](../../mfc/reference/includes/cpp_fp_under_construction_md.md)]  
  
```  
virtual BOOL IsOwnerDrawMenuCheck();
```  
  
### Return Value  
  
### Remarks  
  
##  <a name="isshadowhighlightedimage"></a>  CMFCVisualManager::IsShadowHighlightedImage  
 Indicates whether the visual manager displays shadows when rendering highlighted images.  
  
```  
BOOL IsShadowHighlightedImage() const;

 
```  
  
### Return Value  
 Nonzero when the visual manager displays shadows under highlighted images; 0 otherwise.  
  
##  <a name="istoolbarbuttonfillenabled"></a>  CMFCVisualManager::IsToolbarButtonFillEnabled  
 [!INCLUDE[cpp_fp_under_construction](../../mfc/reference/includes/cpp_fp_under_construction_md.md)]  
  
```  
BOOL IsToolbarButtonFillEnabled() const;

 
```  
  
### Return Value  
  
### Remarks  
  
##  <a name="istoolbarroundshape"></a>  CMFCVisualManager::IsToolbarRoundShape  
 [!INCLUDE[cpp_fp_under_construction](../../mfc/reference/includes/cpp_fp_under_construction_md.md)]  
  
```  
virtual BOOL IsToolbarRoundShape(CMFCToolBar*);
```  
  
### Parameters  
 [in] `CMFCToolBar*`  
  
### Return Value  
  
### Remarks  
  
##  <a name="iswindowsthemingsupported"></a>  CMFCVisualManager::IsWindowsThemingSupported  
 [!INCLUDE[cpp_fp_under_construction](../../mfc/reference/includes/cpp_fp_under_construction_md.md)]  
  
```  
virtual BOOL IsWindowsThemingSupported() const;

 
```  
  
### Return Value  
  
### Remarks  
  
##  <a name="onactivateapp"></a>  CMFCVisualManager::OnActivateApp  
 [!INCLUDE[cpp_fp_under_construction](../../mfc/reference/includes/cpp_fp_under_construction_md.md)]  
  
```  
virtual void OnActivateApp(
    CWnd* pWnd,  
    BOOL bActive);
```  
  
### Parameters  
 [in] `pWnd`  
 [in] `bActive`  
  
### Remarks  
  
##  <a name="ondrawautohidebuttonborder"></a>  CMFCVisualManager::OnDrawAutoHideButtonBorder  
 The framework calls this method when it draws the border of an auto-hide button.  
  
```  
virtual void OnDrawAutoHideButtonBorder(
    CDC* pDC,  
    CRect rectBounds,  
    CRect rectBorderSize,  
    CMFCAutoHideButton* pButton);
```  
  
### Parameters  
 [in] `pDC`  
 A pointer to a device context.  
  
 [in] `rectBounds`  
 The size and location of the auto-hide button.  
  
 [in] `rectBorderSize`  
 A [CRect](../../atl-mfc-shared/reference/crect-class.md) parameter that contains the sizes of the borders.  
  
 [in] `pButton`  
 A pointer to the auto-hide button. The framework is drawing the border for this button.  
  
### Remarks  
 Override this method in a derived class if you want to customize the appearance of the border of an auto-hide button. By default, this method fills a flat border with the default shadow color for your application.  
  
 The `rectBorderSize` parameter does not contain the coordinates of the border. It contains the size of the border in the `top`, `bottom`, `left`, and `right` data members. A value less than or equal to 0 indicates no border on that side of the auto-hide button.  
  
##  <a name="ondrawbargripper"></a>  CMFCVisualManager::OnDrawBarGripper  
 Called by the framework when it draws the gripper for a control bar.  
  
```  
virtual void OnDrawBarGripper(
    CDC* pDC,  
    CRect rectGripper,  
    BOOL bHorz,  
    CBasePane* pBar);
```  
  
### Parameters  
 [in] `pDC`  
 A pointer to the device context for a control bar.  
  
 [in] `rectGripper`  
 The bounding rectangle for the control bar.  
  
 [in] `bHorz`  
 A Boolean parameter that specifies whether the control bar is docked horizontally or vertically.  
  
 [in] `pBar`  
 A pointer to a control bar. The visual manager draws the gripper of this control bar.  
  
### Remarks  
 The default implementation of this method displays the standard gripper. To customize the appearance of the gripper, override this method in a custom class derived from the `CMFCVisualManager` class.  
  
##  <a name="ondrawbrowsebutton"></a>  CMFCVisualManager::OnDrawBrowseButton  
 The framework calls this method when it draws the browse button for an edit control.  
  
```  
virtual BOOL OnDrawBrowseButton(
    CDC* pDC,  
    CRect rect,  
    CMFCEditBrowseCtrl* pEdit,  
    CMFCVisualManager::AFX_BUTTON_STATE state,  
    COLORREF& clrText);
```  
  
### Parameters  
 [in] `pDC`  
 A pointer to a device context.  
  
 [in] `rect`  
 A rectangle that specifies the boundary for the browse button.  
  
 [in] `pEdit`  
 A pointer to an edit control. The visual manager draws the browse button for this edit control.  
  
 [in] `state`  
 An enumerated value that specifies the state of the button.  
  
 [out] `clrText`  
 A reference to a [COLORREF](http://msdn.microsoft.com/library/windows/desktop/dd183449) parameter. This is a reserved value and is currently unused.  
  
### Return Value  
 `TRUE` if successful; otherwise `FALSE`.  
  
### Remarks  
 Override this function in a derived class if you want to customize the appearance of browse buttons in instances of the [CMFCEditBrowseCtrl Class](../../mfc/reference/cmfceditbrowsectrl-class.md). The possible values for the state of the button are `ButtonsIsRegular`, `ButtonsIsPressed`, and `ButtonsIsHighlighted`.  
  
##  <a name="ondrawbuttonborder"></a>  CMFCVisualManager::OnDrawButtonBorder  
 The framework calls this method when it draws the border of a toolbar button.  
  
```  
virtual void OnDrawButtonBorder(
    CDC* pDC,  
    CMFCToolBarButton* pButton,  
    CRect rect,  
    CMFCVisualManager::AFX_BUTTON_STATE state);
```  
  
### Parameters  
 [in] `pDC`  
 A pointer to the device context of a toolbar button.  
  
 [in] `pButton`  
 A pointer to a toolbar button. The framework draws the border of this button.  
  
 [in] `rect`  
 A rectangle that specifies the boundaries of the toolbar button.  
  
 [in] `state`  
 An enumerated data type that specifies the current state of the toolbar button.  
  
### Remarks  
 The default implementation of this method displays the standard border. Override this method in a derived visual manager to customize the appearance of the border of a toolbar button.  
  
 The possible states of a toolbar button are `ButtonsIsRegular`, `ButtonsIsPressed`, or `ButtonsIsHighlighted`.  
  
##  <a name="ondrawbuttonseparator"></a>  CMFCVisualManager::OnDrawButtonSeparator  
 [!INCLUDE[cpp_fp_under_construction](../../mfc/reference/includes/cpp_fp_under_construction_md.md)]  
  
```  
virtual void OnDrawButtonSeparator(
    CDC* pDC,  
    CMFCToolBarButton* pButton,  
    CRect rect,  
    CMFCVisualManager::AFX_BUTTON_STATE state,  
    BOOL bHorz);
```  
  
### Parameters  
 [in] `pDC`  
 [in] `pButton`  
 [in] `rect`  
 [in] `state`  
 [in] `bHorz`  
  
### Remarks  
  
##  <a name="ondrawcaptionbarborder"></a>  CMFCVisualManager::OnDrawCaptionBarBorder  
 The framework calls this method when it draws the border of a [CMFCCaptionBar Class](../../mfc/reference/cmfccaptionbar-class.md) object.  
  
```  
virtual void OnDrawCaptionBarBorder(
    CDC* pDC,  
    CMFCCaptionBar* pBar,  
    CRect rect,  
    COLORREF clrBarBorder,  
    BOOL bFlatBorder);
```  
  
### Parameters  
 [in] `pDC`  
 A pointer to a device context.  
  
 [in] `pBar`  
 A pointer to a `CMFCCaptionBar` object. The framework draws this caption bar.  
  
 [in] `rect`  
 A rectangle that specifies the boundaries of the caption bar.  
  
 [in] `clrBarBorder`  
 The color of the border.  
  
 [in] `bFlatBorder`  
 A Boolean parameter that specifies whether the border has a flat, 2D appearance.  
  
### Remarks  
 Override this method in a derived class to customize the appearance of the border of a caption bar.  
  
##  <a name="ondrawcaptionbarbuttonborder"></a>  CMFCVisualManager::OnDrawCaptionBarButtonBorder  
 [!INCLUDE[cpp_fp_under_construction](../../mfc/reference/includes/cpp_fp_under_construction_md.md)]  
  
```  
virtual void OnDrawCaptionBarButtonBorder(
    CDC* pDC,  
    CMFCCaptionBar* pBar,  
    CRect rect,  
    BOOL bIsPressed,  
    BOOL bIsHighlighted,  
    BOOL bIsDisabled,  
    BOOL bHasDropDownArrow,  
    BOOL bIsSysButton);
```  
  
### Parameters  
 [in] `pDC`  
 [in] `pBar`  
 [in] `rect`  
 [in] `bIsPressed`  
 [in] `bIsHighlighted`  
 [in] `bIsDisabled`  
 [in] `bHasDropDownArrow`  
 [in] `bIsSysButton`  
  
### Remarks  
  
##  <a name="ondrawcaptionbarinfoarea"></a>  CMFCVisualManager::OnDrawCaptionBarInfoArea  
 [!INCLUDE[cpp_fp_under_construction](../../mfc/reference/includes/cpp_fp_under_construction_md.md)]  
  
```  
virtual void OnDrawCaptionBarInfoArea(
    CDC* pDC,  
    CMFCCaptionBar* pBar,  
    CRect rect);
```  
  
### Parameters  
 [in] `pDC`  
 [in] `pBar`  
 [in] `rect`  
  
### Remarks  
  
##  <a name="ondrawcaptionbutton"></a>  CMFCVisualManager::OnDrawCaptionButton  
 The framework calls this method when it draws a [CMFCCaptionButton](../../mfc/reference/cmfccaptionbutton-class.md) object.  
  
```  
virtual void OnDrawCaptionButton (
    CDC* pDC,  
    CMFCCaptionButton* pButton,  
    BOOL bActive,  
    BOOL bHorz,  
    BOOL bMaximized,  
    BOOL bDisabled,  
    int nImageID = -1);
```  
  
### Parameters  
 [in] `pDC`  
 A pointer to a device context.  
  
 [in] `pButton`  
 A pointer to a `CMFCCaptionButton` object. The framework draws this caption button.  
  
 [in] `bActive`  
 A Boolean parameter that specifies whether the button is active.  
  
 [in] `bHorz`  
 A Boolean parameter that specifies whether the caption is horizontal.  
  
 [in] `bMaximized`  
 A Boolean parameter that specifies whether the parent pane is maximized.  
  
 [in] `bDisabled`  
 A Boolean parameter that specifies whether the caption button is disabled.  
  
 [in] `nImageID`  
 The image index for the icon to use for the button. If `nImageID` is -1, this method uses the image index recorded in `pButton`.  
  
### Remarks  
 The default implementation of this method displays a small button from the global instance of the `CMenuImages` class. The buttons are listed in the header file for `CMenuImages`. Some examples include `CMenuImages::IdClose`, `CMenuImages::IdArowLeft`, `CMenuImages::IdArowRight`, `CMenuImages::IdArowDown`, `CMenuImages::IdArowUp`, and `CMenuImages::IdPinHorz`.  
  
 Override this method in a derived class to customize the appearance of caption buttons.  
  
##  <a name="ondrawcheckbox"></a>  CMFCVisualManager::OnDrawCheckBox  
 [!INCLUDE[cpp_fp_under_construction](../../mfc/reference/includes/cpp_fp_under_construction_md.md)]  
  
```  
virtual void OnDrawCheckBox(
    CDC* pDC,  
    CRect rect,  
    BOOL bHighlighted,  
    BOOL bChecked,  
    BOOL bEnabled);
```  
  
### Parameters  
 [in] `pDC`  
 [in] `rect`  
 [in] `bHighlighted`  
 [in] `bChecked`  
 [in] `bEnabled`  
  
### Remarks  
  
##  <a name="ondrawcheckboxex"></a>  CMFCVisualManager::OnDrawCheckBoxEx  
 [!INCLUDE[cpp_fp_under_construction](../../mfc/reference/includes/cpp_fp_under_construction_md.md)]  
  
```  
virtual void OnDrawCheckBoxEx(
    CDC* pDC,  
    CRect rect,  
    int nState,  
    BOOL bHighlighted,  
    BOOL bPressed,  
    BOOL bEnabled);
```  
  
### Parameters  
 [in] `pDC`  
 [in] `rect`  
 [in] `nState`  
 [in] `bHighlighted`  
 [in] `bPressed`  
 [in] `bEnabled`  
  
### Remarks  
  
##  <a name="ondrawcomboborder"></a>  CMFCVisualManager::OnDrawComboBorder  
 The framework calls this method when it draws the border around an instance of the [CMFCToolBarComboBoxButton Class](../../mfc/reference/cmfctoolbarcomboboxbutton-class.md).  
  
```  
virtual void OnDrawComboBorder(
    CDC* pDC,  
    CRect rect,  
    BOOL bDisabled,  
    BOOL bIsDropped,  
    BOOL bIsHighlighted,  
    CMFCToolBarComboBoxButton* pButton);
```  
  
### Parameters  
 [in] `pDC`  
 A pointer to the device context of a combo box button.  
  
 [in] `rect`  
 A rectangle that specifies the boundaries of the combo box button.  
  
 [in] `bDisabled`  
 A Boolean parameter that indicates whether the combo box button is unavailable.  
  
 [in] `bIsDropped`  
 A Boolean parameter that indicates whether the combo box is dropped down.  
  
 [in] `bIsHighlighted`  
 A Boolean parameter that indicates whether the combo box button is highlighted.  
  
 [in] `pButton`  
 A pointer to a `CMFCToolBarComboBoxButton` object. The framework draws this combo box button.  
  
### Remarks  
 Override this method in your derived visual manager to customize the appearance of the border of the combo box.  
  
##  <a name="ondrawcombodropbutton"></a>  CMFCVisualManager::OnDrawComboDropButton  
 The framework calls this method when it draws the drop button of a [CMFCToolBarComboBoxButton](../../mfc/reference/cmfctoolbarcomboboxbutton-class.md).  
  
```  
virtual void OnDrawComboDropButton(
    CDC* pDC,  
    CRect rect,  
    BOOL bDisabled,  
    BOOL bIsDropped,  
    BOOL bIsHighlighted,  
    CMFCToolBarComboBoxButton* pButton);
```  
  
### Parameters  
 [in] `pDC`  
 A pointer to a device context.  
  
 [in] `rect`  
 A rectangle that specifies the boundaries of the drop button.  
  
 [in] `bDisabled`  
 A Boolean parameter that indicates whether the drop button is unavailable.  
  
 [in] `bIsDropped`  
 A Boolean parameter that indicates whether the combo box is dropped down.  
  
 [in] `bIsHighlighted`  
 A Boolean parameter that indicates whether the drop button is highlighted.  
  
 [in] `pButton`  
 A pointer to a `CMFCToolBarComboBoxButton` object. The framework draws the drop button for this combo box button.  
  
### Remarks  
 Override this method in your derived visual manager to customize the appearance of the drop button of a combo box button.  
  
##  <a name="ondrawcontrolborder"></a>  CMFCVisualManager::OnDrawControlBorder  
 [!INCLUDE[cpp_fp_under_construction](../../mfc/reference/includes/cpp_fp_under_construction_md.md)]  
  
```  
virtual void OnDrawControlBorder(CWnd* pWndCtrl);
```  
  
### Parameters  
 [in] `pWndCtrl`  
  
### Remarks  
  
##  <a name="ondrawdefaultribbonimage"></a>  CMFCVisualManager::OnDrawDefaultRibbonImage  
 The framework calls this method when it draws the default image that is used for the ribbon button.  
  
```  
virtual void OnDrawDefaultRibbonImage(
    CDC* pDC,  
    CRect rectImage,  
    BOOL bIsDisabled = FALSE,  
    BOOL bIsPressed = FALSE,  
    BOOL bIsHighlighted = FALSE);
```  
  
### Parameters  
 [in] `pDC`  
 A pointer to a device context.  
  
 [in] `rectImage`  
 A rectangle that specifies the boundaries of the default image.  
  
 [in] `bIsDisabled`  
 A Boolean parameter that indicates whether the ribbon button is unavailable.  
  
 [in] `bIsPressed`  
 A Boolean parameter that indicates whether the ribbon button is pressed.  
  
 [in] `bIsHighlighted`  
 A Boolean parameter that indicates whether the ribbon button is highlighted.  
  
### Remarks  
 Override this method in a derived visual manager if you want to customize the image that is used for the ribbon button.  
  
##  <a name="ondraweditborder"></a>  CMFCVisualManager::OnDrawEditBorder  
 The framework calls this method when it draws the border around an instance of the [CMFCToolBarEditBoxButton Class](../../mfc/reference/cmfctoolbareditboxbutton-class.md).  
  
```  
virtual void OnDrawEditBorder(
    CDC* pDC,  
    CRect rect,  
    BOOL bDisabled,  
    BOOL bIsHighlighted,  
    CMFCToolBarEditBoxButton* pButton);
```  
  
### Parameters  
 [in] `pDC`  
 A pointer to a device context.  
  
 [in] `rect`  
 A rectangle that specifies the boundaries of the `CMFCToolBarEditBoxButton` object.  
  
 [in] `bDisabled`  
 A Boolean parameter that indicates whether the button is unavailable.  
  
 [in] `bIsHighlighted`  
 A Boolean parameter that indicates whether the button is highlighted.  
  
 [in] `pButton`  
 A pointer to a `CMFCToolBarEditBoxButton` object. The framework draws the border of this edit box button.  
  
### Remarks  
 Override this method in a derived visual manager to customize the border of a `CMFCToolBarEditBoxButton` object.  
  
##  <a name="ondrawexpandingbox"></a>  CMFCVisualManager::OnDrawExpandingBox  
 [!INCLUDE[cpp_fp_under_construction](../../mfc/reference/includes/cpp_fp_under_construction_md.md)]  
  
```  
virtual void OnDrawExpandingBox(
    CDC* pDC,  
    CRect rect,  
    BOOL bIsOpened,  
    COLORREF colorBox);
```  
  
### Parameters  
 [in] `pDC`  
 [in] `rect`  
 [in] `bIsOpened`  
 [in] `colorBox`  
  
### Remarks  
  
##  <a name="ondrawfloatingtoolbarborder"></a>  CMFCVisualManager::OnDrawFloatingToolbarBorder  
 The framework calls this method when it draws the border of a floating toolbar.  
  
```  
virtual void OnDrawFloatingToolbarBorder(
    CDC* pDC,  
    CMFCBaseToolBar* pToolBar,  
    CRect rectBorder,  
    CRect rectBorderSize);
```  
  
### Parameters  
 [in] `pDC`  
 A pointer to a device context.  
  
 [in] `pToolBar`  
 A pointer to the floating toolbar.  
  
 [in] `rectBorder`  
 A rectangle that specifies the boundaries of the floating toolbar.  
  
 [in] `rectBorderSize`  
 A rectangle that specifies the border size of the toolbar.  
  
### Remarks  
 A floating toolbar is a toolbar that appears as a mini-frame window. Usually, this occurs when a user drags a toolbar so that it is no longer docked.  
  
 The size of the border is specified by the corresponding parameter in `rectBorderSize`. For example, the width of the top border of the toolbar is specified by `rectBorderSize.top`.  
  
 Override this method in a derived visual manager to customize the appearance of the border of a floating toolbar.  
  
##  <a name="ondrawheaderctrlborder"></a>  CMFCVisualManager::OnDrawHeaderCtrlBorder  
 The framework calls this method when it draws the border around an instance of the [CMFCHeaderCtrl Class](../../mfc/reference/cmfcheaderctrl-class.md).  
  
```  
virtual void OnDrawHeaderCtrlBorder(
    CMFCHeaderCtrl* pCtrl,  
    CDC* pDC,  
    CRect& rect,  
    BOOL bIsPressed,  
    BOOL bIsHighlighted);
```  
  
### Parameters  
 [in] `pCtrl`  
 A pointer to a `CMFCHeaderCtrl` object. The framework draws the border of this header control.  
  
 [in] `pDC`  
 A pointer to a device context.  
  
 [in] `rect`  
 A rectangle that specifies the boundaries of the header control.  
  
 [in] `bIsPressed`  
 A Boolean parameter that indicates whether the header control is pressed.  
  
 [in] `bIsHighlighted`  
 A Boolean parameter that indicates whether the header control is highlighted.  
  
### Remarks  
 Override this method in a derived visual manager to customize the border of the header control.  
  
##  <a name="ondrawheaderctrlsortarrow"></a>  CMFCVisualManager::OnDrawHeaderCtrlSortArrow  
 The framework calls this function when it draws the sort arrow of a header control.  
  
```  
virtual void OnDrawHeaderCtrlSortArrow(
    CMFCHeaderCtrl* pCtrl,  
    CDC* pDC,  
    CRect& rect,  
    BOOL bIsUp);
```  
  
### Parameters  
 [in] `pCtrl`  
 A pointer to a header control. The visual manager draws the sort arrow of this [CMFCHeaderCtrl Class](../../mfc/reference/cmfcheaderctrl-class.md) object.  
  
 [in] `pDC`  
 A pointer to a device context.  
  
 [in] `rect`  
 A rectangle that specifies the boundaries of the sort arrow.  
  
 [in] `bIsUp`  
 A Boolean that specifies the direction of the sort arrow.  
  
### Remarks  
 If `bIsUp` is `TRUE`, the visual manager draws an up sort arrow. If it is `FALSE`, the visual manager draws a down sort arrow. Override `OnDrawHeaderCtrlSortArrow` in a derived class to customize the appearance of the sort button.  
  
##  <a name="ondrawmenuarrowoncustomizelist"></a>  CMFCVisualManager::OnDrawMenuArrowOnCustomizeList  
 [!INCLUDE[cpp_fp_under_construction](../../mfc/reference/includes/cpp_fp_under_construction_md.md)]  
  
```  
virtual void OnDrawMenuArrowOnCustomizeList(
    CDC* pDC,  
    CRect rectCommand,  
    BOOL bSelected);
```  
  
### Parameters  
 [in] `pDC`  
 [in] `rectCommand`  
 [in] `bSelected`  
  
### Remarks  
  
##  <a name="ondrawmenuborder"></a>  CMFCVisualManager::OnDrawMenuBorder  
 The framework calls this method when it draws the border of a [CMFCPopupMenu](../../mfc/reference/cmfcpopupmenu-class.md).  
  
```  
virtual void OnDrawMenuBorder(
    CDC* pDC,  
    CMFCPopupMenu* pMenu,  
    CRect rect);
```  
  
### Parameters  
 [in] `pDC`  
 A pointer to the device context for a `CMFCPopupMenu` object.  
  
 [in] `pMenu`  
 A pointer to a `CMFCPopupMenu` object. The framework draws a border around this popup menu.  
  
 [in] `rect`  
 A rectangle that specifies the boundaries of the popup menu.  
  
### Remarks  
 The default implementation of this method displays the standard menu border. Override this method in a derived visual manager to customize the appearance of the menu border.  
  
##  <a name="ondrawmenucheck"></a>  CMFCVisualManager::OnDrawMenuCheck  
 [!INCLUDE[cpp_fp_under_construction](../../mfc/reference/includes/cpp_fp_under_construction_md.md)]  
  
```  
virtual void OnDrawMenuCheck(
    CDC* pDC,  
    CMFCToolBarMenuButton* pButton,  
    CRect rect,  
    BOOL bHighlight,  
    BOOL bIsRadio);
```  
  
### Parameters  
 [in] `pDC`  
 [in] `pButton`  
 [in] `rect`  
 [in] `bHighlight`  
 [in] `bIsRadio`  
  
### Remarks  
  
##  <a name="ondrawmenuitembutton"></a>  CMFCVisualManager::OnDrawMenuItemButton  
 [!INCLUDE[cpp_fp_under_construction](../../mfc/reference/includes/cpp_fp_under_construction_md.md)]  
  
```  
virtual void OnDrawMenuItemButton(
    CDC* pDC,  
    CMFCToolBarMenuButton* pButton,  
    CRect rectButton,  
    BOOL bHighlight,  
    BOOL bDisabled);
```  
  
### Parameters  
 [in] `pDC`  
 [in] `pButton`  
 [in] `rectButton`  
 [in] `bHighlight`  
 [in] `bDisabled`  
  
### Remarks  
  
##  <a name="ondrawmenulabel"></a>  CMFCVisualManager::OnDrawMenuLabel  
 [!INCLUDE[cpp_fp_under_construction](../../mfc/reference/includes/cpp_fp_under_construction_md.md)]  
  
```  
virtual COLORREF OnDrawMenuLabel(
    CDC* pDC,  
    CRect rect);
```  
  
### Parameters  
 [in] `pDC`  
 [in] `rect`  
  
### Return Value  
  
### Remarks  
  
##  <a name="ondrawmenuresizebar"></a>  CMFCVisualManager::OnDrawMenuResizeBar  
 [!INCLUDE[cpp_fp_under_construction](../../mfc/reference/includes/cpp_fp_under_construction_md.md)]  
  
```  
virtual void OnDrawMenuResizeBar(
    CDC* pDC,  
    CRect rect,  
    int nResizeFlags);
```  
  
### Parameters  
 [in] `pDC`  
 [in] `rect`  
 [in] `nResizeFlags`  
  
### Remarks  
  
##  <a name="ondrawmenuscrollbutton"></a>  CMFCVisualManager::OnDrawMenuScrollButton  
 The framework calls this method when it draws a menu scroll button.  
  
```  
virtual void OnDrawMenuScrollButton(
    CDC* pDC,  
    CRect rect,  
    BOOL bIsScrollDown,  
    BOOL bIsHighlited,  
    BOOL bIsPressed,  
    BOOL bIsDisabled);
```  
  
### Parameters  
 [in] `pDC`  
 A pointer to a device context.  
  
 [in] `rect`  
 A rectangle that specifies the boundaries of the scroll button.  
  
 [in] `bIsScrollDown`  
 A Boolean that indicates which type of button the visual manager draws. A value of `TRUE` indicates the visual manager draws a down button.  
  
 [in] `bIsHighlited`  
 A Boolean that indicates whether the button is highlighted.  
  
 [in] `bIsPressed`  
 A Boolean that indicates whether the button is pressed.  
  
 [in] `bIsDisabled`  
 A Boolean that indicates whether the button is disabled.  
  
### Remarks  
 Override this method in a derived visual manager to customize the appearance of menu scroll buttons. Menu scroll buttons appear on the edge of pop-up menus when the total height of the menu items exceeds the height of the pop-up menu.  
  
##  <a name="ondrawmenushadow"></a>  CMFCVisualManager::OnDrawMenuShadow  
 [!INCLUDE[cpp_fp_under_construction](../../mfc/reference/includes/cpp_fp_under_construction_md.md)]  
  
```  
virtual void OnDrawMenuShadow(
    CDC* pDC,  
    const CRect& rectClient,  
    const CRect& rectExclude,  
    int nDepth,  
    int iMinBrightness,  
    int iMaxBrightness,  
    CBitmap* pBmpSaveBottom,  
    CBitmap* pBmpSaveRight,  
    BOOL bRTL);
```  
  
### Parameters  
 [in] `pDC`  
 [in] `rectClient`  
 [in] `rectExclude`  
 [in] `nDepth`  
 [in] `iMinBrightness`  
 [in] `iMaxBrightness`  
 [in] `pBmpSaveBottom`  
 [in] `pBmpSaveRight`  
 [in] `bRTL`  
  
### Remarks  
  
##  <a name="ondrawmenusystembutton"></a>  CMFCVisualManager::OnDrawMenuSystemButton  
 The framework calls this method when it draws a menu system button for the application.  
  
```  
virtual void OnDrawMenuSystemButton(
    CDC* pDC,  
    CRect rect,  
    UINT uiSystemCommand,  
    UINT nStyle,  
    BOOL bHighlight);
```  
  
### Parameters  
 [in] `pDC`  
 A pointer to a device context.  
  
 [in] `rect`  
 A rectangle that specifies the boundaries of the button.  
  
 [in] `uiSystemCommand`  
 A flag that specifies which system command is associated with the button. Possible values are SC_CLOSE, SC_MINIMIZE, and SC_RESTORE.  
  
 [in] `nStyle`  
 A flag that specifies the current style of the button. Possible values are TBBS_PRESSED, TBBS_DISABLED, and 0.  
  
 [in] `bHighlight`  
 A Boolean parameter that specifies whether the button is highlighted.  
  
### Remarks  
 The menu system buttons are the **Close**, **Minimize**, **Maximize**, and **Restore** buttons located on the title bar.  
  
 The default implementation for this method calls [CDC::DrawFrameControl](../../mfc/reference/cdc-class.md#drawframecontrol) with the `DFC_CAPTION` type. Override this method in your derived visual manager class to customize the appearance of system buttons.  
  
##  <a name="ondrawminiframeborder"></a>  CMFCVisualManager::OnDrawMiniFrameBorder  
 [!INCLUDE[cpp_fp_under_construction](../../mfc/reference/includes/cpp_fp_under_construction_md.md)]  
  
```  
virtual void OnDrawMiniFrameBorder(
    CDC* pDC,  
    CPaneFrameWnd* pFrameWnd,  
    CRect rectBorder,  
    CRect rectBorderSize);
```  
  
### Parameters  
 [in] `pDC`  
 [in] `pFrameWnd`  
 [in] `rectBorder`  
 [in] `rectBorderSize`  
  
### Remarks  
  
##  <a name="ondrawoutlookbarsplitter"></a>  CMFCVisualManager::OnDrawOutlookBarSplitter  
 The framework calls this method when it draws the splitter for an Outlook bar.  
  
```  
virtual void OnDrawOutlookBarSplitter(
    CDC* pDC,  
    CRect rectSplitter);
```  
  
### Parameters  
 [in] `pDC`  
 A pointer to a device context.  
  
 [in] `rectSplitter`  
 A rectangle that specifies the boundaries of the splitter.  
  
### Remarks  
 Override this method in a derived visual manager to customize the appearance of splitters on an Outlook bar.  
  
##  <a name="ondrawoutlookpagebuttonborder"></a>  CMFCVisualManager::OnDrawOutlookPageButtonBorder  
 Called by the framework when it draws the border of an Outlook page button.  
  
```  
virtual void OnDrawOutlookPageButtonBorder(
    CDC* pDC,  
    CRect& rectBtn,  
    BOOL bIsHighlighted,  
    BOOL bIsPressed);
```  
  
### Parameters  
 [in] `pDC`  
 A pointer to a device context.  
  
 [in] `rectBtn`  
 A rectangle that specifies the boundary of the Outlook page button.  
  
 [in] `bIsHighlighted`  
 A Boolean that specifies whether the button is highlighted.  
  
 [in] `bIsPressed`  
 A Boolean that specifies whether the button is pressed.  
  
### Remarks  
 Override this method in a custom visual manager to change the appearance of the Outlook page button.  
  
##  <a name="ondrawpaneborder"></a>  CMFCVisualManager::OnDrawPaneBorder  
 The framework calls this method when it draws the border of a [CPane Class](../../mfc/reference/cpane-class.md) object.  
  
```  
virtual void OnDrawPaneBorder(
    CDC* pDC,  
    CBasePane* pBar,  
    CRect& rect);
```  
  
### Parameters  
 [in] `pDC`  
 A pointer to the device context of a control bar.  
  
 [in] `pBar`  
 A pointer to a pane. The visual manager draws the border of this pane.  
  
 [in] `rect`  
 A rectangle that indicates the boundaries of the pane.  
  
### Remarks  
 The default implementation of this method displays the standard border. Override this method in a derived class to customize the appearance of the border.  
  
##  <a name="ondrawpanecaption"></a>  CMFCVisualManager::OnDrawPaneCaption  
 The framework calls this method when it draws a caption for an instance of the [CDockablePane Class](../../mfc/reference/cdockablepane-class.md).  
  
```  
virtual COLORREF OnDrawPaneCaption(
    CDC* pDC,  
    CDockablePane* pBar,  
    BOOL bActive,  
    CRect rectCaption,  
    CRect rectButtons);
```  
  
### Parameters  
 [in] `pDC`  
 A pointer to a device context.  
  
 [in] `pBar`  
 A pointer to a `CDockablePane` object. The framework draws the caption for this pane.  
  
 [in] `bActive`  
 A Boolean parameter that indicates whether the control bar is active.  
  
 [in] `rectCaption`  
 A rectangle that specifies the boundaries of the caption.  
  
 [in] `rectButtons`  
 A rectangle that specifies the boundaries of the caption buttons.  
  
### Return Value  
 A [COLORREF](http://msdn.microsoft.com/library/windows/desktop/dd183449) parameter that indicates the text color of the caption.  
  
### Remarks  
 Override this method in a derived visual manager to customize the appearance of pane captions.  
  
##  <a name="ondrawpanedivider"></a>  CMFCVisualManager::OnDrawPaneDivider  
 [!INCLUDE[cpp_fp_under_construction](../../mfc/reference/includes/cpp_fp_under_construction_md.md)]  
  
```  
virtual void OnDrawPaneDivider(
    CDC* pDC,  
    CPaneDivider* pSlider,  
    CRect rect,  
    BOOL bAutoHideMode);
```  
  
### Parameters  
 [in] `pDC`  
 [in] `pSlider`  
 [in] `rect`  
 [in] `bAutoHideMode`  
  
### Remarks  
  
##  <a name="ondrawpopupwindowborder"></a>  CMFCVisualManager::OnDrawPopupWindowBorder  
 [!INCLUDE[cpp_fp_under_construction](../../mfc/reference/includes/cpp_fp_under_construction_md.md)]  
  
```  
virtual void OnDrawPopupWindowBorder(
    CDC* pDC,  
    CRect rect);
```  
  
### Parameters  
 [in] `pDC`  
 [in] `rect`  
  
### Remarks  
  
##  <a name="ondrawpopupwindowbuttonborder"></a>  CMFCVisualManager::OnDrawPopupWindowButtonBorder  
 [!INCLUDE[cpp_fp_under_construction](../../mfc/reference/includes/cpp_fp_under_construction_md.md)]  
  
```  
virtual void OnDrawPopupWindowButtonBorder(
    CDC* pDC,  
    CRect rectClient,  
    CMFCDesktopAlertWndButton* pButton);
```  
  
### Parameters  
 [in] `pDC`  
 [in] `rectClient`  
 [in] `pButton`  
  
### Remarks  
  
##  <a name="ondrawpopupwindowcaption"></a>  CMFCVisualManager::OnDrawPopupWindowCaption  
 [!INCLUDE[cpp_fp_under_construction](../../mfc/reference/includes/cpp_fp_under_construction_md.md)]  
  
```  
virtual COLORREF OnDrawPopupWindowCaption(
    CDC* pDC,  
    CRect rectCaption,  
    CMFCDesktopAlertWnd* pPopupWnd);
```  
  
### Parameters  
 [in] `pDC`  
 [in] `rectCaption`  
 [in] `pPopupWnd`  
  
### Return Value  
  
### Remarks  
  
##  <a name="ondrawribbonapplicationbutton"></a>  CMFCVisualManager::OnDrawRibbonApplicationButton  
 The framework calls this method when it draws the **Main Button** on the ribbon.  
  
```  
virtual void OnDrawRibbonApplicationButton(
    CDC* pDC,  
    CMFCRibbonButton* pButton);
```  
  
### Parameters  
 [in] `pDC`  
 A pointer to a device context.  
  
 [in] `pButton`  
 A pointer to the **Main Button** on the ribbon.  
  
### Remarks  
 Override this method in a derived visual manager if you want to customize the appearance of the **Main Button**.  
  
##  <a name="ondrawribbonbuttonborder"></a>  CMFCVisualManager::OnDrawRibbonButtonBorder  
 The framework calls this method when it draws the border of a button on the ribbon.  
  
```  
virtual void OnDrawRibbonButtonBorder(
    CDC* pDC,  
    CMFCRibbonButton* pButton);
```  
  
### Parameters  
 [in] `pDC`  
 A pointer to a device context.  
  
 [in] `pButton`  
 A pointer to a [CMFCRibbonButton](../../mfc/reference/cmfcribbonbutton-class.md) object. The framework draws the border for this ribbon button.  
  
### Remarks  
 Override this method in a derived visual manager to customize the appearance of a `CMFCRibbonButton`.  
  
##  <a name="ondrawribbonbuttonsgroup"></a>  CMFCVisualManager::OnDrawRibbonButtonsGroup  
 The framework calls this method when it draws a group of buttons on the ribbon.  
  
```  
virtual COLORREF OnDrawRibbonButtonsGroup(
    CDC* pDC,  
    CMFCRibbonButtonsGroup* pGroup,  
    CRect rectGroup);
```  
  
### Parameters  
 [in] `pDC`  
 A pointer to a device context.  
  
 [in] `pGroup`  
 A pointer to a group of buttons on the ribbon. The framework draws this group of buttons.  
  
 [in] `rectGroup`  
 A rectangle that specifies the boundaries of the group.  
  
### Return Value  
 A reserved value. The default implementation returns -1.  
  
### Remarks  
 Override this method in a derived visual manager to customize the appearance of a group of buttons on the ribbon.  
  
##  <a name="ondrawribboncaption"></a>  CMFCVisualManager::OnDrawRibbonCaption  
 The framework calls this method when it draws the caption bar of the main frame window. The framework calls this method only if the ribbon is integrated with the main frame.  
  
```  
virtual void OnDrawRibbonCaption(
    CDC* pDC,  
    CMFCRibbonBar* pBar,  
    CRect rect,  
    CRect rectText);
```  
  
### Parameters  
 [in] `pDC`  
 A pointer to a device context.  
  
 [in] `pBar`  
 A pointer to a ribbon bar. The visual manager draws this ribbon bar.  
  
 [in] `rect`  
 A rectangle that specifies the boundaries of the ribbon bar.  
  
 [in] `rectText`  
 A rectangle that specifies the boundaries for the text of the caption bar.  
  
### Remarks  
 Override this function in a derived visual manager to customize the appearance of the caption bar. This method affects the caption bar only if the ribbon is integrated with the main frame window.  
  
##  <a name="ondrawribboncaptionbutton"></a>  CMFCVisualManager::OnDrawRibbonCaptionButton  
 The framework calls this method when it draws a caption button located on the ribbon bar.  
  
```  
virtual void OnDrawRibbonCaptionButton(
    CDC* pDC,  
    CMFCRibbonCaptionButton* pButton);
```  
  
### Parameters  
 `pDC`  
 A pointer to a device context.  
  
 `pButton`  
 A pointer to a `CMFCRibbonCaptionButton` class. The framework draws this caption button.  
  
### Remarks  
 Override this method in a derived visual manager to customize the appearance of a caption button on the ribbon.  
  
##  <a name="ondrawribboncategory"></a>  CMFCVisualManager::OnDrawRibbonCategory  
 The framework calls this method when it draws a [CMFCRibbonCategory](../../mfc/reference/cmfcribboncategory-class.md) object.  
  
```  
virtual void OnDrawRibbonCategory(
    CDC* pDC,  
    CMFCRibbonCategory* pCategory,  
    CRect rectCategory);
```  
  
### Parameters  
 [in] `pDC`  
 A pointer to a device context.  
  
 [in] `pCategory`  
 A pointer to a `CMFCRibbonCategory` object. The framework draws this ribbon category.  
  
 [in] `rectCategory`  
 A rectangle that specifies the boundary of all the category panels on the ribbon.  
  
### Remarks  
 A ribbon category is a logical grouping of menu commands. For more information about ribbon categories, see [CMFCRibbonCategory Class](../../mfc/reference/cmfcribboncategory-class.md).  
  
 Override this method in a derived visual manager to customize the appearance of a ribbon category.  
  
##  <a name="ondrawribboncategorycaption"></a>  CMFCVisualManager::OnDrawRibbonCategoryCaption  
 The framework calls this method when it draws the caption bar for a ribbon category.  
  
```  
virtual COLORREF OnDrawRibbonCategoryCaption(
    CDC* pDC,  
    CMFCRibbonContextCaption* pContextCaption);
```  
  
### Parameters  
 [in] `pDC`  
 The drawing context.  
  
 [in] `pContextCaption`  
 A pointer to a caption bar. The visual manager draws this [CMFCRibbonContextCaption Class](../../mfc/reference/cmfcribboncontextcaption-class.md) object.  
  
### Return Value  
 A [COLORREF](http://msdn.microsoft.com/library/windows/desktop/dd183449) parameter that indicates the color of the text on the caption bar.  
  
### Remarks  
 Override this method in a derived class to customize the appearance of the caption bar for a ribbon category. For more information about the caption bar, see [CMFCRibbonContextCaption Class](../../mfc/reference/cmfcribboncontextcaption-class.md).  
  
##  <a name="ondrawribboncategoryscroll"></a>  CMFCVisualManager::OnDrawRibbonCategoryScroll  
 [!INCLUDE[cpp_fp_under_construction](../../mfc/reference/includes/cpp_fp_under_construction_md.md)]  
  
```  
virtual void OnDrawRibbonCategoryScroll(
    CDC* pDC,  
    CRibbonCategoryScroll* pScroll);
```  
  
### Parameters  
 [in] `pDC`  
 [in] `pScroll`  
  
### Remarks  
  
##  <a name="ondrawribboncategorytab"></a>  CMFCVisualManager::OnDrawRibbonCategoryTab  
 The framework calls this method when it draws the tab for a ribbon category.  
  
```  
virtual COLORREF OnDrawRibbonCategoryTab(
    CDC* pDC,  
    CMFCRibbonTab* pTab,  
    BOOL bIsActive);
```  
  
### Parameters  
 [in] `pDC`  
 A pointer to a device context.  
  
 [in] `pTab`  
 A pointer to an instance of the `CMFCRibbonTab` class. The framework draws this tab.  
  
 [in] `bIsActive`  
 A Boolean parameter that indicates whether the tab is active.  
  
### Return Value  
 The color that is used for text on the ribbon category tab.  
  
### Remarks  
 Override this method in a derived visual manager to customize the appearance of a ribbon category tab. For more information about ribbon categories, see [CMFCRibbonCategory Class](../../mfc/reference/cmfcribboncategory-class.md).  
  
##  <a name="ondrawribboncheckboxonlist"></a>  CMFCVisualManager::OnDrawRibbonCheckBoxOnList  
 [!INCLUDE[cpp_fp_under_construction](../../mfc/reference/includes/cpp_fp_under_construction_md.md)]  
  
```  
virtual void OnDrawRibbonCheckBoxOnList(
    CDC* pDC,  
    CMFCRibbonCheckBox* pCheckBox,  
    CRect rect,  
    BOOL bIsSelected,  
    BOOL bHighlighted);
```  
  
### Parameters  
 [in] `pDC`  
 [in] `pCheckBox`  
 [in] `rect`  
 [in] `bIsSelected`  
 [in] `bHighlighted`  
  
### Remarks  
  
##  <a name="ondrawribboncolorpalettebox"></a>  CMFCVisualManager::OnDrawRibbonColorPaletteBox  
 [!INCLUDE[cpp_fp_under_construction](../../mfc/reference/includes/cpp_fp_under_construction_md.md)]  
  
```  
virtual void OnDrawRibbonColorPaletteBox(
    CDC* pDC,  
    CMFCRibbonColorButton* pColorButton,  
    CMFCRibbonGalleryIcon* pIcon,  
    COLORREF color,  
    CRect rect,  
    BOOL bDrawTopEdge,  
    BOOL bDrawBottomEdge,  
    BOOL bIsHighlighted,  
    BOOL bIsChecked,  
    BOOL bIsDisabled);
```  
  
### Parameters  
 [in] `pDC`  
 [in] `pColorButton`  
 [in] `pIcon`  
 [in] `color`  
 [in] `rect`  
 [in] `bDrawTopEdge`  
 [in] `bDrawBottomEdge`  
 [in] `bIsHighlighted`  
 [in] `bIsChecked`  
 [in] `bIsDisabled`  
  
### Remarks  
  
##  <a name="ondrawribbondefaultpanebutton"></a>  CMFCVisualManager::OnDrawRibbonDefaultPaneButton  
 The framework calls this method when it draws the default button for the ribbon pane.  
  
```  
virtual void OnDrawRibbonDefaultPaneButton(
    CDC* pDC,  
    CMFCRibbonButton* pButton);
```  
  
### Parameters  
 [in] `pDC`  
 A pointer to a device context.  
  
 [in] `pButton`  
 A pointer to the default button for the ribbon pane.  
  
### Remarks  
 The framework displays the default button when a ribbon pane is resized to its minimal size and there is no area to display the content for the panel. When the user clicks on the default button, the framework displays a drop down menu that contains the content for the panel.  
  
 Override this method in a derived visual manager to customize the appearance of the default button.  
  
##  <a name="ondrawribbondefaultpanebuttoncontext"></a>  CMFCVisualManager::OnDrawRibbonDefaultPaneButtonContext  
 [!INCLUDE[cpp_fp_under_construction](../../mfc/reference/includes/cpp_fp_under_construction_md.md)]  
  
```  
virtual void OnDrawRibbonDefaultPaneButtonContext(
    CDC* pDC,  
    CMFCRibbonButton* pButton);
```  
  
### Parameters  
 [in] `pDC`  
 [in] `pButton`  
  
### Remarks  
  
##  <a name="ondrawribbondefaultpanebuttonindicator"></a>  CMFCVisualManager::OnDrawRibbonDefaultPaneButtonIndicator  
 [!INCLUDE[cpp_fp_under_construction](../../mfc/reference/includes/cpp_fp_under_construction_md.md)]  
  
```  
virtual void OnDrawRibbonDefaultPaneButtonIndicator(
    CDC* pDC,  
    CMFCRibbonButton* pButton,  
    CRect rect,  
    BOOL bIsSelected,  
    BOOL bHighlighted);
```  
  
### Parameters  
 [in] `pDC`  
 [in] `pButton`  
 [in] `rect`  
 [in] `bIsSelected`  
 [in] `bHighlighted`  
  
### Remarks  
  
##  <a name="ondrawribbongalleryborder"></a>  CMFCVisualManager::OnDrawRibbonGalleryBorder  
 [!INCLUDE[cpp_fp_under_construction](../../mfc/reference/includes/cpp_fp_under_construction_md.md)]  
  
```  
virtual void OnDrawRibbonGalleryBorder(
    CDC* pDC,  
    CMFCRibbonGallery* pButton,  
    CRect rectBorder);
```  
  
### Parameters  
 [in] `pDC`  
 [in] `pButton`  
 [in] `rectBorder`  
  
### Remarks  
  
##  <a name="ondrawribbongallerybutton"></a>  CMFCVisualManager::OnDrawRibbonGalleryButton  
 [!INCLUDE[cpp_fp_under_construction](../../mfc/reference/includes/cpp_fp_under_construction_md.md)]  
  
```  
virtual void OnDrawRibbonGalleryButton(
    CDC* pDC,  
    CMFCRibbonGalleryIcon* pButton);
```  
  
### Parameters  
 [in] `pDC`  
 [in] `pButton`  
  
### Remarks  
  
##  <a name="ondrawribbonkeytip"></a>  CMFCVisualManager::OnDrawRibbonKeyTip  
 [!INCLUDE[cpp_fp_under_construction](../../mfc/reference/includes/cpp_fp_under_construction_md.md)]  
  
```  
virtual void OnDrawRibbonKeyTip(
    CDC* pDC,  
    CMFCRibbonBaseElement* pElement,  
    CRect rect,  
    CString str);
```  
  
### Parameters  
 [in] `pDC`  
 [in] `pElement`  
 [in] `rect`  
 [in] `str`  
  
### Remarks  
  
##  <a name="ondrawribbonlabel"></a>  CMFCVisualManager::OnDrawRibbonLabel  
 The framework calls this method when it draws the label of the ribbon.  
  
```  
virtual void OnDrawRibbonLabel(
    CDC* pDC,  
    CMFCRibbonLabel* pLabel,  
    CRect rect);
```  
  
### Parameters  
 [in] `pDC`  
 A pointer to a device context.  
  
 [in] `pLabel`  
 A pointer to a [CMFCRibbonLabel](../../mfc/reference/cmfcribbonlabel-class.md) object. The framework draws this ribbon label.  
  
 [in] `rect`  
 A rectangle that specifies the boundaries of the ribbon panel.  
  
### Remarks  
 Override this method in a derived class to customize the ribbon label.  
  
##  <a name="ondrawribbonmainpanelbuttonborder"></a>  CMFCVisualManager::OnDrawRibbonMainPanelButtonBorder  
 The framework calls this method when it draws the border of a [CMFCRibbonButton](../../mfc/reference/cmfcribbonbutton-class.md) that is positioned on the **Main** panel.  
  
```  
virtual void OnDrawRibbonMainPanelButtonBorder(
    CDC* pDC,  
    CMFCRibbonButton* pButton);
```  
  
### Parameters  
 [in] `pDC`  
 A pointer to a device context.  
  
 [in] `pButton`  
 A pointer to a `CMFCRibbonButton` located on the main panel of the ribbon. The framework draws the border for this button.  
  
### Remarks  
 Override this method in a derived visual manager to customize the appearance of the border for a `CMFCRibbonButton` on the **Main** panel.  
  
##  <a name="ondrawribbonmainpanelframe"></a>  CMFCVisualManager::OnDrawRibbonMainPanelFrame  
 The framework calls this method when it draws the frame around the [CMFCRibbonMainPanel](../../mfc/reference/cmfcribbonmainpanel-class.md).  
  
```  
virtual void OnDrawRibbonMainPanelFrame(
    CDC* pDC,  
    CMFCRibbonMainPanel* pPanel,  
    CRect rect);
```  
  
### Parameters  
 [in] `pDC`  
 A pointer to a device context.  
  
 [in] `pPanel`  
 A pointer to the `CMFCRibbonMainPanel`.  
  
 [in] `rect`  
 A rectangle that specifies the boundaries of the `CMFCRibbonMainPanel`.  
  
### Remarks  
 Override this method in a derived visual manager to customize the appearance of the frame for the `CMFCRibbonMainPanel`.  
  
##  <a name="ondrawribbonmenucheckframe"></a>  CMFCVisualManager::OnDrawRibbonMenuCheckFrame  
 [!INCLUDE[cpp_fp_under_construction](../../mfc/reference/includes/cpp_fp_under_construction_md.md)]  
  
```  
virtual void OnDrawRibbonMenuCheckFrame(
    CDC* pDC,  
    CMFCRibbonButton* pButton,  
    CRect rect);
```  
  
### Parameters  
 [in] `pDC`  
 [in] `pButton`  
 [in] `rect`  
  
### Remarks  
  
##  <a name="ondrawribbonpanel"></a>  CMFCVisualManager::OnDrawRibbonPanel  
 The framework calls this method when it draws a [CMFCRibbonPanel](../../mfc/reference/cmfcribbonpanel-class.md) object.  
  
```  
virtual COLORREF OnDrawRibbonPanel(
    CDC* pDC,  
    CMFCRibbonPanel* pPanel,  
    CRect rectPanel,  
    CRect rectCaption);
```  
  
### Parameters  
 [in] `pDC`  
 A pointer to a device context.  
  
 [in] `pPanel`  
 A pointer to a `CMFCRibbonPanel` object. The framework draws this ribbon panel.  
  
 [in] `rectPanel`  
 A rectangle that specifies the boundaries of the panel.  
  
 [in] `rectCaption`  
 A rectangle that specifies the boundaries of the caption for the panel.  
  
### Return Value  
 The color of text on the ribbon panel.  
  
### Remarks  
 Override this method in a derived class to customize the appearance of a ribbon panel.  
  
##  <a name="ondrawribbonpanelcaption"></a>  CMFCVisualManager::OnDrawRibbonPanelCaption  
 The framework calls this method when it draws the caption of a [CMFCRibbonPanel Class](../../mfc/reference/cmfcribbonpanel-class.md).  
  
```  
virtual void OnDrawRibbonPanelCaption(
    CDC* pDC,  
    CMFCRibbonPanel* pPanel,  
    CRect rectCaption);
```  
  
### Parameters  
 [in] `pDC`  
 A pointer to a device context.  
  
 [in] `pPanel`  
 A pointer to a `CMFCRibbonPanel` object. The framework draws the caption for this ribbon panel.  
  
 [in] `rectCaption`  
 A rectangle that specifies the boundaries of the caption for the ribbon panel.  
  
### Remarks  
 Override this method in a derived class to customize the appearance of captions for ribbon panels.  
  
##  <a name="ondrawribbonprogressbar"></a>  CMFCVisualManager::OnDrawRibbonProgressBar  
 The framework calls this method when it draws a [CMFCRibbonProgressBar Class](../../mfc/reference/cmfcribbonprogressbar-class.md).  
  
```  
virtual void OnDrawRibbonProgressBar(
    CDC* pDC,  
    CMFCRibbonProgressBar* pProgress,  
    CRect rectProgress,  
    CRect rectChunk,  
    BOOL bInfiniteMode);
```  
  
### Parameters  
 [in] `pDC`  
 A pointer to a device context.  
  
 [in] `pProgress`  
 A pointer to a `CMFCRibbonProgressBar` object. The framework draws this progress bar.  
  
 [in] `rectProgress`  
 A rectangle that specifies the boundaries of the progress bar.  
  
 [in] `rectChunk`  
 A rectangle that specifies the boundaries of the area surrounding the progress bar.  
  
 [in] `bInfiniteMode`  
 A Boolean parameter that indicates the mode of the progress bar. A value of `TRUE` means the bar is in infinite mode. The default implementation does not use this parameter.  
  
### Remarks  
 Override this method in a derived class to customize the appearance of a progress bar.  
  
##  <a name="ondrawribbonquickaccesstoolbarseparator"></a>  CMFCVisualManager::OnDrawRibbonQuickAccessToolBarSeparator  
 The framework calls this method when it draws a separator on the **Quick Access Toolbar** of a ribbon.  
  
```  
virtual void OnDrawRibbonQuickAccessToolBarSeparator(
    CDC* pDC,  
    CMFCRibbonSeparator* pSeparator,  
    CRect rect);
```  
  
### Parameters  
 [in] `pDC`  
 A pointer to a device context.  
  
 [in] `pSeparator`  
 A pointer to a [CMFCRibbonSeparator](../../mfc/reference/cmfcribbonseparator-class.md) object. The framework draws this ribbon separator.  
  
 [in] `rect`  
 A rectangle that specifies the boundaries of the separator.  
  
### Remarks  
 Override this method in a derived class to customize the appearance of ribbon separators on the **Quick Access Toolbar**.  
  
##  <a name="ondrawribbonrecentfilesframe"></a>  CMFCVisualManager::OnDrawRibbonRecentFilesFrame  
 The framework calls this method when it draws a frame around a list of recent files.  
  
```  
virtual void OnDrawRibbonRecentFilesFrame(
    CDC* pDC,  
    CMFCRibbonMainPanel* pPanel,  
    CRect rect);
```  
  
### Parameters  
 [in] `pDC`  
 A pointer to a device context.  
  
 [in] `pPanel`  
 A pointer to the **Main** panel on the ribbon.  
  
 [in] `rect`  
 A rectangle that specifies the boundaries of the frame for the list of recent files.  
  
### Remarks  
 Override this method in a derived visual manager to customize the appearance of the list of recent files.  
  
##  <a name="ondrawribbonsliderchannel"></a>  CMFCVisualManager::OnDrawRibbonSliderChannel  
 The framework calls this method when it draws the channel of a [CMFCRibbonSlider Class](../../mfc/reference/cmfcribbonslider-class.md).  
  
```  
virtual void OnDrawRibbonSliderChannel(
    CDC* pDC,  
    CMFCRibbonSlider* pSlider,  
    CRect rect);
```  
  
### Parameters  
 [in] `pDC`  
 A pointer to a device context.  
  
 [in] `pSlider`  
 A pointer to a CMFCRibbonSlider object. The framework draws the channel for this ribbon slider.  
  
 [in] `rect`  
 A rectangle that specifies the boundaries for the channel of the ribbon slider.  
  
### Remarks  
 Override this method in a derived class to customize the appearance of the channel of the ribbon slider.  
  
##  <a name="ondrawribbonsliderthumb"></a>  CMFCVisualManager::OnDrawRibbonSliderThumb  
 The framework calls this method when it draws the thumb of a [CMFCRibbonSlider](../../mfc/reference/cmfcribbonslider-class.md) object.  
  
```  
virtual void OnDrawRibbonSliderThumb(
    CDC* pDC,  
    CMFCRibbonSlider* pSlider,  
    CRect rect,  
    BOOL bIsHighlighted,  
    BOOL bIsPressed,  
    BOOL bIsDisabled);
```  
  
### Parameters  
 [in] `pDC`  
 A pointer to a device context.  
  
 [in] `pSlider`  
 A pointer to a `CMFCRibbonSlider`. The framework draws the thumb for this ribbon slider.  
  
 [in] `rect`  
 A rectangle that specifies the boundaries of the thumb for the ribbon slider.  
  
 [in] `bIsHighlighted`  
 A Boolean parameter that indicates if the thumb is highlighted.  
  
 [in] `bIsPressed`  
 A Boolean parameter that indicates if the thumb is pressed.  
  
 [in] `bIsDisabled`  
 A Boolean parameter that indicates if the thumb is unavailable.  
  
### Remarks  
 Override this method in a derived visual manager to customize the appearance of the thumb for a `CMFCRibbonSlider`.  
  
##  <a name="ondrawribbonsliderzoombutton"></a>  CMFCVisualManager::OnDrawRibbonSliderZoomButton  
 The framework calls this method when it draws the zoom buttons for a [CMFCRibbonSlider](../../mfc/reference/cmfcribbonslider-class.md) object.  
  
```  
virtual void OnDrawRibbonSliderZoomButton(
    CDC* pDC,  
    CMFCRibbonSlider* pSlider,  
    CRect rect,  
    BOOL bIsZoomOut,  
    BOOL bIsHighlighted,  
    BOOL bIsPressed,  
    BOOL bIsDisabled);
```  
  
### Parameters  
 [in] `pDC`  
 A pointer to a device context.  
  
 [in] `pSlider`  
 A pointer to a `CMFCRibbonSlider` object. The framework draws this ribbon slider.  
  
 [in] `rect`  
 A rectangle that specifies the boundaries of the zoom buttons on the ribbon slider.  
  
 [in] `bIsZoomOut`  
 A Boolean parameter that indicates which button the framework draws. A value of `TRUE` indicates the left button with a "-" for zoom out. A value of `FALSE` indicates the right button with a "+" for zoom in.  
  
 [in] `bIsHighlighted`  
 A Boolean parameter that indicates whether the button is highlighted.  
  
 [in] `bIsPressed`  
 A Boolean parameter that indicates whether the button is pressed.  
  
 [in] `bIsDisabled`  
 A Boolean parameter that indicates whether the button is unavailable.  
  
### Remarks  
 By default, the zoom buttons on the ribbon slider are a circle with either a + or - sign in the center. To customize the appearance of zoom buttons, override this method in a derived visual manager.  
  
##  <a name="ondrawribbonstatusbarpane"></a>  CMFCVisualManager::OnDrawRibbonStatusBarPane  
 The framework calls this method when it draws a pane on the status bar.  
  
```  
virtual COLORREF OnDrawRibbonStatusBarPane(
    CDC* pDC,  
    CMFCRibbonStatusBar* pBar,  
    CMFCRibbonStatusBarPane* pPane);
```  
  
### Parameters  
 [in] `pDC`  
 A pointer to a device context.  
  
 [in] `pBar`  
 A pointer to the status bar that contains the pane.  
  
 [in] `pPane`  
 A pointer to a status bar pane. The framework draws this [CMFCRibbonStatusBarPane](../../mfc/reference/cmfcribbonstatusbarpane-class.md) object.  
  
### Return Value  
 A reserved value. The default implementation returns -1.  
  
### Remarks  
 Override this method in a derived visual manager to customize the appearance of a pane on the status bar.  
  
##  <a name="ondrawribbontabsframe"></a>  CMFCVisualManager::OnDrawRibbonTabsFrame  
 The framework calls this method when it draws the frame around a set of ribbon tabs.  
  
```  
virtual COLORREF OnDrawRibbonTabsFrame(
    CDC* pDC,  
    CMFCRibbonBar* pWndRibbonBar,  
    CRect rectTab);
```  
  
### Parameters  
 `pDC`  
 A pointer to a device context.  
  
 `pWndRibbonBar`  
 A pointer to a [CMFCRibbonBar](../../mfc/reference/cmfcribbonbar-class.md) object. The framework draws the frame for this ribbon bar.  
  
 `rectTab`  
 A rectangle that specifies the boundaries of the ribbon tabs.  
  
### Return Value  
 A reserved value. By default, this method returns -1.  
  
### Remarks  
 Override this method in a derived visual manager to customize the frame around a set of tabs on the ribbon.  
  
##  <a name="ondrawscrollbuttons"></a>  CMFCVisualManager::OnDrawScrollButtons  
 [!INCLUDE[cpp_fp_under_construction](../../mfc/reference/includes/cpp_fp_under_construction_md.md)]  
  
```  
virtual void OnDrawScrollButtons(
    CDC* pDC,  
    const CRect& rect,  
    const int nBorderSize,  
    int iImage,  
    BOOL bHilited);
```  
  
### Parameters  
 [in] `pDC`  
 [in] `rect`  
 [in] `nBorderSize`  
 [in] `iImage`  
 [in] `bHilited`  
  
### Remarks  
  
##  <a name="ondrawseparator"></a>  CMFCVisualManager::OnDrawSeparator  
 The framework calls this method when it draws a separator.  
  
```  
virtual void OnDrawSeparator(
    CDC* pDC,  
    CBasePane* pBar,  
    CRect rect,  
    BOOL bIsHoriz);
```  
  
### Parameters  
 [in] `pDC`  
 A pointer to the device context for a control bar.  
  
 [in] `pBar`  
 A pointer to a pane that contains the separator.  
  
 [in] `rect`  
 A rectangle that specifies the boundaries of the separator.  
  
 [in] `bIsHoriz`  
 A Boolean parameter that indicates the orientation of a docked pane. A value of `TRUE` indicates that the pane is docked horizontally. A value of `FALSE` indicates that the pane is docked vertically.  
  
### Remarks  
 Separators are used on control bars to separate groups of related icons. The default implementation for this method displays the standard separator. Override this method in a derived visual manager to customize the appearance of the separator.  
  
##  <a name="ondrawshowallmenuitems"></a>  CMFCVisualManager::OnDrawShowAllMenuItems  
 [!INCLUDE[cpp_fp_under_construction](../../mfc/reference/includes/cpp_fp_under_construction_md.md)]  
  
```  
virtual void OnDrawShowAllMenuItems(
    CDC* pDC,  
    CRect rect,  
    CMFCVisualManager::AFX_BUTTON_STATE state);
```  
  
### Parameters  
 [in] `pDC`  
 [in] `rect`  
 [in] `state`  
  
### Remarks  
  
##  <a name="ondrawspinbuttons"></a>  CMFCVisualManager::OnDrawSpinButtons  
 The framework calls this method when it draws an instance of the [CMFCSpinButtonCtrl Class](../../mfc/reference/cmfcspinbuttonctrl-class.md).  
  
```  
virtual void OnDrawSpinButtons(
    CDC* pDC,  
    CRect rectSpin,  
    int nState,  
    BOOL bOrientation,  
    CMFCSpinButtonCtrl* pSpinCtrl);
```  
  
### Parameters  
 [in] `pDC`  
 A pointer to a device context.  
  
 [in] `rectSpin`  
 A rectangle that specifies the boundaries of the spin control.  
  
 [in] `nState`  
 A flag that indicates the state of the spin control. See the Remarks section for more information.  
  
 [in] `bOrientation`  
 A Boolean parameter that specifies the orientation of the spin control. A value of `TRUE` indicates the spin control is horizontal. Otherwise, it is vertical.  
  
 [in] `pSpinCtrl`  
 A pointer to a spin control. The framework draws the buttons for this control.  
  
### Remarks  
 The `nState` parameter indicates the state of the spin control. The parameter is one of the following values:  
  
-   AFX_SPIN_PRESSEDUP  
  
-   AFX_SPIN_PRESSEDDOWN  
  
-   AFX_SPIN_HIGHLIGHTEDUP  
  
-   AFX_SPIN_HIGHLIGHTEDDOWN  
  
-   AFX_SPIN_DISABLED  
  
 Override this method in a derived visual manager to customize the appearance of a spin control.  
  
##  <a name="ondrawsplitterborder"></a>  CMFCVisualManager::OnDrawSplitterBorder  
 The framework calls this method when it draws the border around an instance of the [CSplitterWndEx Class](csplitterwndex-class.md).  
  
```  
virtual void OnDrawSplitterBorder(
    CDC* pDC,  
    CSplitterWndEx* pSplitterWnd,  
    CRect rect);
```  
  
### Parameters  
 [in] `pDC`  
 A pointer to a device context.  
  
 [in] `pSplitterWnd`  
 A pointer to a splitter window. The framework draws the border for this window.  
  
 [in] `rect`  
 A rectangle that specifies the boundaries of the splitter window.  
  
### Remarks  
 Override this method in a derived visual manager to customize the appearance of the border for a splitter window.  
  
##  <a name="ondrawsplitterbox"></a>  CMFCVisualManager::OnDrawSplitterBox  
 The framework calls this method when it draws the drag box for an instance of the [CSplitterWndEx Class](csplitterwndex-class.md). The drag box appears when the user selects the splitter bar and changes the dimensions of the child windows.  
  
```  
virtual void OnDrawSplitterBox(
    CDC* pDC,  
    CSplitterWndEx* pSplitterWnd,  
    CRect& rect);
```  
  
### Parameters  
 [in] `pDC`  
 A pointer to a device context.  
  
 [in] `pSplitterWnd`  
 A pointer to a splitter window. The framework draws the box for this splitter window.  
  
 [in] `rect`  
 A rectangle that specifies the boundaries of the splitter window.  
  
### Remarks  
 Override this method in a derived visual manager to customize the appearance of the drag box for a splitter window.  
  
##  <a name="ondrawstatusbarpaneborder"></a>  CMFCVisualManager::OnDrawStatusBarPaneBorder  
 The framework calls this method when it draws the border for a [CMFCStatusBar](../../mfc/reference/cmfcstatusbar-class.md) object.  
  
```  
virtual void OnDrawStatusBarPaneBorder(
    CDC* pDC,  
    CMFCStatusBar* pBar,  
    CRect rectPane,  
    UINT uiID,  
    UINT nStyle);
```  
  
### Parameters  
 [in] `pDC`  
 A pointer to a device context.  
  
 [in] `pBar`  
 A pointer to a `CMFCStatusBar` object. The framework draws this status bar object.  
  
 [in] `rectPane`  
 A rectangle that specifies the boundaries of the status bar.  
  
 [in] `uiID`  
 The ID of the status bar.  
  
 [in] `nStyle`  
 The style of the status bar.  
  
### Remarks  
 Override this method in a derived visual manager to customize the appearance of the border for a `CMFCStatusBar` object.  
  
##  <a name="ondrawstatusbarprogress"></a>  CMFCVisualManager::OnDrawStatusBarProgress  
 The framework calls this method when it draws the progress indicator on the [CMFCStatusBar](../../mfc/reference/cmfcstatusbar-class.md) object.  
  
```  
virtual void OnDrawStatusBarProgress(
    CDC* pDC,  
    CMFCStatusBar* pStatusBar,  
    CRect rectProgress,  
    int nProgressTotal,  
    int nProgressCurr,  
    COLORREF clrBar,  
    COLORREF clrProgressBarDest,  
    COLORREF clrProgressText,  
    BOOL bProgressText);
```  
  
### Parameters  
 [in] `pDC`  
 A pointer to the device context for the status bar.  
  
 [in] `pStatusBar`  
 The `CMFCStatusBar` object that contains the progress bar.  
  
 [in] `rectProgress`  
 A rectangle that specifies the boundaries of the progress bar.  
  
 [in] `nProgressTotal`  
 The total number for the progress bar.  
  
 [in] `nProgressCurr`  
 The current progress for the progress bar.  
  
 [in] `clrBar`  
 A [COLORREF](http://msdn.microsoft.com/library/windows/desktop/dd183449) parameter that indicates the initial color for the progress bar. The value is either the start of a color gradient or the complete color of the progress bar.  
  
 [in] `clrProgressBarDest`  
 A `COLORREF` parameter that indicates the end of a color gradient for the progress bar. If `clrProgressBarDest` is -1, the framework does not draw the progress bar as a color gradient. Instead, it fills the whole progress bar with the color specified by `clrBar`.  
  
 [in] `clrProgressText`  
 A `COLORREF` parameter that indicates the text color for the textual representation of the current progress. This parameter is ignored if `bProgressText` is set to `FALSE`.  
  
 [in] `bProgressText`  
 A Boolean parameter that indicates whether to display the textual representation of the current progress.  
  
### Remarks  
 Override this method in a derived visual manager to customize the appearance of the `CMFCStatusBar` object.  
  
##  <a name="ondrawstatusbarsizebox"></a>  CMFCVisualManager::OnDrawStatusBarSizeBox  
 The framework calls this method when it draws the size box for a [CMFCStatusBar](../../mfc/reference/cmfcstatusbar-class.md).  
  
```  
virtual void OnDrawStatusBarSizeBox(
    CDC* pDC,  
    CMFCStatusBar* pStatBar,  
    CRect rectSizeBox);
```  
  
### Parameters  
 [in] `pDC`  
 A pointer to a device context.  
  
 [in] `pStatBar`  
 A pointer to a status bar. The framework draws the size box for this status bar.  
  
 [in] `rectSizeBox`  
 A rectangle that specifies the boundaries of the size box.  
  
### Remarks  
 Override this method in a derived visual manager to customize the appearance of the size box on a `CMFCStatusBar`.  
  
##  <a name="ondrawtab"></a>  CMFCVisualManager::OnDrawTab  
 The framework calls this method when it draws the tabs for a [CMFCBaseTabCtrl](../../mfc/reference/cmfcbasetabctrl-class.md) object.  
  
```  
virtual void OnDrawTab(
    CDC* pDC,  
    CRect rectTab,  
    int iTab,  
    BOOL bIsActive,  
    const CMFCBaseTabCtrl* pTabWnd);
```  
  
### Parameters  
 [in] `pDC`  
 A pointer to a device context.  
  
 [in] `rectTab`  
 A rectangle that specifies the boundaries of the tab control.  
  
 [in] `iTab`  
 The index of the tab that the framework draws.  
  
 [in] `bIsActive`  
 A Boolean parameter that specifies whether the tab is active.  
  
 [in] `pTabWnd`  
 A pointer to a `CMFCBaseTabCtrl` object. The framework draws this tab control.  
  
### Remarks  
 A `CMFCBaseTabCtrl` object calls this method when it processes the WM_PAINT message.  
  
 Override this method in a derived class to customize the look of tabs.  
  
##  <a name="ondrawtabclosebutton"></a>  CMFCVisualManager::OnDrawTabCloseButton  
 The framework calls this method when it draws the **Close** button on the active tab.  
  
```  
virtual void OnDrawTabCloseButton(
    CDC* pDC,  
    CRect rect,  
    const CMFCBaseTabCtrl* pTabWnd,  
    BOOL bIsHighlighted,  
    BOOL bIsPressed,  
    BOOL bIsDisabled);
```  
  
### Parameters  
 [in] `pDC`  
 A pointer to a device context.  
  
 [in] `rect`  
 A rectangle that specifies the boundaries of the **Close** button.  
  
 [in] `pTabWnd`  
 A pointer to a tab control. The framework draws the **Close** button for this tab control.  
  
 [in] `bIsHighlighted`  
 A Boolean parameter that indicates whether the **Close** button is highlighted.  
  
 [in] `bIsPressed`  
 A Boolean parameter that indicates whether the **Close** button is pressed.  
  
 [in] `bIsDisabled`  
 A Boolean parameter that indicates whether the **Close** button is disabled.  
  
### Remarks  
 Override this method in a derived visual manager to customize the appearance of the **Close** button on the active tab of `pTabWnd`.  
  
##  <a name="ondrawtabcontent"></a>  CMFCVisualManager::OnDrawTabContent  
 The framework calls this method when it draws the contents located on the interior of an instance of the [CMFCBaseTabCtrl Class](../../mfc/reference/cmfcbasetabctrl-class.md).  
  
```  
virtual void OnDrawTabContent(
    CDC* pDC,  
    CRect rectTab,  
    int iTab,  
    BOOL bIsActive,  
    const CMFCBaseTabCtrl* pTabWnd,  
    COLORREF clrText);
```  
  
### Parameters  
 [in] `pDC`  
 A pointer to a device context.  
  
 [in] `rectTab`  
 A rectangle that specifies the boundaries of the tab interior.  
  
 [in] `iTab`  
 The zero-based index of the tab. The framework draws the interior of this tab.  
  
 [in] `bIsActive`  
 A Boolean parameter that indicates whether a tab is active.  
  
 [in] `pTabWnd`  
 A pointer to the tabbed control that contains the tab being drawn.  
  
 [in] `clrText`  
 The color of text on the interior of the tab.  
  
### Remarks  
 The interior of a tab contains the text and icons of the tab. Override this method in a derived visual manager to customize the appearance of tabs.  
  
##  <a name="ondrawtabsbuttonborder"></a>  CMFCVisualManager::OnDrawTabsButtonBorder  
 The framework calls this method when it draws the border of a tab button.  
  
```  
virtual void OnDrawTabsButtonBorder(
    CDC* pDC,  
    CRect& rect,  
    CMFCButton* pButton,  
    UINT uiState,  
    CMFCBaseTabCtrl* pWndTab);
```  
  
### Parameters  
 [in] `pDC`  
 A pointer to a device context.  
  
 [in] `rect`  
 A rectangle that specifies the boundaries of the tab button.  
  
 [in] `pButton`  
 A pointer to a [CMFCButton](../../mfc/reference/cmfcbutton-class.md) object. The framework draws the border for this `CMFCButton` instance.  
  
 [in] `uiState`  
 An unsigned integer that specifies the state of the button.  
  
 [in] `pWndTab`  
 A pointer to the parent tab window.  
  
### Remarks  
 Override this method in a derived visual manager to customize the appearance of the border of the tab button.  
  
##  <a name="ondrawtask"></a>  CMFCVisualManager::OnDrawTask  
 The framework calls this method when it draws a [CMFCTasksPane](../../mfc/reference/cmfctaskspane-class.md) object.  
  
```  
virtual void OnDrawTask(
    CDC* pDC,  
    CMFCTasksPaneTask* pTask,  
    CImageList* pIcons,  
    BOOL bIsHighlighted = FALSE,  
    BOOL bIsSelected = FALSE);
```  
  
### Parameters  
 [in] `pDC`  
 A pointer to a device context.  
  
 [in] `pTask`  
 A pointer to a [CMFCTasksPaneTask](../../mfc/reference/cmfctaskspanetask-class.md) object. The framework draws this task.  
  
 [in] `pIcons`  
 A pointer to the image list associated with the task pane. Each task contains an index for an image in this list.  
  
 [in] `bIsHighlighted`  
 A Boolean parameter that specifies whether the displayed task is highlighted.  
  
 [in] `bIsSelected`  
 A Boolean parameter that specifies whether the displayed task is selected.  
  
### Remarks  
 The framework displays tasks on the task bar as both an icon and text. The `pIcons` parameter contains the icon for the task indicated by `pTask`.  
  
 Override this method in a derived class to customize the appearance of tasks on the task bar.  
  
##  <a name="ondrawtasksgroupareaborder"></a>  CMFCVisualManager::OnDrawTasksGroupAreaBorder  
 The framework calls this method when it draws a border around a group on a [CMFCTasksPane Class](../../mfc/reference/cmfctaskspane-class.md).  
  
```  
virtual void OnDrawTasksGroupAreaBorder(
    CDC* pDC,  
    CRect rect,  
    BOOL bSpecial = FALSE,  
    BOOL bNoTitle = FALSE);
```  
  
### Parameters  
 [in] `pDC`  
 A pointer to a device context.  
  
 [in] `rect`  
 A rectangle that specifies the boundaries of the group area on the task pane.  
  
 [in] `bSpecial`  
 A Boolean parameter that specifies if the border is highlighted. A value of `TRUE` indicates that the border is highlighted.  
  
 [in] `bNoTitle`  
 A Boolean parameter that specifies whether the group area has a title. A value of `TRUE` indicates that the group area does not have a title.  
  
### Remarks  
 Override this function in a derived class to customize the border around a group area on the task pane.  
  
##  <a name="ondrawtasksgroupcaption"></a>  CMFCVisualManager::OnDrawTasksGroupCaption  
 The framework calls this method when it draws the caption for a [CMFCTasksPaneTaskGroup](../../mfc/reference/cmfctaskspanetaskgroup-class.md) object.  
  
```  
virtual void OnDrawTasksGroupCaption(
    CDC* pDC,  
    CMFCTasksPaneTaskGroup* pGroup,  
    BOOL bIsHighlighted = FALSE,  
    BOOL bIsSelected = FALSE,  
    BOOL bCanCollapse = FALSE);
```  
  
### Parameters  
 [in] `pDC`  
 A pointer to a device context.  
  
 [in] `pGroup`  
 A pointer to a `CMFCTasksPaneTaskGroup` object. The framework draws the caption for this group.  
  
 [in] `bIsHighlighted`  
 A Boolean parameter that indicates whether the group is highlighted.  
  
 [in] `bIsSelected`  
 A Boolean parameter that indicates whether the group is currently selected.  
  
 [in] `bCanCollapse`  
 A Boolean parameter that indicates whether the group can be collapsed.  
  
### Remarks  
 The task groups appear on the [CMFCTasksPane](../../mfc/reference/cmfctaskspane-class.md) object.  
  
 Override this method in a derived class to customize the caption for a `CMFCTasksPaneTaskGroup`.  
  
##  <a name="ondrawtasksgroupicon"></a>  CMFCVisualManager::OnDrawTasksGroupIcon  
 [!INCLUDE[cpp_fp_under_construction](../../mfc/reference/includes/cpp_fp_under_construction_md.md)]  
  
```  
virtual void OnDrawTasksGroupIcon(
    CDC* pDC,  
    CMFCTasksPaneTaskGroup* pGroup,  
    int nIconHOffset = 5,  
    BOOL bIsHighlighted = FALSE,  
    BOOL bIsSelected = FALSE,  
    BOOL bCanCollapse = FALSE);
```  
  
### Parameters  
 [in] `pDC`  
 [in] `pGroup`  
 [in] `nIconHOffset`  
 [in] `bIsHighlighted`  
 [in] `bIsSelected`  
 [in] `bCanCollapse`  
  
### Remarks  
  
##  <a name="ondrawtearoffcaption"></a>  CMFCVisualManager::OnDrawTearOffCaption  
 The framework calls this method when it draws the caption for a [CMFCPopupMenu Class](../../mfc/reference/cmfcpopupmenu-class.md).  
  
```  
virtual void OnDrawTearOffCaption(
    CDC* pDC,  
    CRect rect,  
    BOOL bIsActive);
```  
  
### Parameters  
 [in] `pDC`  
 A pointer to a device context.  
  
 [in] `rect`  
 A rectangle that specifies the boundaries of the caption.  
  
 [in] `bIsActive`  
 `TRUE` if the caption is active; `FALSE` otherwise.  
  
### Remarks  
 This function is called by the framework when a `CMFCPopupMenu` object processes a WM_PAINT message and must draw a tear-off caption.  
  
 Override this method in a derived class to customize the look of captions for tear-off bars.  
  
##  <a name="ondrawtoolboxframe"></a>  CMFCVisualManager::OnDrawToolBoxFrame  
 [!INCLUDE[cpp_fp_under_construction](../../mfc/reference/includes/cpp_fp_under_construction_md.md)]  
  
```  
virtual void OnDrawToolBoxFrame(
    CDC* pDC,  
    const CRect& rect);
```  
  
### Parameters  
 [in] `pDC`  
 [in] `rect`  
  
### Remarks  
  
##  <a name="onerasemdiclientarea"></a>  CMFCVisualManager::OnEraseMDIClientArea  
 The framework calls this method when it erases the MDI client area.  
  
```  
virtual BOOL OnEraseMDIClientArea(
    CDC* pDC,  
    CRect rectClient);
```  
  
### Parameters  
 [in] `pDC`  
 A pointer to a device context.  
  
 [in] `rectClient`  
 A rectangle that specifies the boundaries of the MDI client area.  
  
### Return Value  
 A reserved value. The default implementation returns `FALSE`.  
  
### Remarks  
 Override this method to execute custom code when the visual manager erases the MDI client area.  
  
##  <a name="onerasepopupwindowbutton"></a>  CMFCVisualManager::OnErasePopupWindowButton  
 [!INCLUDE[cpp_fp_under_construction](../../mfc/reference/includes/cpp_fp_under_construction_md.md)]  
  
```  
virtual void OnErasePopupWindowButton(
    CDC* pDC,  
    CRect rectClient,  
    CMFCDesktopAlertWndButton* pButton);
```  
  
### Parameters  
 [in] `pDC`  
 [in] `rectClient`  
 [in] `pButton`  
  
### Remarks  
  
##  <a name="onerasetabsarea"></a>  CMFCVisualManager::OnEraseTabsArea  
 The framework calls this method when it erases the tab area of a tab window.  
  
```  
virtual void OnEraseTabsArea(
    CDC* pDC,  
    CRect rect,  
    const CMFCBaseTabCtrl* pTabWnd);
```  
  
### Parameters  
 [in] `pDC`  
 A pointer to a device context.  
  
 [in] `rect`  
 A rectangle that specifies the boundaries of the tab area.  
  
 [in] `pTabWnd`  
 A pointer to a tab window. The framework erases the tab area for the specified tab window.  
  
### Remarks  
 This function is called by the framework when a [CMFCBaseTabCtrl Class](../../mfc/reference/cmfcbasetabctrl-class.md) object processes a `WM_PAINT` message and erases the tab area.  
  
 Override this method in a derived visual manager to customize the appearance of tabs.  
  
##  <a name="onerasetabsbutton"></a>  CMFCVisualManager::OnEraseTabsButton  
 The framework calls this method when it erases the text and icon of a tab button.  
  
```  
virtual void OnEraseTabsButton(
    CDC* pDC,  
    CRect rect,  
    CMFCButton* pButton,  
    CMFCBaseTabCtrl* pWndTab);
```  
  
### Parameters  
 [in] `pDC`  
 A pointer to a device context.  
  
 [in] `rect`  
 A rectangle that specifies the boundaries of the tab button.  
  
 [in] `pButton`  
 A pointer to a tab button. The framework erases the text and icon for this button.  
  
 [in] `pWndTab`  
 A pointer to the tab control that contains the tab button.  
  
### Remarks  
 The framework erases the text and icon for a button when a [CMFCBaseTabCtrl](../../mfc/reference/cmfcbasetabctrl-class.md) object processes the `WM_ERASEBKGND` message.  
  
 Override this method in a derived visual manager to customize the appearance of tab buttons.  
  
##  <a name="onerasetabsframe"></a>  CMFCVisualManager::OnEraseTabsFrame  
 The framework calls this method when it erases a frame on a [CMFCBaseTabCtrl Class](../../mfc/reference/cmfcbasetabctrl-class.md).  
  
```  
virtual BOOL OnEraseTabsFrame(
    CDC* pDC,  
    CRect rect,  
    const CMFCBaseTabCtrl* pTabWnd);
```  
  
### Parameters  
 [in] `pDC`  
 A pointer to a device context.  
  
 [in] `rect`  
 A rectangle that specifies the boundaries of the tab window.  
  
 [in] `pTabWnd`  
 A pointer to a tab window. The framework erases a frame for this `CMFCBaseTabCtrl`.  
  
### Return Value  
 `TRUE` if the method is successful; `FALSE` otherwise.  
  
### Remarks  
 This method fills the area indicated by `rect` with the background color of the active tab. It is called when a `CMFCBaseTabCtrl` object processes a `WM_PAINT` message and erases a tab frame.  
  
##  <a name="onfillautohidebuttonbackground"></a>  CMFCVisualManager::OnFillAutoHideButtonBackground  
 The framework calls this method when it fills the background of an auto-hide button.  
  
```  
virtual void OnFillAutoHideButtonBackground(
    CDC* pDC,  
    CRect rect,  
    CMFCAutoHideButton* pButton);
```  
  
### Parameters  
 [in] `pDC`  
 A pointer to a device context.  
  
 [in] `rect`  
 A rectangle that specifies the boundaries of the auto-hide button.  
  
 [in] `pButton`  
 A pointer to a [CMFCAutoHideButton](../../mfc/reference/cmfcautohidebutton-class.md) object. The framework fills the background for this auto-hide button.  
  
### Remarks  
 Override this method in a derived visual manager to customize the appearance of an auto-hide button.  
  
##  <a name="onfillbarbackground"></a>  CMFCVisualManager::OnFillBarBackground  
 The framework calls this method when it fills the background of a [CBasePane](../../mfc/reference/cbasepane-class.md) object.  
  
```  
virtual void OnFillBarBackground(
    CDC* pDC,  
    CBasePane* pBar,  
    CRect rectClient,  
    CRect rectClip,  
    BOOL bNCArea = FALSE);
```  
  
### Parameters  
 [in] `pDC`  
 A pointer to the device context for a control bar.  
  
 [in] `pBar`  
 A pointer to a `CBasePane` object. The framework fills the background of this pane.  
  
 [in] `rectClient`  
 A rectangle that specifies the boundaries of the pane.  
  
 [in] `rectClip`  
 A rectangle that specifies the clipping area of the pane.  
  
 [in] `bNCArea`  
 A reserved value.  
  
### Remarks  
 The default implementation of this method fills the background of the bar with the 3d background color from the global variable `afxGlobalData`. Override this method in a derived visual manager to customize the background of a pane.  
  
### Example  
 The following example demonstrates how to use the `OnFillBarBackground` in the `CMFCVisualManager` class. This code snippet is part of the [Outlook Demo sample](../../visual-cpp-samples.md).  
  
 [!code-cpp[NVC_MFC_OutlookDemo#4](../../mfc/reference/codesnippet/cpp/cmfcvisualmanager-class_2.cpp)]  
  
##  <a name="onfillbuttoninterior"></a>  CMFCVisualManager::OnFillButtonInterior  
 The framework calls this method when it fills the background of a toolbar button.  
  
```  
virtual void OnFillButtonInterior(
    CDC* pDC,  
    CMFCToolBarButton* pButton,  
    CRect rect,  
    CMFCVisualManager::AFX_BUTTON_STATE state);
```  
  
### Parameters  
 [in] `pDC`  
 A pointer to the device context of a toolbar button.  
  
 [in] `pButton`  
 A pointer to a [CMFCToolBarButton](../../mfc/reference/cmfctoolbarbutton-class.md). The framework fills the background for this button.  
  
 [in] `rect`  
 A rectangle that specifies the boundaries of the toolbar button.  
  
 [in] `state`  
 The state of the toolbar button.  
  
### Remarks  
 The default implementation of this method uses the default color to fill the background. Override this method in a derived visual manager to customize the background of a toolbar button.  
  
 The possible states of a toolbar button are `ButtonsIsRegular`, `ButtonsIsPressed`, or `ButtonsIsHighlighted`.  
  
##  <a name="onfillcaptionbarbutton"></a>  CMFCVisualManager::OnFillCaptionBarButton  
 [!INCLUDE[cpp_fp_under_construction](../../mfc/reference/includes/cpp_fp_under_construction_md.md)]  
  
```  
virtual COLORREF OnFillCaptionBarButton(
    CDC* pDC,  
    CMFCCaptionBar* pBar,  
    CRect rect,  
    BOOL bIsPressed,  
    BOOL bIsHighlighted,  
    BOOL bIsDisabled,  
    BOOL bHasDropDownArrow,  
    BOOL bIsSysButton);
```  
  
### Parameters  
 [in] `pDC`  
 [in] `pBar`  
 [in] `rect`  
 [in] `bIsPressed`  
 [in] `bIsHighlighted`  
 [in] `bIsDisabled`  
 [in] `bHasDropDownArrow`  
 [in] `bIsSysButton`  
  
### Return Value  
  
### Remarks  
  
##  <a name="onfillcommandslistbackground"></a>  CMFCVisualManager::OnFillCommandsListBackground  
 The framework calls this method when it fills the background of a toolbar button that belongs to a command list. This command list is part of the customization dialog.  
  
```  
virtual COLORREF OnFillCommandsListBackground(
    CDC* pDC,  
    CRect rect,  
    BOOL bIsSelected = FALSE);
```  
  
### Parameters  
 [in] `pDC`  
 A pointer to a device context.  
  
 [in] `rect`  
 A rectangle that specifies the boundaries of the button.  
  
 [in] `bIsSelected`  
 A Boolean parameter that indicates whether the button is selected.  
  
### Return Value  
 The text color for the toolbar button.  
  
### Remarks  
 For more information about the customization list, see [CMFCToolBarButton::OnDrawOnCustomizeList](../../mfc/reference/cmfctoolbarbutton-class.md#ondrawoncustomizelist). The default implementation for this method fills the background based on the color scheme of the currently selected skin.  
  
##  <a name="onfillheaderctrlbackground"></a>  CMFCVisualManager::OnFillHeaderCtrlBackground  
 The framework calls this method when it fills the background of a header control.  
  
```  
virtual void OnFillHeaderCtrlBackground(
    CMFCHeaderCtrl* pCtrl,  
    CDC* pDC,  
    CRect rect);
```  
  
### Parameters  
 [in] `pCtrl`  
 A pointer to a [CMFCHeaderCtrl](../../mfc/reference/cmfcheaderctrl-class.md) object. The framework fills the background for this header control.  
  
 [in] `pDC`  
 A pointer to a device context.  
  
 [in] `rect`  
 A rectangle that specifies the boundaries of the header control.  
  
### Remarks  
 Override this method in a derived visual manager to customize the appearance of a header control.  
  
##  <a name="onfillminiframecaption"></a>  CMFCVisualManager::OnFillMiniFrameCaption  
 The framework calls this method when it fills the caption bar of a mini frame window.  
  
```  
virtual COLORREF OnFillMiniFrameCaption(
    CDC* pDC,  
    CRect rectCaption,  
    CPaneFrameWnd* pFrameWnd,  
    BOOL bActive);
```  
  
### Parameters  
 [in] `pDC`  
 A pointer to a device context.  
  
 [in] `rectCaption`  
 A rectangle that specifies the boundaries of the caption bar.  
  
 [in] `pFrameWnd`  
 A pointer to a mini frame window. The framework draws the caption bar for this window.  
  
 [in] `bActive`  
 A Boolean parameter that indicates if the window is active.  
  
### Return Value  
 The color that is used to fill the background of the caption bar.  
  
### Remarks  
 The default implementation for this method fills the caption bar with the current caption color for the active skin.  
  
##  <a name="onfilloutlookbarcaption"></a>  CMFCVisualManager::OnFillOutlookBarCaption  
 The framework calls this method when it fills the background of an Outlook caption bar.  
  
```  
virtual void OnFillOutlookBarCaption(
    CDC* pDC,  
    CRect rectCaption,  
    COLORREF& clrText);
```  
  
### Parameters  
 [in] `pDC`  
 A pointer to a device context.  
  
 [in] `rectCaption`  
 A rectangle that specifies the boundaries of the caption bar.  
  
 [out] `clrText`  
 A reference to a [COLORREF](http://msdn.microsoft.com/library/windows/desktop/dd183449) parameter. The method writes the color of text on the caption bar to this parameter.  
  
### Remarks  
 The default implementation of this method fills the caption bar with the color for shadows based on the current skin. Override this method in a derived visual manager to customize the color of the Outlook caption bar.  
  
##  <a name="onfilloutlookpagebutton"></a>  CMFCVisualManager::OnFillOutlookPageButton  
 The framework calls this method when it fills the interior of an Outlook page button.  
  
```  
virtual void OnFillOutlookPageButton(
    CDC* pDC,  
    const CRect& rect,  
    BOOL bIsHighlighted,  
    BOOL bIsPressed,  
    COLORREF& clrText);
```  
  
### Parameters  
 [in] `pDC`  
 A pointer to a device context.  
  
 [in] `rect`  
 A rectangle that specifies the boundaries of the Outlook page button.  
  
 [in] `bIsHighlighted`  
 A Boolean parameter that specifies whether the button is highlighted.  
  
 [in] `bIsPressed`  
 A Boolean parameter that specifies whether the button is pressed.  
  
 [out] `clrText`  
 A reference to a [COLORREF](http://msdn.microsoft.com/library/windows/desktop/dd183449) parameter. This method stores the text color of the outlook page button in this parameter.  
  
### Remarks  
 Override this function in a derived visual manager to customize the appearance of Outlook page buttons.  
  
##  <a name="onfillpopupwindowbackground"></a>  CMFCVisualManager::OnFillPopupWindowBackground  
 The framework calls this method when it fills the background of a pop-up window.  
  
```  
virtual void OnFillPopupWindowBackground(
    CDC* pDC,  
    CRect rect);
```  
  
### Parameters  
 [in] `pDC`  
 A pointer to a device context.  
  
 [in] `rect`  
 A rectangle that specifies the boundaries of the popup window.  
  
### Remarks  
 Override this method in a derived visual manager to customize the appearance of pop-up windows.  
  
##  <a name="onfillribbonbutton"></a>  CMFCVisualManager::OnFillRibbonButton  
 The framework calls this method when it fills the interior of a ribbon button.  
  
```  
virtual COLORREF OnFillRibbonButton(
    CDC* pDC,  
    CMFCRibbonButton* pButton);
```  
  
### Parameters  
 [in] `pDC`  
 A pointer to a device context.  
  
 [in] `pButton`  
 A pointer to a [CMFCRibbonButton](../../mfc/reference/cmfcribbonbutton-class.md) object. The framework fills the interior of this ribbon button.  
  
### Return Value  
 The color of text for the ribbon button specified by `pButton` if the ribbon button supports text. A value of -1 if text is invalid for the ribbon button.  
  
### Remarks  
 Override this method in a derived visual manager to customize the appearance of ribbon buttons.  
  
##  <a name="onfillribbonedit"></a>  CMFCVisualManager::OnFillRibbonEdit  
 The framework calls this method when it fills the interior of an instance of the `CMFCRibbonRichEditCtrl` class.  
  
```  
virtual void OnFillRibbonEdit(
    CDC* pDC,  
    CMFCRibbonRichEditCtrl* pEdit,  
    CRect rect,  
    BOOL bIsHighlighted,  
    BOOL bIsPaneHighlighted,  
    BOOL bIsDisabled,  
    COLORREF& clrText,  
    COLORREF& clrSelBackground,  
    COLORREF& clrSelText);
```  
  
### Parameters  
 [in] `pDC`  
 A pointer to a device context.  
  
 [in] `pEdit`  
 A pointer to a `CMFCRibbonRichEditCtrl` object. The framework fills the interior of this edit control.  
  
 [in] `rect`  
 A rectangle that specifies the boundaries of the edit control.  
  
 [in] `bIsHighlighted`  
 A Boolean parameter that indicates whether the edit control is highlighted.  
  
 [in] `bIsPaneHighlighted`  
 A Boolean parameter that indicates whether the parent pane is highlighted.  
  
 [in] `bIsDisabled`  
 A Boolean parameter that indicates whether the edit control is unavailable.  
  
 [in] `clrText`  
 A reference to the text color of the edit control.  
  
 [in] `clrSelBackground`  
 A reference to the background color of the edit control when it is highlighted.  
  
 [in] `clrSelText`  
 A reference to the color of selected text on the edit control.  
  
### Remarks  
 The `CMFCRibbonRichEditCtrl` indicated by `pEdit` can be a part of a combo box button on the ribbon.  
  
 Override this method in a derived visual manager to customize the appearance of a `CMFCRibbonRichEditCtrl`.  
  
##  <a name="onfillribbonmainpanelbutton"></a>  CMFCVisualManager::OnFillRibbonMainPanelButton  
 The framework calls this method when it fills the interior of a ribbon button located on the **Main** panel.  
  
```  
virtual COLORREF OnFillRibbonMainPanelButton(
    CDC* pDC,  
    CMFCRibbonButton* pButton);
```  
  
### Parameters  
 [in] `pDC`  
 A pointer to a device context.  
  
 [in] `pButton`  
 A pointer to a [CMFCRibbonButton Class](../../mfc/reference/cmfcribbonbutton-class.md) object. The framework fills this ribbon button.  
  
### Return Value  
 The color of text for the ribbon button specified by `pButton` if the ribbon button supports text. A value of -1 if text is invalid for the ribbon button.  
  
### Remarks  
 Override this method in a derived visual manager to customize the appearance of ribbon buttons on the **Main** panel.  
  
##  <a name="onfillribbonmenuframe"></a>  CMFCVisualManager::OnFillRibbonMenuFrame  
 The framework calls this method when it fills the menu frame of the ribbon panel.  
  
```  
virtual void OnFillRibbonMenuFrame(
    CDC* pDC,  
    CMFCRibbonMainPanel* pPanel,  
    CRect rect);
```  
  
### Parameters  
 [in] `pDC`  
 A pointer to a device context.  
  
 [in] `pPanel`  
 A pointer to an instance of the [CMFCRibbonMainPanel Class](../../mfc/reference/cmfcribbonmainpanel-class.md). The framework fills the menu frame for this ribbon panel.  
  
 [in] `rect`  
 A rectangle that specifies the boundaries of the menu frame.  
  
### Remarks  
 Override this method in a derived visual manager to customize the appearance of the menu bar for the `CMFCRibbonMainPanel`.  
  
##  <a name="onfillribbonquickaccesstoolbarpopup"></a>  CMFCVisualManager::OnFillRibbonQuickAccessToolBarPopup  
 [!INCLUDE[cpp_fp_under_construction](../../mfc/reference/includes/cpp_fp_under_construction_md.md)]  
  
```  
virtual void OnFillRibbonQuickAccessToolBarPopup(
    CDC* pDC,  
    CMFCRibbonPanelMenuBar* pMenuBar,  
    CRect rect);
```  
  
### Parameters  
 [in] `pDC`  
 [in] `pMenuBar`  
 [in] `rect`  
  
### Remarks  
  
##  <a name="onfillsplitterbackground"></a>  CMFCVisualManager::OnFillSplitterBackground  
 The framework calls this method when it fills the background of a splitter window.  
  
```  
virtual void OnFillSplitterBackground(
    CDC* pDC,  
    CSplitterWndEx* pSplitterWnd,  
    CRect rect);
```  
  
### Parameters  
 [in] `pDC`  
 A pointer to a device context.  
  
 [in] `pSplitterWnd`  
 A pointer to an instance of the [CSplitterWndEx Class](csplitterwndex-class.md). The framework fills the background for this splitter window.  
  
 [in] `rect`  
 A rectangle that specifies the boundaries of the splitter window.  
  
### Remarks  
 Override this method in a derived visual manager to customize the appearance of a splitter window.  
  
##  <a name="onfilltab"></a>  CMFCVisualManager::OnFillTab  
 The framework calls this method when it fills the background of a tab window.  
  
```  
virtual void OnFillTab(
    CDC* pDC,  
    CRect rectFill,  
    CBrush* pbrFill,  
    int iTab,  
    BOOL bIsActive,  
    const CMFCBaseTabCtrl* pTabWnd);
```  
  
### Parameters  
 [in] `pDC`  
 A pointer to a device context.  
  
 [in] `rectFill`  
 A rectangle that specifies the boundaries for the tab window.  
  
 [in] `pbrFill`  
 A pointer to a brush. The framework uses this brush to fill the tab window.  
  
 [in] `iTab`  
 The zero-based tab index of a tab for which the framework fills the background.  
  
 [in] `bIsActive`  
 `TRUE` if the tab is active; otherwise `FALSE`.  
  
 [in] `pTabWnd`  
 A pointer to the parent tab control.  
  
### Remarks  
 Override this method in a derived visual manager to customize the appearance of tabs.  
  
##  <a name="onfilltasksgroupinterior"></a>  CMFCVisualManager::OnFillTasksGroupInterior  
 The framework calls this method when it fills the interior of a [CMFCTasksPaneTaskGroup](../../mfc/reference/cmfctaskspanetaskgroup-class.md) object.  
  
```  
virtual void OnFillTasksGroupInterior(
    CDC* pDC,  
    CRect rect,  
    BOOL bSpecial = FALSE);
```  
  
### Parameters  
 [in] `pDC`  
 A pointer to a device context.  
  
 [in] `rect`  
 A rectangle that specifies the boundaries of the task group.  
  
 [in] `bSpecial`  
 A Boolean that indicates if the interior is filled with a special color.  
  
### Remarks  
 Override this method in a derived visual manager to customize the appearance of a task group.  
  
##  <a name="onfilltaskspanebackground"></a>  CMFCVisualManager::OnFillTasksPaneBackground  
 The framework calls this method when it fills the background of a [CMFCTasksPane](../../mfc/reference/cmfctaskspane-class.md) control.  
  
```  
virtual void OnFillTasksPaneBackground(
    CDC* pDC,  
    CRect rectWorkArea);
```  
  
### Parameters  
 [in] `pDC`  
 A pointer to a device context.  
  
 [in] `rectWorkArea`  
 A rectangle that specifies the boundaries of the task pane.  
  
### Remarks  
 Override this method in a derived visual manager to customize the appearance of a `CMFCTasksPane` object.  
  
##  <a name="onhighlightmenuitem"></a>  CMFCVisualManager::OnHighlightMenuItem  
 The framework calls this method when it draws a highlighted menu item.  
  
```  
virtual void OnHighlightMenuItem(
    CDC* pDC,  
    CMFCToolBarMenuButton* pButton,  
    CRect rect,  
    COLORREF& clrText);
```  
  
### Parameters  
 [in] `pDC`  
 A pointer to the device context for a menu.  
  
 [in] `pButton`  
 A pointer to a [CMFCToolBarMenuButton](../../mfc/reference/cmfctoolbarmenubutton-class.md) object to display. The default implementation does not use this parameter.  
  
 [in] `rect`  
 A rectangle that specifies the boundaries of the menu item.  
  
 [in] `clrText`  
 The current text color of highlighted menu items. The default implementation does not use this parameter.  
  
### Remarks  
 The default implementation of this method does not use the parameters `pButton` or `clrText`. It fills the rectangle specified by `rect` with the standard background color.  
  
 Override this method in a derived visual manager to customize the appearance of highlighted menu items. Use the `clrText` parameter to modify the text color of a highlighted menu item.  
  
##  <a name="onhighlightrarelyusedmenuitems"></a>  CMFCVisualManager::OnHighlightRarelyUsedMenuItems  
 The framework calls this method when it draws a highlighted menu command.  
  
```  
virtual void OnHighlightRarelyUsedMenuItems(
    CDC* pDC,  
    CRect rectRarelyUsed);
```  
  
### Parameters  
 [in] `pDC`  
 A pointer to a device context.  
  
 [in] `rectRarelyUsed`  
 A rectangle that specifies the boundaries of the highlighted command.  
  
### Remarks  
 Override this method in a derived visual manager to customize the appearance of highlighted menu commands.  
  
##  <a name="onncactivate"></a>  CMFCVisualManager::OnNcActivate  
 [!INCLUDE[cpp_fp_under_construction](../../mfc/reference/includes/cpp_fp_under_construction_md.md)]  
  
```  
virtual BOOL OnNcActivate(
    CWnd* pWnd,  
    BOOL bActive);
```  
  
### Parameters  
 [in] `pWnd`  
 [in] `bActive`  
  
### Return Value  
  
### Remarks  
  
##  <a name="onncpaint"></a>  CMFCVisualManager::OnNcPaint  
 The framework calls this method when it draws the non-client area.  
  
```  
virtual BOOL OnNcPaint(
    CWnd* pWnd,  
    const CObList& lstSysButtons,  
    CRect rectRedraw);
```  
  
### Parameters  
 [in] `pWnd`  
 A pointer to the window whose non-client area the framework draws.  
  
 [in] `lstSysButtons`  
 A list of system buttons. These are also known as caption buttons.  
  
 [in] `rectRedraw`  
 A rectangle that specifies the boundaries of the non-client area.  
  
### Return Value  
 A reserved value. The default implementation returns `FALSE`.  
  
### Remarks  
 Override this method in a derived visual manager to customize the appearance of the window frame and caption buttons.  
  
##  <a name="onsetwindowregion"></a>  CMFCVisualManager::OnSetWindowRegion  
 The framework calls this method after it sets a region that contains frames and pop-up menus.  
  
```  
virtual BOOL OnSetWindowRegion(
    CWnd* pWnd,  
    CSize sizeWindow);
```  
  
### Parameters  
 [in] `pWnd`  
 A pointer to the window with the region that changed.  
  
 [in] `sizeWindow`  
 The size of the window.  
  
### Return Value  
 `TRUE` if the method is successful; `FALSE` otherwise.  
  
### Remarks  
 The framework calls this method to notify the visual manager that a region has been set for frames and pop-up menus. For more information, see [CWindow::SetWindowRgn](../../atl/reference/cwindow-class.md#setwindowrgn).  
  
##  <a name="onupdatesystemcolors"></a>  CMFCVisualManager::OnUpdateSystemColors  
 The framework calls this function when it changes the system colors.  
  
```  
virtual void OnUpdateSystemColors();
```  
  
### Remarks  
 The framework calls this method as a part of processing the `WM_SYSCOLORCHANGE` message. The default implementation does nothing. Override this method in a derived visual manager if you want to execute custom code when the colors change in your application.  
  
##  <a name="redrawall"></a>  CMFCVisualManager::RedrawAll  
 Immediately redraws all the control bars in the application.  
  
```  
static void RedrawAll();
```  
  
##  <a name="ribboncategorycolortorgb"></a>  CMFCVisualManager::RibbonCategoryColorToRGB  
 [!INCLUDE[cpp_fp_under_construction](../../mfc/reference/includes/cpp_fp_under_construction_md.md)]  
  
```  
virtual COLORREF RibbonCategoryColorToRGB(AFX_RibbonCategoryColor color);
```  
  
### Parameters  
 [in] `color`  
  
### Return Value  
  
### Remarks  
  
##  <a name="setdefaultmanager"></a>  CMFCVisualManager::SetDefaultManager  
 Sets the default manager.  
  
```  
static void SetDefaultManager(CRuntimeClass* pRTI);
```  
  
### Parameters  
 [in] `pRTI`  
 A pointer to the runtime information for a visual manager.  
  
### Remarks  
 Use the `CMFCVisualManager` class and any derived visual managers to customize the appearance of your application. After you set the default visual manager, this method redraws your application by using the new visual manager. For more information about how to use visual managers, see [Visualization Manager](../../mfc/visualization-manager.md).  
  
 Use this method to change the visual manager that your application uses.  
  
##  <a name="setembossdisabledimage"></a>  CMFCVisualManager::SetEmbossDisabledImage  
 Enables or disables the embossed mode for disabled toolbar images.  
  
```  
void SetEmbossDisabledImage (BOOL bEmboss = TRUE);
```  
  
### Parameters  
 [in] `bEmboss`  
 A Boolean parameter that indicates whether to enable embossed mode for disabled toolbar images.  
  
### Remarks  
 Use the function [CMFCVisualManager::IsEmbossDisabledImage](#isembossdisabledimage) to determine whether embossed mode is enabled.  
  
##  <a name="setfadeinactiveimage"></a>  CMFCVisualManager::SetFadeInactiveImage  
 Enables or disables the lighting effect for inactive images on a menu or toolbar.  
  
```  
void SetFadeInactiveImage(BOOL bFade = TRUE);
```  
  
### Parameters  
 [in] `bFade`  
 A Boolean parameter that specifies whether to enable the lighting effect.  
  
### Remarks  
 This feature controls whether inactive images appear faded on a menu or toolbar. Use the method [CMFCVisualManager::IsFadeInactiveImage](#isfadeinactiveimage) to determine whether this feature is enabled.  
  
##  <a name="setmenuflatlook"></a>  CMFCVisualManager::SetMenuFlatLook  
 Sets a flag that indicates whether the menu buttons appear flat. Otherwise, they appear three-dimensional.  
  
```  
void SetMenuFlatLook(BOOL bMenuFlatLook = TRUE);
```  
  
### Parameters  
 [in] `bMenuFlatLook`  
 A Boolean parameter that indicates whether the menu buttons appear flat.  
  
### Remarks  
 By default, this feature is not enabled.  
  
##  <a name="setmenushadowdepth"></a>  CMFCVisualManager::SetMenuShadowDepth  
 Sets the width and height of the menu shadow.  
  
```  
void SetMenuShadowDepth(int nDepth);
```  
  
### Parameters  
 [in] `nDepth`  
 An integer that specifies the depth of the menu shadow in pixels.  
  
### Remarks  
 The height and width of the menu shadow must be identical. The default value is 7 pixels.  
  
##  <a name="setshadowhighlightedimage"></a>  CMFCVisualManager::SetShadowHighlightedImage  
<<<<<<< HEAD
 Sets a flag that indicates whether the [CMFCVisualManager](../../mfc/reference/cmfcvisualmanager-class.md) displays shadows for highlighted images.  
=======
 Sets a flag that indicates whether the `CMFCVisualManager`  displays shadows for highlighted images.  
>>>>>>> 6c49d711
  
```  
void SetShadowHighlightedImage(BOOL bShadow = TRUE);
```  
  
### Parameters  
 [in] `bShadow`  
 A Boolean parameter that indicates whether the visual manager displays a shadow under highlighted images.  
  
### Remarks  
 By default, this feature is disabled.  
  
## See Also  
 [Hierarchy Chart](../../mfc/hierarchy-chart.md)   
 [Classes](../../mfc/reference/mfc-classes.md)   
 [CMFCVisualManager::GetInstance](#getinstance)   
 [Visualization Manager](../../mfc/visualization-manager.md)

<|MERGE_RESOLUTION|>--- conflicted
+++ resolved
@@ -560,11 +560,7 @@
 ### Remarks  
   
 ##  <a name="getinstance"></a>  CMFCVisualManager::GetInstance  
-<<<<<<< HEAD
  Returns a pointer to the current [CMFCVisualManager Class](../../mfc/reference/cmfcvisualmanager-class.md) object for the application.  
-=======
- Returns a pointer to the current `CMFCVisualManager` class object for the application.  
->>>>>>> 6c49d711
   
 ```  
 static CMFCVisualManager* GetInstance();
@@ -4504,11 +4500,7 @@
  The height and width of the menu shadow must be identical. The default value is 7 pixels.  
   
 ##  <a name="setshadowhighlightedimage"></a>  CMFCVisualManager::SetShadowHighlightedImage  
-<<<<<<< HEAD
  Sets a flag that indicates whether the [CMFCVisualManager](../../mfc/reference/cmfcvisualmanager-class.md) displays shadows for highlighted images.  
-=======
- Sets a flag that indicates whether the `CMFCVisualManager`  displays shadows for highlighted images.  
->>>>>>> 6c49d711
   
 ```  
 void SetShadowHighlightedImage(BOOL bShadow = TRUE);
