--- conflicted
+++ resolved
@@ -202,11 +202,7 @@
  [!code-cpp[NVC_MFC_RibbonApp#10](../../mfc/reference/codesnippet/cpp/cmfcribboncategory-class_1.cpp)]  
   
 ##  <a name="cmfcribboncategory"></a>  CMFCRibbonCategory::CMFCRibbonCategory  
-<<<<<<< HEAD
  Constructs and initializes a [CMFCRibbonCategory](../../mfc/reference/cmfcribboncategory-class.md) object.  
-=======
- Constructs and initializes a `CMFCRibbonCategory` object.  
->>>>>>> 6c49d711
   
 ```  
 CMFCRibbonCategory(
@@ -240,11 +236,7 @@
  Default size of large images for ribbon elements in the ribbon category.  
   
 ##  <a name="copyfrom"></a>  CMFCRibbonCategory::CopyFrom  
-<<<<<<< HEAD
  Copies the state of the specified [CMFCRibbonCategory](../../mfc/reference/cmfcribboncategory-class.md) to the current [CMFCRibbonCategory](../../mfc/reference/cmfcribboncategory-class.md) object.  
-=======
- Copies the state of the specified `CMFCRibbonCategory` to the current `CMFCRibbonCategory` object.  
->>>>>>> 6c49d711
   
 ```  
 virtual void CopyFrom(CMFCRibbonCategory& src);
