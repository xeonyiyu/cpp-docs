--- conflicted
+++ resolved
@@ -96,11 +96,8 @@
   
 |Name|Description|  
 |----------|-----------------|  
-<<<<<<< HEAD
-|[CMap::operator \[\]](#cmap__operator_at)|Inserts an element into the map; substitution for `SetAt`.|  
-=======
-|[CMap::operator [ ]](#operator_at)|Inserts an element into the map â€” operator substitution for `SetAt`.|  
->>>>>>> dff1e9e0
+
+|[CMap::operator [ ]](#operator_at)|Inserts an element into the map; operator substitution for `SetAt`.|  
   
 ## Remarks  
  Once you have inserted a key-value pair (element) into the map, you can efficiently retrieve or delete the pair using the key to access it. You can also iterate over all the elements in the map.  
@@ -313,11 +310,7 @@
 ### Example  
  [!code-cpp[NVC_MFCCollections#58](../../mfc/codesnippet/cpp/cmap-class_3.cpp)]  
   
-<<<<<<< HEAD
-##  <a name="cmap__operator_at"></a>  CMap::operator []  
-=======
 ##  <a name="operator_at"></a>  CMap::operator [ ]  
->>>>>>> dff1e9e0
  A convenient substitute for the `SetAt` member function.  
   
 ```  
