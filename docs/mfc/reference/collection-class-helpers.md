---
title: "Collection Class Helpers | Microsoft Docs"
ms.custom: ""
ms.date: "11/04/2016"
ms.reviewer: ""
ms.suite: ""
ms.technology: 
  - "devlang-cpp"
ms.tgt_pltfrm: ""
ms.topic: "article"
f1_keywords: 
  - "vc.mfc.macros.classes"
dev_langs: 
  - "C++"
helpviewer_keywords: 
  - "DestructElements function"
  - "ConstructElements function"
  - "SerializeElements function"
  - "collection classes, helper functions"
  - "helper functions collection class"
ms.assetid: bc3a2368-9edd-4748-9e6a-13cba79517ca
caps.latest.revision: 14
author: "mikeblome"
ms.author: "mblome"
manager: "ghogen"
translation.priority.ht: 
  - "cs-cz"
  - "de-de"
  - "es-es"
  - "fr-fr"
  - "it-it"
  - "ja-jp"
  - "ko-kr"
  - "pl-pl"
  - "pt-br"
  - "ru-ru"
  - "tr-tr"
  - "zh-cn"
  - "zh-tw"
---
# Collection Class Helpers
The collection classes `CMap`, `CList`, and `CArray` use templated global helper functions for such purposes as comparing, copying, and serializing elements. As part of your implementation of classes based on `CMap`, `CList`, and `CArray`, you must override these functions as necessary with versions tailored to the type of data stored in your map, list, or array. For information on overriding helper functions such as `SerializeElements`, see the article [Collections: How to Make a Type-Safe Collection](../../mfc/how-to-make-a-type-safe-collection.md). Note that **ConstructElements** and **DestructElements** have been deprecated.  
  
 The Microsoft Foundation Class Library provides the following global functions to help you customize your collection classes:  
  
### Collection Class Helpers  
  
|||  
|-|-|  
|[CompareElements](#compareelements)|Indicates whether elements are the same.|  
|[CopyElements](#copyelements)|Copies elements from one array to another.|  
|[DumpElements](#dumpelements)|Provides stream-oriented diagnostic output.|  
|[HashKey](#hashkey)|Calculates a hash key.|  
|[SerializeElements](#serializeelements)|Stores or retrieves elements to or from an archive.|  
  
##  <a name="compareelements"></a>  CompareElements  
 Called directly by [CList::Find](clist-class.md#not_found.md#clist__find and indirectly by [cmap__lookup](cmap-class.md.md#cmap__lookup) and [cmap__operator &#91;&#93;](cmap-class.md#cmap__operator).  
  
```  
 
template<class TYPE, class ARG_TYPE>  
BOOL AFXAPI  
CompareElements(
    const TYPE* pElement1,  
    const ARG_TYPE* pElement2);

 
```  
  
### Parameters  
 *TYPE*  
 The type of the first element to be compared.  
  
 `pElement1`  
 Pointer to the first element to be compared.  
  
 `ARG_TYPE`  
 The type of the second element to be compared.  
  
 `pElement2`  
 Pointer to the second element to be compared.  
  
### Return Value  
 Nonzero if the object pointed to by `pElement1` is equal to the object pointed to by `pElement2`; otherwise 0.  
  
### Remarks  
 The `CMap` calls use the `CMap` template parameters *KEY* and `ARG_KEY`.  
  
 The default implementation returns the result of the comparison of *\*pElement1* and *\*pElement2*. Override this function so that it compares the elements in a way that is appropriate for your application.  
  
 The C++ language defines the comparison operator ( `==`) for simple types ( `char`, `int`, **float**, and so on) but does not define a comparison operator for classes and structures. If you want to use `CompareElements` or to instantiate one of the collection classes that uses it, you must either define the comparison operator or overload `CompareElements` with a version that returns appropriate values.  
  
##  <a name="copyelements"></a>  CopyElements  
 This function is called directly by [CArray::Append](carray-class.md#carray__append) and [CArray::Copy](carray-class.md#carray__copy).  
  
```  
 
template<class TYPE>  
void AFXAPI CopyElements(
    TYPE* pDest,  
    const TYPE* pSrc,  
    INT_PTR nCount);

 
```  
  
### Parameters  
 *TYPE*  
 Template parameter specifying the type of elements to be copied.  
  
 `pDest`  
 Pointer to the destination where the elements will be copied.  
  
 `pSrc`  
 Pointer to the source of the elements to be copied.  
  
 `nCount`  
 Number of elements to be copied.  
  
### Remarks  
 The default implementation uses the simple assignment operator ( **=** ) to perform the copy operation. If the type being copied does not have an overloaded operator=, then the default implementation performs a bitwise copy.  
  
 For information on implementing this and other helper functions, see the article [Collections: How to Make a Type-Safe Collection](../how-to-make-a-type-safe-collection.md).  
  
##  <a name="dumpelements"></a>  DumpElements  
 Provides stream-oriented diagnostic output in text form for the elements of your collection when overridden.  
  
```  
 
template<class TYPE>  
void  AFXAPI DumpElements(
    CDumpContext& dc,  
    const TYPE* pElements,  
    INT_PTR nCount);

 
```  
  
### Parameters  
 `dc`  
 Dump context for dumping elements.  
  
 *TYPE*  
 Template parameter specifying the type of the elements.  
  
 `pElements`  
 Pointer to the elements to be dumped.  
  
 `nCount`  
 Number of elements to be dumped.  
  
### Remarks  
 The **CArray::Dump**, **CList::Dump**, and **CMap::Dump** functions call this if the depth of the dump is greater than 0.  
  
 The default implementation does nothing. If the elements of your collection are derived from `CObject`, your override will typically iterate through the collection's elements, calling `Dump` for each element in turn.  
  
 For information on diagnostics and on the `Dump` function, see [Debugging MFC Applications](../mfc-debugging-techniques.md).  
  
##  <a name="hashkey"></a>  HashKey  
 Calculates a hash value for the given key.  
  
```  
template<class ARG_KEY>  
AFX_INLINE UINT AFXAPI HashKey(ARG_KEY  key); 
```  
  
### Parameters  
 `ARG_KEY`  
 Template parameter specifying the data type used to access map keys.  
  
 `key`  
 The key whose hash value is to be calculated.  
  
### Return Value  
 The key's hash value.  
  
### Remarks  
 This function is called directly by [CMap::RemoveKey](cmap-class.md#cmap__removekey) and indirectly by [CMap::Lookup](cmap-class.md#cmap__lookup) and [CMap::Operator &#91;&#93;](cmap-class.md#operator&#91;&#93;).
  
 The default implementation creates a hash value by shifting `key` right by four positions. Override this function so that it returns hash values appropriate for your application.  
  
<<<<<<< HEAD
### Example  
 <!--FIXME[!CODE [NVC_MFC_Utilities#34](../codesnippet/vs_snippets_cpp/nvc_mfc_utilities#34)] --> 
  
=======
### Example
 ```cpp  
template <> UINT AFXAPI HashKey(unsigned __int64 key)
{
   // Generate the hash value by XORing the lower 32 bits of the number 
   // with the upper 32 bits
   return(UINT(key) ^ UINT(key >> 32));
}
 ```
 
>>>>>>> 781cd9dd
##  <a name="serializeelements"></a>  SerializeElements  
 [CArray](carray-class.md), [CList](clist-class.md), and [CMap](cmap-class.md) call this function to serialize elements.  
  
```  
 
template<class TYPE>  
void AFXAPI SerializeElements(CArchive& ar, TYPE* pElements, INT_PTR nCount);

 
```  
  
### Parameters  
 *TYPE*  
 Template parameter specifying the type of the elements.  
  
 `ar`  
 An archive object to archive to or from.  
  
 `pElements`  
 Pointer to the elements being archived.  
  
 `nCount`  
 Number of elements being archived  
  
### Remarks  
 The default implementation does a bitwise read or write.  
  
 For information on implementing this and other helper functions, see the article [Collections: How to Make a Type-Safe Collection](../how-to-make-a-type-safe-collection.md).  
  
### Example  
 See the example in the article [Collections: How to Make a Type-Safe Collection](../how-to-make-a-type-safe-collection.md).  
  
## See Also  
 [Macros and Globals](../mfc-macros-and-globals.md)   
 [CMap Class](cmap-class.md)   
 [CList Class](clist-class.md)   
 [CArray Class](carray-class.md)<|MERGE_RESOLUTION|>--- conflicted
+++ resolved
@@ -179,11 +179,6 @@
   
  The default implementation creates a hash value by shifting `key` right by four positions. Override this function so that it returns hash values appropriate for your application.  
   
-<<<<<<< HEAD
-### Example  
- <!--FIXME[!CODE [NVC_MFC_Utilities#34](../codesnippet/vs_snippets_cpp/nvc_mfc_utilities#34)] --> 
-  
-=======
 ### Example
  ```cpp  
 template <> UINT AFXAPI HashKey(unsigned __int64 key)
@@ -194,7 +189,6 @@
 }
  ```
  
->>>>>>> 781cd9dd
 ##  <a name="serializeelements"></a>  SerializeElements  
  [CArray](carray-class.md), [CList](clist-class.md), and [CMap](cmap-class.md) call this function to serialize elements.  
   
