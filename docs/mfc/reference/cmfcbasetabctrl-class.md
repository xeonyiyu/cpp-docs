--- conflicted
+++ resolved
@@ -340,11 +340,7 @@
 ### Remarks  
  A tabbed window can dock any object derived from `CWnd`. However, in order for a `CMFCBaseTabCtrl Class` object to be dockable, each object on the `CMFCBaseTabCtrl` must be detachable. Therefore, `CMFCBaseTabCtrl` automatically wraps any objects that are not derived from `CDockablePane`.  
   
-<<<<<<< HEAD
  By default, the `CMFCBaseTabCtrl` creates instances of the [CDockablePaneAdapter Class](../../mfc/reference/cdockablepaneadapter-class.md). To change the wrapper's default class, call [CMFCBaseTabCtrl::SetDockingBarWrapperRTC](#setdockingbarwrapperrtc).  
-=======
- By default, the `CMFCBaseTabCtrl` class creates instances of the [CDockablePaneAdapter Class](../../mfc/reference/cdockablepaneadapter-class.md). To change the wrapper's default class, call [CMFCBaseTabCtrl::SetDockingBarWrapperRTC](#setdockingbarwrapperrtc).  
->>>>>>> 6c49d711
   
  If `pWndToWrap` is derived from `CDockablePane`, this method will not create a wrapper. Instead, it will fail and return `pWndToWrap`.  
   
@@ -1054,11 +1050,7 @@
  A pointer to the [CWnd](../../mfc/reference/cwnd-class.md) object that resides on the specified tab; `NULL` if `iTab` is invalid.  
   
 ### Remarks  
-<<<<<<< HEAD
  This method retrieves a direct pointer to the `CWnd` object that you added by using either the method [CMFCBaseTabCtrl::AddTab](#addtab) or [CMFCBaseTabCtrl::InsertTab](#inserttab). `GetTabWndNoWrapper` will retrieve a pointer to the added `CWnd`, even if the framework added a wrapper for the object. For more information about wrappers and the [CMFCBaseTabCtrl Class](../../mfc/reference/cmfcbasetabctrl-class.md), see [CMFCBaseTabCtrl::CreateWrapper](#createwrapper).  
-=======
- This method retrieves a direct pointer to the `CWnd` object that you added by using either the method [CMFCBaseTabCtrl::AddTab](#addtab) or [CMFCBaseTabCtrl::InsertTab](#inserttab). `GetTabWndNoWrapper` will retrieve a pointer to the added `CWnd`, even if the framework added a wrapper for the object. For more information about wrappers and the `CMFCBaseTabCtrl Class`, see [CMFCBaseTabCtrl::CreateWrapper](#createwrapper).  
->>>>>>> 6c49d711
   
  Use the method [CMFCBaseTabCtrl::GetTabWnd](#gettabwnd) if you do not want to ignore the wrapper class.  
   
@@ -1690,11 +1682,7 @@
 ### Remarks  
   
 ##  <a name="resetimagelist"></a>  CMFCBaseTabCtrl::ResetImageList  
-<<<<<<< HEAD
  Resets the image list for an instance of the [CMFCBaseTabCtrl Class](../../mfc/reference/cmfcbasetabctrl-class.md).  
-=======
- Resets the image list for an instance of the `CMFCBaseTabCtrl Class`.  
->>>>>>> 6c49d711
   
 ```  
 void ResetImageList();
