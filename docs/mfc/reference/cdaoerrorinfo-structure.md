---
title: "CDaoErrorInfo Structure | Microsoft Docs"
ms.custom: ""
ms.date: "11/04/2016"
ms.reviewer: ""
ms.suite: ""
ms.technology: 
  - "devlang-cpp"
ms.tgt_pltfrm: ""
ms.topic: "article"
f1_keywords: 
  - "CDaoErrorInfo"
dev_langs: 
  - "C++"
helpviewer_keywords: 
  - "CDaoErrorInfo structure"
  - "DAO (Data Access Objects), Errors collection"
ms.assetid: cd37ef71-b0b3-401d-bc2b-540c9147f532
caps.latest.revision: 13
author: "mikeblome"
ms.author: "mblome"
manager: "ghogen"
translation.priority.ht: 
  - "cs-cz"
  - "de-de"
  - "es-es"
  - "fr-fr"
  - "it-it"
  - "ja-jp"
  - "ko-kr"
  - "pl-pl"
  - "pt-br"
  - "ru-ru"
  - "tr-tr"
  - "zh-cn"
  - "zh-tw"
---
# CDaoErrorInfo Structure
The `CDaoErrorInfo` structure contains information about an error object defined for data access objects (DAO).  
  
## Syntax  
  
```  
struct CDaoErrorInfo  
{  
    long m_lErrorCode;  
    CString m_strSource;  
    CString m_strDescription;  
    CString m_strHelpFile;  
    long m_lHelpContext;  
};  
```  
  
#### Parameters  
 *m_lErrorCode*  
 A numeric DAO error code. See the topic "Trappable Data Access Errors" in DAO Help.  
  
 *m_strSource*  
 The name of the object or application that originally generated the error. The Source property specifies a string expression representing the object that originally generated the error; the expression is usually the object's class name. For details, see the topic "Source Property" in DAO Help.  
  
 *m_strDescription*  
 A descriptive string associated with an error. For details, see the topic "Description Property" in DAO Help.  
  
 *m_strHelpFile*  
 A fully qualified path to a Microsoft Windows Help file. For details, see the topic "HelpContext, HelpFile Properties" in DAO Help.  
  
 *m_lHelpContext*  
 A context ID for a topic in a Microsoft Windows Help file. For details, see the topic "HelpContext, HelpFile Properties" in DAO Help.  
  
## Remarks  
<<<<<<< HEAD
 MFC does not encapsulate DAO error objects in a class. Instead, the [CDaoException](../../mfc/reference/cdaoexception-class.md) class supplies an interface for accessing the Errors collection contained in the DAO **DBEngine** object, the object that also contains all workspaces. When an MFC DAO operation throws a `CDaoException` object that you catch, MFC fills a `CDaoErrorInfo` structure and stores it in the exception object's [m_pErrorInfo](../../mfc/reference/cdaoexception-class.md#m_perrorinfo) member. (If you choose to call DAO directly, you must call the exception object's [GetErrorInfo](../../mfc/reference/cdaoexception-class.md#cdaoexception__geterrorinfo) member function yourself to fill `m_pErrorInfo`.)  
  
 For more information about handling DAO errors, see the article [Exceptions: Database Exceptions](../../mfc/exceptions-database-exceptions.md). For related information, see the topic "Error Object" in DAO Help.  
  
 Information retrieved by the [CDaoException::GetErrorInfo](../../mfc/reference/cdaoexception-class.md#cdaoexception__geterrorinfo) member function is stored in a `CDaoErrorInfo` structure. Examine the [m_pErrorInfo](../../mfc/reference/cdaoexception-class.md#m_perrorinfo) data member from a `CDaoException` object that you catch in an exception handler, or call `GetErrorInfo` from a `CDaoException` object that you create explicitly in order to check errors that might have occurred during a direct call to the DAO interfaces. `CDaoErrorInfo` also defines a `Dump` member function in debug builds. You can use `Dump` to dump the contents of a `CDaoErrorInfo` object.  
=======
 MFC does not encapsulate DAO error objects in a class. Instead, the [CDaoException](../../mfc/reference/cdaoexception-class.md) class supplies an interface for accessing the Errors collection contained in the DAO **DBEngine** object, the object that also contains all workspaces. When an MFC DAO operation throws a `CDaoException` object that you catch, MFC fills a `CDaoErrorInfo` structure and stores it in the exception object's [m_pErrorInfo](../../mfc/reference/cdaoexception-class.md#cdaoexception__m_perrorinfo) member. (If you choose to call DAO directly, you must call the exception object's [GetErrorInfo](../../mfc/reference/cdaoexception-class.md#cdaoexception__geterrorinfo) member function yourself to fill `m_pErrorInfo`.)  
  
 For more information about handling DAO errors, see the article [Exceptions: Database Exceptions](../../mfc/exceptions-database-exceptions.md). For related information, see the topic "Error Object" in DAO Help.  
  
 Information retrieved by the [CDaoException::GetErrorInfo](../../mfc/reference/cdaoexception-class.md#cdaoexception__geterrorinfo) member function is stored in a `CDaoErrorInfo` structure. Examine the [m_pErrorInfo](../../mfc/reference/cdaoexception-class.md#cdaoexception__m_perrorinfo) data member from a `CDaoException` object that you catch in an exception handler, or call `GetErrorInfo` from a `CDaoException` object that you create explicitly in order to check errors that might have occurred during a direct call to the DAO interfaces. `CDaoErrorInfo` also defines a `Dump` member function in debug builds. You can use `Dump` to dump the contents of a `CDaoErrorInfo` object.  
>>>>>>> 85ef69ce
  
## Requirements  
 **Header:** afxdao.h  
  
## See Also  
 [Structures, Styles, Callbacks, and Message Maps](../../mfc/reference/structures-styles-callbacks-and-message-maps.md)   
 [CDaoException Class](../../mfc/reference/cdaoexception-class.md)<|MERGE_RESOLUTION|>--- conflicted
+++ resolved
@@ -68,19 +68,11 @@
  A context ID for a topic in a Microsoft Windows Help file. For details, see the topic "HelpContext, HelpFile Properties" in DAO Help.  
   
 ## Remarks  
-<<<<<<< HEAD
- MFC does not encapsulate DAO error objects in a class. Instead, the [CDaoException](../../mfc/reference/cdaoexception-class.md) class supplies an interface for accessing the Errors collection contained in the DAO **DBEngine** object, the object that also contains all workspaces. When an MFC DAO operation throws a `CDaoException` object that you catch, MFC fills a `CDaoErrorInfo` structure and stores it in the exception object's [m_pErrorInfo](../../mfc/reference/cdaoexception-class.md#m_perrorinfo) member. (If you choose to call DAO directly, you must call the exception object's [GetErrorInfo](../../mfc/reference/cdaoexception-class.md#cdaoexception__geterrorinfo) member function yourself to fill `m_pErrorInfo`.)  
-  
- For more information about handling DAO errors, see the article [Exceptions: Database Exceptions](../../mfc/exceptions-database-exceptions.md). For related information, see the topic "Error Object" in DAO Help.  
-  
- Information retrieved by the [CDaoException::GetErrorInfo](../../mfc/reference/cdaoexception-class.md#cdaoexception__geterrorinfo) member function is stored in a `CDaoErrorInfo` structure. Examine the [m_pErrorInfo](../../mfc/reference/cdaoexception-class.md#m_perrorinfo) data member from a `CDaoException` object that you catch in an exception handler, or call `GetErrorInfo` from a `CDaoException` object that you create explicitly in order to check errors that might have occurred during a direct call to the DAO interfaces. `CDaoErrorInfo` also defines a `Dump` member function in debug builds. You can use `Dump` to dump the contents of a `CDaoErrorInfo` object.  
-=======
  MFC does not encapsulate DAO error objects in a class. Instead, the [CDaoException](../../mfc/reference/cdaoexception-class.md) class supplies an interface for accessing the Errors collection contained in the DAO **DBEngine** object, the object that also contains all workspaces. When an MFC DAO operation throws a `CDaoException` object that you catch, MFC fills a `CDaoErrorInfo` structure and stores it in the exception object's [m_pErrorInfo](../../mfc/reference/cdaoexception-class.md#cdaoexception__m_perrorinfo) member. (If you choose to call DAO directly, you must call the exception object's [GetErrorInfo](../../mfc/reference/cdaoexception-class.md#cdaoexception__geterrorinfo) member function yourself to fill `m_pErrorInfo`.)  
   
  For more information about handling DAO errors, see the article [Exceptions: Database Exceptions](../../mfc/exceptions-database-exceptions.md). For related information, see the topic "Error Object" in DAO Help.  
   
  Information retrieved by the [CDaoException::GetErrorInfo](../../mfc/reference/cdaoexception-class.md#cdaoexception__geterrorinfo) member function is stored in a `CDaoErrorInfo` structure. Examine the [m_pErrorInfo](../../mfc/reference/cdaoexception-class.md#cdaoexception__m_perrorinfo) data member from a `CDaoException` object that you catch in an exception handler, or call `GetErrorInfo` from a `CDaoException` object that you create explicitly in order to check errors that might have occurred during a direct call to the DAO interfaces. `CDaoErrorInfo` also defines a `Dump` member function in debug builds. You can use `Dump` to dump the contents of a `CDaoErrorInfo` object.  
->>>>>>> 85ef69ce
   
 ## Requirements  
  **Header:** afxdao.h  
