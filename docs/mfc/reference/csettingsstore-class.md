---
title: "CSettingsStore Class | Microsoft Docs"
ms.custom: ""
ms.date: "11/04/2016"
ms.reviewer: ""
ms.suite: ""
ms.technology: 
  - "devlang-cpp"
ms.tgt_pltfrm: ""
ms.topic: "reference"
f1_keywords: 
  - "CSettingsStore"
dev_langs: 
  - "C++"
helpviewer_keywords: 
  - "CSettingsStore class"
ms.assetid: 0ea181de-a13e-4b29-b560-7c43838223ff
caps.latest.revision: 29
author: "mikeblome"
ms.author: "mblome"
manager: "ghogen"
translation.priority.ht: 
  - "cs-cz"
  - "de-de"
  - "es-es"
  - "fr-fr"
  - "it-it"
  - "ja-jp"
  - "ko-kr"
  - "pl-pl"
  - "pt-br"
  - "ru-ru"
  - "tr-tr"
  - "zh-cn"
  - "zh-tw"
---
# CSettingsStore Class
Wraps Windows API functions, providing an object-oriented interface that you use to access the registry.  
  
## Syntax  
  
```  
class CSettingsStore : public CObject  
```  
  
## Members  
  
### Public Constructors  
  
|Name|Description|  
|----------|-----------------|  
|[CSettingsStore::CSettingsStore](#csettingsstore)|Constructs a `CSettingsStore` object.|  
  
### Public Methods  
  
|Name|Description|  
|----------|-----------------|  
|[CSettingsStore::Close](#close)|Closes the open registry key.|  
|[CSettingsStore::CreateKey](#createkey)|Opens the specified key or creates it if it does not exist.|  
|[CSettingsStore::DeleteKey](#deletekey)|Deletes the specified key and all its children.|  
|[CSettingsStore::DeleteValue](#deletevalue)|Deletes the specified value of the open key.|  
|[CSettingsStore::Open](#open)|Opens the specified key.|  
|[CSettingsStore::Read](#read)|Retrieves the data for a specified key value.|  
|[CSettingsStore::Write](#write)|Writes a value to the registry under the open key.|  
  
## Remarks  
 The member functions `CreateKey` and `Open` are very similar. If the registry key already exists, `CreateKey` and `Open` function in the same way. However, if the registry key does not exist, `CreateKey` will create it whereas `Open` will return an error value.  
  
## Example  
 The following example demonstrates how to use the Open and Read methods of the `CSettingsStore` class. This code snippet is part of the [Tool Tip Demo sample](../../visual-cpp-samples.md).  
  
 [!code-cpp[NVC_MFC_ToolTipDemo#1](../../mfc/reference/codesnippet/cpp/csettingsstore-class_1.cpp)]  
  
## Inheritance Hierarchy  
 [CObject](../../mfc/reference/cobject-class.md)  
  
 `CSettingsStore`  
  
## Requirements  
 **Header:** afxsettingsstore.h  
  
##  <a name="close"></a>  CSettingsStore::Close  
 Closes the open registry key.  
  
```  
virtual void Close();
```  
  
### Remarks  
 By default, this method is called from the destructor of the [CSettingsStore Class](../../mfc/reference/csettingsstore-class.md).  
  
##  <a name="createkey"></a>  CSettingsStore::CreateKey  
 Opens a registry key or creates it if it does not exist.  
  
```  
virtual BOOL CreateKey(LPCTSTR pszPath);
```  
  
### Parameters  
 [in] `pszPath`  
 Specifies the name of a key to be created or opened.  
  
### Return Value  
 0 if successful; otherwise a nonzero value.  
  
### Remarks  
 `CreateKey` uses `m_hKey` as the root of registry inquiries. It searches for `pszPath` as a subkey of `m_hKey`. If the key does not exist, `CreateKey` creates it. Otherwise, it opens the key. `CreateKey` then sets `m_hKey` to the created or opened key.  
  
##  <a name="csettingsstore"></a>  CSettingsStore::CSettingsStore  
 Creates a `CSettngsStore` object.  
  
```  
CSettingsStore(
    BOOL bAdmin,  
    BOOL bReadOnly);
```  
  
### Parameters  
 [in] `bAdmin`  
 Boolean parameter that specifies whether the `CSettingsStore` object is acting in administrator mode.  
  
 [in] `bReadOnly`  
 Boolean parameter that specifies whether the `CSettingsStore` object is created in read-only mode.  
  
### Remarks  
 If `bAdmin` is set to `false`, the `m_hKey` member variable is set to `HKEY_LOCAL_MACHINE`. If you set `bAdmin` to `true`, `m_hKey` is set to `HKEY_CURRENT_USER`.  
  
 The security access depends on the `bReadOnly` parameter. If `bReadonly` is `false`, the security access will be set to `KEY_ALL_ACCESS`. If `bReadyOnly` is `true`, the security access will be set to a combination of `KEY_QUERY_VALUE, KEY_NOTIFY` and `KEY_ENUMERATE_SUB_KEYS`. For more information about security access together with the registry, see [Registry Key Security and Access Rights](http://msdn.microsoft.com/library/windows/desktop/ms724878).  
  
 The destructor for `CSettingsStore` releases `m_hKey` automatically.  
  
##  <a name="deletekey"></a>  CSettingsStore::DeleteKey  
 Deletes a key and all its children from the registry.  
  
```  
virtual BOOL DeleteKey(
    LPCTSTR pszPath,  
    BOOL bAdmin = FALSE);
```  
  
### Parameters  
 [in] `pszPath`  
 The name of the key to delete.  
  
 [in] `bAdmin`  
 Switch that specifies the location of the key to delete.  
  
### Return Value  
 Nonzero if successful; otherwise 0.  
  
### Remarks  
 This method will fail if the `CSettingsStore` object is in read-only mode.  
  
 If the parameter `bAdmin` is zero, `DeleteKey` searches for the key to delete under `HKEY_CURRENT_USER`. If `bAdmin` is nonzero, `DeleteKey` searches for the key to delete under `HKEY_LOCAL_MACHINE`.  
  
##  <a name="deletevalue"></a>  CSettingsStore::DeleteValue  
 Deletes a value from `m_hKey`.  
  
```  
virtual BOOL DeleteValue(LPCTSTR pszValue);
```  
  
### Parameters  
 [in] `pszValue`  
 Specifies the value field to remove.  
  
### Return Value  
 Nonzero if successful; otherwise 0.  
  
##  <a name="open"></a>  CSettingsStore::Open  
 Opens a registry key.  
  
```  
virtual BOOL Open(LPCTSTR pszPath);
```  
  
### Parameters  
 [in] `pszPath`  
 The name of a registry key.  
  
### Return Value  
 Nonzero if successful; otherwise 0.  
  
### Remarks  
 After this method successfully opens the specified key, it sets `m_hKey` to the handle of this key.  
  
##  <a name="read"></a>  CSettingsStore::Read  
 Reads a value from a key in the registry.  
  
```  
virtual BOOL Read(
    LPCTSTR pszKey,  
    int& iVal);

 
virtual BOOL Read(
    LPCTSTR pszKey,  
    DWORD& dwVal);

 
virtual BOOL Read(
    LPCTSTR pszKey,  
    CString& sVal);

 
virtual BOOL Read(
    LPCTSTR pszKey,  
    CStringList& scStringList);

 
virtual BOOL Read(
    LPCTSTR pszKey,  
    CStringArray& scArray);

 
virtual BOOL Read(
    LPCTSTR pszKey,  
    CDWordArray& dwcArray);

 
virtual BOOL Read(
    LPCTSTR pszKey,  
    CWordArray& wcArray);

 
virtual BOOL Read(
    LPCTSTR pszKey,  
    CByteArray& bcArray);

 
virtual BOOL Read(
    LPCTSTR pszKey,  
    LPPOINT& lpPoint);

 
virtual BOOL Read(
    LPCTSTR pszKey,  
    CRect& rect);

 
virtual BOOL Read(
    LPCTSTR pszKey,  
    BYTE** ppData,  
    UINT* pBytes);

 
virtual BOOL Read(
    LPCTSTR pszKey,  
    CObList& list);

 
virtual BOOL Read(
    LPCTSTR pszKey,  
    CObject& obj);

 
virtual BOOL Read(
    LPCTSTR pszKey,  
    CObject*& pObj);
```  
  
### Parameters  
 [in] `pszKey`  
 Pointer to a null-terminated string that contains the name of the value to read from the registry.  
  
 [out] `iVal`  
 Reference to an integer variable that receives the value read from the registry key.  
  
 [out] `dwVal`  
 Reference to a 32-bit double word variable that receives the value read from the registry key.  
  
 [out] `sVal`  
 Reference to a string variable that receives the value read from the registry key.  
  
 [out] `scStringList`  
 Reference to a string list variable that receives the value read from the registry key.  
  
 [out] `scArray`  
 Reference to a string array variable that receives the value read from the registry key.  
  
 [out] `dwcArray`  
 Reference to a 32-bit double word array variable that receives the value read from the registry key.  
  
 [out] `wcArray`  
 Reference to a 16-bit word array variable that receives the value read from the registry key.  
  
 [out] `bcArray`  
 Reference to a byte array variable that receives the value read from the registry key.  
  
 [out] `lpPoint`  
 Reference to a pointer to a `POINT` structure that receives the value read from the registry key.  
  
 [out] `rect`  
 Reference to a [CRect](../../atl-mfc-shared/reference/crect-class.md) variable that receives the value read from the registry key.  
  
 [out] `ppData`  
 Pointer to a pointer to data that receives the value read from the registry key.  
  
 [out] `pBytes`  
 Pointer to an unsigned integer variable. This variable receives the size of the buffer that `ppData` points to.  
  
 [out] `list`  
 Reference to a [CObList](../../mfc/reference/coblist-class.md) variable that receives the value read from the registry key.  
  
 [out] `obj`  
 Reference to a [CObject](../../mfc/reference/cobject-class.md) variable that receives the value read from the registry key.  
  
 [out] `pObj`  
 Reference to a pointer to a `CObject` variable that receives the value read from the registry key.  
  
### Return Value  
 Nonzero if successful; otherwise 0.  
  
### Remarks  
 `Read` checks for `pszKey` as a subkey of `m_hKey`.  
  
##  <a name="write"></a>  CSettingsStore::Write  
 Writes a value to the registry under the open key.  
  
```  
virtual BOOL Write(
    LPCTSTR pszKey,  
    int iVal);

 
virtual BOOL Write(
    LPCTSTR pszKey,  
    DWORD dwVal);

 
virtual BOOL Write(
    LPCTSTR pszKey,  
    LPCTSTR pszVal);

 
virtual BOOL Write(
    LPCTSTR pszKey,  
    CStringList& scStringList);

 
virtual BOOL Write(
    LPCTSTR pszKey,  
    CByteArray& bcArray);

 
virtual BOOL Write(
    LPCTSTR pszKey,  
    CStringArray& scArray);

 
virtual BOOL Write(
    LPCTSTR pszKey,  
    CDWordArray& dwcArray);

 
virtual BOOL Write(
    LPCTSTR pszKey,  
    CWordArray& wcArray);

 
virtual BOOL Write(
    LPCTSTR pszKey,  
    const CRect& rect);

 
virtual BOOL Write(
    LPCTSTR pszKey,  
    LPPOINT& lpPoint);

 
virtual BOOL Write(
    LPCTSTR pszKey,  
    LPBYTE pData,  
    UINT nBytes);

 
virtual BOOL Write(
    LPCTSTR pszKey,  
    CObList& list);

 
virtual BOOL Write(
    LPCTSTR pszKey,  
    CObject& obj);

 
virtual BOOL Write(
    LPCTSTR pszKey,  
    CObject* pObj);
```  
  
### Parameters  
 [in] `pszKey`  
 Pointer to a string that contains the name of the value to set.  
  
 [in] `iVal`  
 Reference to an integer variable that contains the data to store.  
  
 [in] `dwVal`  
 Reference to a 32-bit double word variable that contains the data to store.  
  
 [in] `pszVal`  
 Pointer to a null-terminated string variable that contains the data to store.  
  
 [in] `scStringList`  
 Reference to a [CStringList](../../mfc/reference/cstringlist-class.md) variable that contains the data to store.  
  
 [in] `bcArray`  
 Reference to a byte array variable that contains the data to store.  
  
 [in] `scArray`  
 Reference to a string array variable that contains the data to store.  
  
 [in] `dwcArray`  
 Reference to a 32-bit double word array variable that contains the data to store.  
  
 [in] `wcArray`  
 Reference to a 16-bit word array variable that contains the data to store.  
  
 [in] `rect`  
 Reference to a [CRect](../../atl-mfc-shared/reference/crect-class.md) variable that contains the data to store.  
  
 [in] `lpPoint`  
 Reference to a pointer to a `POINT` variable that contains the data to store.  
  
 [in] `pData`  
 Pointer to a buffer that contains the data to store.  
  
 [in] `nBytes`  
 Specifies the size, in bytes, of the data to which the `pData` parameter points.  
  
 [in] `list`  
 Reference to a [CObList](../../mfc/reference/coblist-class.md) variable that contains the data to store.  
  
 [in] `obj`  
 Reference to a [CObject](../../mfc/reference/cobject-class.md) variable that contains the data to store.  
  
 [in] `pObj`  
 Pointer to a pointer to a `CObject` variable that contains the data to store.  
  
### Return Value  
 `TRUE` if successful; otherwise `FALSE`.  
  
### Remarks  
<<<<<<< HEAD
 In order to write to the registry, you must set `bReadOnly` to a nonzero value when you create a [CSettingsStore](../../mfc/reference/csettingsstore-class.md) object. For more information, see [CSettingsStore::CSettingsStore](#csettingsstore).  
=======
 In order to write to the registry, you must set `bReadOnly` to a nonzero value when you create a `CSettingsStore` object. For more information, see [CSettingsStore::CSettingsStore](#csettingsstore).  
>>>>>>> 6c49d711
  
## See Also  
 [Hierarchy Chart](../../mfc/hierarchy-chart.md)   
 [Classes](../../mfc/reference/mfc-classes.md)   
 [CWinAppEx Class](../../mfc/reference/cwinappex-class.md)<|MERGE_RESOLUTION|>--- conflicted
+++ resolved
@@ -442,11 +442,7 @@
  `TRUE` if successful; otherwise `FALSE`.  
   
 ### Remarks  
-<<<<<<< HEAD
  In order to write to the registry, you must set `bReadOnly` to a nonzero value when you create a [CSettingsStore](../../mfc/reference/csettingsstore-class.md) object. For more information, see [CSettingsStore::CSettingsStore](#csettingsstore).  
-=======
- In order to write to the registry, you must set `bReadOnly` to a nonzero value when you create a `CSettingsStore` object. For more information, see [CSettingsStore::CSettingsStore](#csettingsstore).  
->>>>>>> 6c49d711
   
 ## See Also  
  [Hierarchy Chart](../../mfc/hierarchy-chart.md)   
