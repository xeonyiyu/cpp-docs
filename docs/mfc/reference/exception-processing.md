--- conflicted
+++ resolved
@@ -188,15 +188,9 @@
 
 ### Requirements
 
-<<<<<<< HEAD
-  **Header** afx.h
-
-##  <a name="and_catch_all"></a>  AND_CATCH_ALL
-=======
-**Header** afx.h
+  **Header** afx.h
 
 ## <a name="and_catch_all"></a> AND_CATCH_ALL
->>>>>>> b2b18a1a
 
 Defines a block of code for catching additional exception types thrown in a preceding **TRY** block.
 
