---
title: "AFX_GLOBAL_DATA Structure | Microsoft Docs"
ms.custom: ""
ms.date: "11/04/2016"
ms.reviewer: ""
ms.suite: ""
ms.technology: 
  - "devlang-cpp"
ms.tgt_pltfrm: ""
ms.topic: "article"
f1_keywords: 
  - "GLOBAL_DATA"
dev_langs: 
  - "C++"
helpviewer_keywords: 
  - "AFX_GLOBAL_DATA structure"
  - "AFX_GLOBAL_DATA constructor"
ms.assetid: c7abf2fb-ad5e-4336-a01d-260c29ed53a2
caps.latest.revision: 30
author: "mikeblome"
ms.author: "mblome"
manager: "ghogen"
translation.priority.ht: 
  - "de-de"
  - "es-es"
  - "fr-fr"
  - "it-it"
  - "ja-jp"
  - "ko-kr"
  - "ru-ru"
  - "zh-cn"
  - "zh-tw"
translation.priority.mt: 
  - "cs-cz"
  - "pl-pl"
  - "pt-br"
  - "tr-tr"
---
# AFX_GLOBAL_DATA Structure
The `AFX_GLOBAL_DATA` structure contains fields and methods that are used to manage the framework or customize the appearance and behavior of your application.  
  
## Syntax  
  
```  
struct AFX_GLOBAL_DATA  
```  
  
## Members  
  
### Public Constructors  
  
|Name|Description|  
|----------|-----------------|  
|`AFX_GLOBAL_DATA::AFX_GLOBAL_DATA`|Constructs a `AFX_GLOBAL_DATA` structure.|  
|`AFX_GLOBAL_DATA::~AFX_GLOBAL_DATA`|Destructor.|  
  
### Public Methods  
  
|Name|Description|  
|----------|-----------------|  
|[AFX_GLOBAL_DATA::CleanUp](#cleanup)|Releases resources that are allocated by the framework, such as brushes, fonts, and DLLs.|  
|[AFX_GLOBAL_DATA::D2D1MakeRotateMatrix](#d2d1makerotatematrix)|Creates a rotation transformation that rotates by a specified angle around a specified point.|  
|[AFX_GLOBAL_DATA::DrawParentBackground](#drawparentbackground)|Draws the background of a control's parent in the specified area.|  
|[AFX_GLOBAL_DATA::DrawTextOnGlass](#drawtextonglass)|Draws the specified text in the visual style of the specified theme.|  
|[AFX_GLOBAL_DATA::ExcludeTag](#excludetag)|Removes the specified XML tag pair from a specified buffer.|  
|[AFX_GLOBAL_DATA::GetColor](#getcolor)|Retrieves the current color of the specified user interface element.|  
|[AFX_GLOBAL_DATA::GetDirect2dFactory](#getdirect2dfactory)|Returns a pointer to the `ID2D1Factory` interface that is stored in the global data. If the interface is not initialized, it is created and has the default parameters.|  
|[AFX_GLOBAL_DATA::GetHandCursor](#gethandcursor)|Retrieves the predefined cursor that resembles a hand and whose identifier is `IDC_HAND`.|  
|[AFX_GLOBAL_DATA::GetITaskbarList](#getitaskbarlist)|Creates and stores in the global data a pointer to ITaskBarList interface.|  
|[AFX_GLOBAL_DATA::GetITaskbarList3](#getitaskbarlist3)|Creates and stores in the global data a pointer to ITaskBarList3 interface.|  
|[AFX_GLOBAL_DATA::GetNonClientMetrics](#getnonclientmetrics)|Retrieves the metrics associated with the nonclient area of nonminimized windows.|  
|[AFX_GLOBAL_DATA::GetShellAutohideBars](#getshellautohidebars)|Determines positions of Shell auto hide bars.|  
|[AFX_GLOBAL_DATA::GetTextHeight](#gettextheight)|Retrieves the height of text characters in the current font.|  
|[AFX_GLOBAL_DATA::GetWICFactory](#getwicfactory)|Returns a pointer to the `IWICImagingFactory` interface that is stored in the global data. If the interface is not initialized, it is created and has the default parameters.|  
|[AFX_GLOBAL_DATA::GetWriteFactory](#getwritefactory)|Returns a pointer to the `IDWriteFactory` interface that is stored in the global data. If the interface is not initialized, it is created and has the default parameters.|  
|[AFX_GLOBAL_DATA::IsD2DInitialized](#isd2dinitialized)|Initializes `D2D`, `DirectWrite`, and `WIC` factories. Call this method before the main window is initialized.|  
|[AFX_GLOBAL_DATA::Is32BitIcons](#is32biticons)|Indicates whether predefined 32-bit icons are supported.|  
|[AFX_GLOBAL_DATA::IsD2DInitialized](#isd2dinitialized)|Determines whether the `D2D` was initialized.|  
|[AFX_GLOBAL_DATA::IsDwmCompositionEnabled](#isdwmcompositionenabled)|Provides a simple way to call the Windows [DwmIsCompositionEnabled](http://msdn.microsoft.com/library/windows/desktop/aa969518) method.|  
|[AFX_GLOBAL_DATA::IsHighContrastMode](#ishighcontrastmode)|Indicates whether images are currently displayed in high contrast.|  
|[AFX_GLOBAL_DATA::OnSettingChange](#onsettingchange)|Detects the current state of the desktop's menu animation and taskbar autohide features.|  
|[AFX_GLOBAL_DATA::RegisterWindowClass](#registerwindowclass)|Registers the specified MFC window class.|  
|[AFX_GLOBAL_DATA::ReleaseTaskBarRefs](#releasetaskbarrefs)|Releases interfaces obtained through GetITaskbarList and GetITaskbarList3 methods.|  
|[AFX_GLOBAL_DATA::Resume](#resume)|Reinitializes internal function pointers that access methods that support Windows [themes and visual styles](https://msdn.microsoft.com/library/windows/desktop/hh270423.aspx).|  
|[AFX_GLOBAL_DATA::SetLayeredAttrib](#setlayeredattrib)|Provides a simple way to call the Windows [SetLayeredWindowAttributes](http://msdn.microsoft.com/library/windows/desktop/ms633540) method.|  
|[AFX_GLOBAL_DATA::SetMenuFont](#setmenufont)|Creates the specified logical font.|  
|[AFX_GLOBAL_DATA::ShellCreateItemFromParsingName](#shellcreateitemfromparsingname)|Creates and initializes a Shell item object from a parsing name.|  
|[AFX_GLOBAL_DATA::UpdateFonts](#updatefonts)|Reintializes the logical fonts that are used by the framework.|  
|[AFX_GLOBAL_DATA::UpdateSysColors](#updatesyscolors)|Initializes the colors, color depth, brushes, pens, and images that are used by the framework.|  
  
### Protected Methods  
  
|Name|Description|  
|----------|-----------------|  
|[AFX_GLOBAL_DATA::EnableAccessibilitySupport](#enableaccessibilitysupport)|Enables or disables Microsoft Active Accessibility support. Active Accessibility provides reliable methods for exposing information about user interface elements.|  
|[AFX_GLOBAL_DATA::IsAccessibilitySupport](#isaccessibilitysupport)|Indicates whether Microsoft Active Accessibility support is enabled.|  
|[AFX_GLOBAL_DATA::IsWindowsLayerSupportAvailable](#iswindowslayersupportavailable)|Indicates whether the operating system supports layered windows.|  
  
### Data Members  
  
|Name|Description|  
|----------|-----------------|  
|[AFX_GLOBAL_DATA::bIsOSAlphaBlendingSupport](#bisosalphablendingsupport)|Indicates whether the current operating system supports alpha blending.|  
|[AFX_GLOBAL_DATA::bIsWindows7](#biswindows7)|Indicates whether the application is being executed under Windows 7 OS or higher|  
|[AFX_GLOBAL_DATA::clrActiveCaptionGradient](#clractivecaptiongradient)|Specifies gradient color of active caption. Generally used for docking panes.|  
|[AFX_GLOBAL_DATA::clrInactiveCaptionGradient](#clrinactivecaptiongradient)|Specifies gradient color of inactive active caption. Generally used for docking panes.|  
|[AFX_GLOBAL_DATA::m_bUseBuiltIn32BitIcons](#m_busebuiltin32biticons)|Indicates whether the framework uses predefined 32-bit color icons or icons of a lower resolution.|  
|[AFX_GLOBAL_DATA::m_bUseSystemFont](#m_busesystemfont)|Indicates whether a system font is used for menus, toolbars, and ribbons.|  
|[AFX_GLOBAL_DATA::m_hcurHand](#m_hcurhand)|Stores the handle for the hand cursor.|  
|[AFX_GLOBAL_DATA::m_hcurStretch](#m_hcurstretch)|Stores the handle for the horizontal stretch cursor.|  
|[AFX_GLOBAL_DATA::m_hcurStretchVert](#m_hcurstretchvert)|Stores the handle for the vertical stretch cursor.|  
|[AFX_GLOBAL_DATA::m_hiconTool](#m_hicontool)|Stores the handle for the tool icon.|  
|[AFX_GLOBAL_DATA::m_nAutoHideToolBarMargin](#m_nautohidetoolbarmargin)|Specifies the offset from the leftmost autohide toolbar to the left side of the docking bar.|  
|[AFX_GLOBAL_DATA::m_nAutoHideToolBarSpacing](#m_nautohidetoolbarspacing)|Specifies the gap between autohide toolbars.|  
|[AFX_GLOBAL_DATA::m_nDragFrameThicknessDock](#m_ndragframethicknessdock)|Specifies the thickness of the drag frame that is used to communicate the docked state.|  
|[AFX_GLOBAL_DATA::m_nDragFrameThicknessFloat](#m_ndragframethicknessfloat)|Specifies the thickness of the drag frame that is used to communicate the floating state.|  
  
### Remarks  
 Most of the data in the `AFX_GLOBAL_DATA` structure is initialized when your application starts.  
  
### Inheritance Hierarchy  
 `AFX_GLOBAL_DATA`   
  
### Requirements  
 **Header:** afxglobals.h  
  
### See Also  
 [Hierarchy Chart](../../mfc/hierarchy-chart.md)   
 [Structures, Styles, Callbacks, and Message Maps](../../mfc/reference/structures-styles-callbacks-and-message-maps.md)


## <a name="bisosalphablendingsupport"></a> AFX_GLOBAL_DATA::bIsOSAlphaBlendingSupport
Indicates whether the operating system supports alpha blending.  
  
  
```  
BOOL  bIsOSAlphaBlendingSupport;  
```  
  
### Remarks  
 `TRUE` indicates alpha blending is supported; otherwise, `FALSE`.  
  

## <a name="cleanup"></a> AFX_GLOBAL_DATA::CleanUp
Releases resources that are allocated by the framework, such as brushes, fonts, and DLLs.  
  
  
```  
void CleanUp();
```  
## <a name="d2d1makerotatematrix"></a> AFX_GLOBAL_DATA::D2D1MakeRotateMatrix
Creates a rotation transformation that rotates by a specified angle around a specified point.  
  
  
```  
HRESULT D2D1MakeRotateMatrix(
    FLOAT angle,  
    D2D1_POINT_2F center,  
    D2D1_MATRIX_3X2_F *matrix);
```  
  
### Parameters   
 `angle`  
 The clockwise rotation angle, in degrees.  
  
 `center`  
 The point about which to rotate.  
  
 `matrix`  
 When this method returns, contains the new rotation transformation. You must allocate storage for this parameter.  
  
### Return Value  
 Returns S_OK if successful, or an error value otherwise.  
  
## <a name="drawparentbackground"></a> AFX_GLOBAL_DATA::DrawParentBackground
Draws the background of a control's parent in the specified area.  
  
  
```  
BOOL DrawParentBackground(
    CWnd* pWnd,   
    CDC* pDC,   
    LPRECT lpRect = NULL);
```  
  
### Parameters   
 [in] `pWnd`  
 Pointer to a control's window.  
  
 [in] `pDC`  
 Pointer to a device context.  
  
 [in] `lpRect`  
 Pointer to a rectangle that bounds the area to draw. The default value is `NULL`.  
  
### Return Value  
 `TRUE` if this method is successful; otherwise, `FALSE`.  
  
## <a name="drawtextonglass"></a> AFX_GLOBAL_DATA::DrawTextOnGlass
Draws the specified text in the visual style of the specified theme.  
  
  
```  
BOOL DrawTextOnGlass(
    HTHEME hTheme,   
    CDC* pDC,   
    int iPartId,   
    int iStateId,   
    CString strText,   
    CRect rect,   
    DWORD dwFlags,   
    int nGlowSize = 0,   
    COLORREF clrText = (COLORREF)-1);
```  
  
### Parameters   
 [in] `hTheme`  
 Handle to the theme data of a window, or `NULL`. The framework uses the specified theme to draw the text if this parameter is not `NULL` and themes are supported. Otherwise, the framework does not use a theme to draw the text.  
  
 Use the [OpenThemeData](http://msdn.microsoft.com/library/windows/desktop/bb759821) method to create an `HTHEME`.  
  
 [in] `pDC`  
 Pointer to a device context.  
  
 [in] `iPartId`  
 The control part that has the desired text appearance. For more information, see the Parts column of the table in [Parts and States](http://msdn.microsoft.com/library/windows/desktop/bb773210). If this value is 0, the text is drawn in the default font, or a font selected into the device context.  
  
 [in] `iStateId`  
 The control state that has the desired text appearance. For more information, see the States column of the table in [Parts and States](http://msdn.microsoft.com/library/windows/desktop/bb773210).  
  
 [in] `strText`  
 The text to draw.  
  
 [in] `rect`  
 The boundary of the area in which the specified text is drawn.  
  
 [in] `dwFlags`  
 A bitwise combination (OR) of flags that specify how the specified text is drawn.  
  
 If the `hTheme` parameter is `NULL` or if themes are not supported and enabled, the `nFormat` parameter of the [CDC::DrawText](../../mfc/reference/cdc-class.md#drawtext) method describes the valid flags. If themes are supported, the `dwFlags` parameter of the [DrawThemeTextEx](http://msdn.microsoft.com/library/windows/desktop/bb773317) method describes the valid flags.  
  
 [in] `nGlowSize`  
 The size of a glow effect that is drawn on the background before drawing the specified text. The default value is 0.  
  
 [in] `clrText`  
 The color in which the specified text is drawn. The default value is the default color.  
  
### Return Value  
 `TRUE` if a theme is used to draw the specified text; otherwise, `FALSE`.  
  
### Remarks  
 A theme defines the visual style of an application. A theme is not used to draw the text if the `hTheme` parameter is `NULL`, or if the [DrawThemeTextEx](http://msdn.microsoft.com/library/windows/desktop/bb773317) method is not supported, or if [Desktop Window Manager](http://msdn.microsoft.com/library/windows/desktop/aa969540) (DWM) composition is disabled.  
  
 
<<<<<<< HEAD
### See Also  
 [AFX_GLOBAL_DATA Structure](../../mfc/reference/afx-global-data-structure.md)   
=======
## See Also   
>>>>>>> dff1e9e0
 [Hierarchy Chart](../../mfc/hierarchy-chart.md)   
 [COLORREF](http://msdn.microsoft.com/library/windows/desktop/dd183449)   
 [Parts and States](http://msdn.microsoft.com/library/windows/desktop/bb773210)   
 [CDC::DrawText](../../mfc/reference/cdc-class.md#drawtext)   
 [DrawThemeTextEx](http://msdn.microsoft.com/library/windows/desktop/bb773317)   
 [Desktop Window Manager](http://msdn.microsoft.com/library/windows/desktop/aa969540)   
 [Enable and Control DWM Composition](http://msdn.microsoft.com/library/windows/desktop/aa969538)

## <a name="enableaccessibilitysupport"></a> AFX_GLOBAL_DATA::EnableAccessibilitySupport
Enables or disables Microsoft Active Accessibility support.  
  
  
```  
void EnableAccessibilitySupport(BOOL bEnable=TRUE);
```  
  
### Parameters   
 [in] `bEnable`  
 `TRUE` to enable accessibility support; `FALSE` to disable accessibility support. The default value is `TRUE`.  
  
### Remarks  
 Active Accessibility is a COM-based technology that improves the way programs and the Windows operating system work together with assistive technology products. It provides reliable methods for exposing information about user interface elements. However, a newer accessibility model called Microsoft UI Automation is now available. For a comparison of the two technologies, see [UI Automation and Microsoft Active Accessibility](http://msdn.microsoft.com/library/87bee662-0a3e-4232-a421-20e7a5968321).  
  
 Use the [AFX_GLOBAL_DATA::IsAccessibilitySupport](#isaccessibilitysupport) method to determine whether Microsoft Active Accessibility support is enabled.  
  
 
### See Also  
 [UI Automation and Microsoft Active Accessibility](http://msdn.microsoft.com/library/87bee662-0a3e-4232-a421-20e7a5968321)   
 [AFX_GLOBAL_DATA::IsAccessibilitySupport](#isaccessibilitysupport)

## <a name="excludetag"></a> AFX_GLOBAL_DATA::ExcludeTag
Removes the specified XML tag pair from a specified buffer.  
  
  
```  
BOOL ExcludeTag(
    CString& strBuffer,  
    LPCTSTR lpszTag,  
    CString& strTag,  
    BOOL bIsCharsList = FALSE);
```  
  
### Parameters   
 [in] `strBuffer`  
 A buffer of text.  
  
 [in] `lpszTag`  
 The name of a pair of opening and closing XML tags.  
  
 [out] `strTag`  
 When this method returns, the `strTag` parameter contains the text that is between the opening and closing XML tags that are named by the `lpszTag` parameter. Any leading or trailing whitespace is trimmed from the result.  
  
 [in] `bIsCharsList`  
 `TRUE` to convert symbols for escape characters in the `strTag` parameter into actual escape characters; `FALSE` not to perform the conversion.The default value is `FALSE`. For more information, see Remarks.  
  
### Return Value  
 `TRUE` if this method is successful; otherwise, `FALSE`.  
  
### Remarks  
 An XML tag pair consists of named opening and closing tags that indicate the start and end of a run of text in the specified buffer. The `strBuffer` parameter specifies the buffer, and the `lpszTag` parameter specifies the name of the XML tags.  
  
 Use the symbols in the following table to encode a set of escape characters in the specified buffer. Specify `TRUE` for the `bIsCharsList` parameter to convert the symbols in the `strTag` parameter into actual escape characters. The following table uses the [_T()](../../c-runtime-library/data-type-mappings.md) macro to specify the symbol and escape character strings.  
  
|Symbol|Escape character|  
|------------|----------------------|  
|_T("\\\t")|_T("\t")|  
|_T("\\\n")|_T("\n")|  
|_T("\\\r")|_T("\r")|  
|_T("\\\b")|_T("\b")|  
|_T("LT")|_T("\<")|  
|_T("GT")|_T(">")|  
|_T("AMP")|_T("&")|  
  
## <a name="getcolor"></a> AFX_GLOBAL_DATA::GetColor
Retrieves the current color of the specified user interface element.  
  
  
```  
COLORREF GetColor(int nColor);
```  
  
### Parameters   
 [in] `nColor`  
 A value that specifies a user interface element whose color is retrieved. For a list of valid values, see the `nIndex` parameter of the [GetSysColor](http://msdn.microsoft.com/library/windows/desktop/ms724371) method.  
  
### Return Value  
 The RGB color value of the specified user interface element. For more information, see Remarks.  
  
### Remarks  
 If the `nColor` parameter is out of range, the return value is zero. Because zero is also a valid RGB value, you cannot use this method to determine whether a system color is supported by the current operating system. Instead, use the [GetSysColorBrush](http://msdn.microsoft.com/library/windows/desktop/dd144927) method, which returns `NULL` if the color is not supported.  
  
### See Also  

 [GetSysColor Function](http://msdn.microsoft.com/library/windows/desktop/ms724371)   
 [COLORREF](http://msdn.microsoft.com/library/windows/desktop/dd183449)   
 [GetSysColorBrush](http://msdn.microsoft.com/library/windows/desktop/dd144927)

## <a name="getdirect2dfactory"></a> AFX_GLOBAL_DATA::GetDirect2dFactory
 Returns a pointer to the ID2D1Factory interface that is stored in the global data. If the interface is not initialized, it is created and has the default parameters.  
  
  
```  
ID2D1Factory* GetDirect2dFactory();
```  
  
### Return Value  
 A pointer to ID2D1Factory interface if creation of a factory succeeds, or NULL if creation fails or current Operation System don't have D2D support.  
  
## <a name="gethandcursor"></a>  AFX_GLOBAL_DATA::GetHandCursor
Retrieves the predefined cursor that resembles a hand and whose identifier is `IDC_HAND`.  
  
  
```  
HCURSOR GetHandCursor();
```  
  
### Return Value  
 The handle of the hand cursor.  

## <a name="getnonclientmetrics"></a> AFX_GLOBAL_DATA::GetNonClientMetrics
Retrieves the metrics associated with the nonclient area of nonminimized windows.  
  
  
```  
BOOL GetNonClientMetrics(NONCLIENTMETRICS& info);
```  
  
### Parameters   
 [in, out] `info`  
 A [NONCLIENTMETRICS](http://msdn.microsoft.com/library/windows/desktop/ff729175) structure that contains the scalable metrics associated with the nonclient area of a nonminimized window.  
  
### Return Value  
 `TRUE` if this method succeeds; otherwise, `FALSE`.  
 
  
### See Also   
 [NONCLIENTMETRICS Structure](http://msdn.microsoft.com/library/windows/desktop/ff729175)

## <a name="gettextheight"></a> AFX_GLOBAL_DATA::GetTextHeight
 Retrieves the height of text characters in the current font.  
  
  
```  
int GetTextHeight(BOOL bHorz = TRUE);
```  
  
### Parameters   
 [in] `bHorz`  
 `TRUE` to retrieve the height of characters when text runs horizontally; `FALSE` to retrieve the height of characters when text runs vertically. The default value is `TRUE`.  
  
### Return Value  
 The height of the current font, which is measured from its ascender to its descender.  
  
## <a name="getwicfactory"></a> AFX_GLOBAL_DATA::GetWICFactory
Returns a pointer to the IWICImagingFactory interface that is stored in the global data. If the interface is not initialized, it is created and has the default parameters.  
  
  
```  
IWICImagingFactory* GetWICFactory();
```  
  
### Return Value  
 A pointer to IWICImagingFactory interface if creation of a factory succeeds, or NULL if creation fails or current Operation System don't have WIC support.  
  
## <a name="getwritefactory"></a> AFX_GLOBAL_DATA::GetWriteFactory
Returns a pointer to the IDWriteFactory interface that is stored in the global data. If the interface is not initialized, it is created and has the default parameters.  
  
  
```  
IDWriteFactory* GetWriteFactory();
```  
  
### Return Value  
 A pointer to IDWriteFactory interface if creation of a factory succeeds, or NULL if creation fails or current Operation System don't have DirectWrite support.  
 
## <a name="initd2d"></a> AFX_GLOBAL_DATA::InitD2D
Initializes D2D, DirectWrite, and WIC factories. Call this method before the main window is initialized.  
  
  
```  
BOOL InitD2D(
    D2D1_FACTORY_TYPE d2dFactoryType = D2D1_FACTORY_TYPE_SINGLE_THREADED,  
    DWRITE_FACTORY_TYPE writeFactoryType = DWRITE_FACTORY_TYPE_SHARED);
```  
  
### Parameters   
 `d2dFactoryType`  
 The threading model of the D2D factory and the resources it creates.  
  
 `writeFactoryType`  
 A value that specifies whether the write factory object will be shared or isolated  
  
### Return Value  
 Returns TRUE if the factories were intilalizrd, FALSE - otherwise  
  
## <a name="is32biticons"></a> AFX_GLOBAL_DATA::Is32BitIcons
Indicates whether predefined 32-bit icons are supported.  
  
  
```  
BOOL Is32BitIcons() const;

 
```  
  
### Return Value  
 `TRUE` if predefined 32-bit icons are supported; otherwise, `FALSE`.  
  
### Remarks  
 This method returns `TRUE` if the framework supports 32-bit built-in icons, and if the operating system supports 16 bits per pixel or more, and if images are not displayed in high contrast.  
  
## <a name="isaccessibilitysupport"></a> AFX_GLOBAL_DATA::IsAccessibilitySupport
Indicates whether Microsoft Active Accessibility support is enabled.  
  
  
```  
BOOL IsAccessibilitySupport() const; 
```  
  
### Return Value  
 `TRUE` if accessibility support is enabled; otherwise, `FALSE`.  
  
### Remarks  
 Microsoft Active Accessibility was the earlier solution for making applications accessible. Microsoft UI Automation is the new accessibility model for Microsoft Windows and is intended to address the needs of assistive technology products and automated testing tools. For more information, see [UI Automation and Microsoft Active Accessibility](http://msdn.microsoft.com/library/87bee662-0a3e-4232-a421-20e7a5968321).  
  
 Use the [AFX_GLOBAL_DATA::EnableAccessibilitySupport](#enableaccessibilitysupport) method to enable or disable Active Accessibility support.  
  

### See Also  
 [UI Automation and Microsoft Active Accessibility](http://msdn.microsoft.com/library/87bee662-0a3e-4232-a421-20e7a5968321)

## <a name="isd2dinitialized"></a> AFX_GLOBAL_DATA::IsD2DInitialized
 Determines whether the D2D was initialized  
  
  
```  
BOOL IsD2DInitialized() const; 
```  
  
### Return Value  
 TRUE if D2D was initialized; otherwise FALSE.  
  
## <a name="isdwmcompositionenabled"></a> AFX_GLOBAL_DATA::IsDwmCompositionEnabled
Provides a simple way to call the Windows [DwmIsCompositionEnabled](http://msdn.microsoft.com/library/windows/desktop/aa969518) method.  
  
  
```  
BOOL IsDwmCompositionEnabled();
```  
  
### Return Value  
 `TRUE` if [Desktop Window Manager](http://msdn.microsoft.com/library/windows/desktop/aa969540) (DWM) composition is enabled; otherwise, `FALSE`.  
  
### See Also    
 [Desktop Window Manager](http://msdn.microsoft.com/library/windows/desktop/aa969540)   
 [Enable and Control DWM Composition](http://msdn.microsoft.com/library/windows/desktop/aa969538)

## <a name="ishighcontrastmode"></a> AFX_GLOBAL_DATA::IsHighContrastMode
 Indicates whether images are currently displayed in high contrast.    
```  
BOOL IsHighContrastMode() const; 
```  
  
### Return Value  
 `TRUE` if images are currently displayed in black or white high contrast mode; otherwise, `FALSE`.  
  
### Remarks  
 In black high contrast mode, edges facing the light are white and the background is black. In white high contrast mode, edges facing the light are black and the background is white.  
  
## <a name="iswindowslayersupportavailable"></a> AFX_GLOBAL_DATA::IsWindowsLayerSupportAvailable
Indicates whether the operating system supports layered windows.  
  
  
```  
BOOL IsWindowsLayerSupportAvailable() const; 
```  
  
### Return Value  
 `TRUE` if layered windows are supported; otherwise, `FALSE`.  
  
### Remarks  
 If layered windows are supported, *smart docking* markers use layered windows.  
  
## <a name="m_busebuiltin32biticons"></a> AFX_GLOBAL_DATA::m_bUseBuiltIn32BitIcons
Indicates whether the framework uses predefined 32-bit color icons or icons of a lower resolution.  
  
  
```  
BOOL  m_bUseBuiltIn32BitIcons;  
```  
  
### Remarks  
 `TRUE` specifies that the framework use 32-bit color icons; `FALSE` specifies lower resolution icons. The `AFX_GLOBAL_DATA::AFX_GLOBAL_DATA` constructor initializes this member to `TRUE`.  
  
 This member must be set at application startup.  
  
## <a name="m_busesystemfont"></a> AFX_GLOBAL_DATA::m_bUseSystemFont
Indicates whether a system font is used for menus, toolbars, and ribbons.  
  
  
```  
BOOL m_bUseSystemFont;  
```  
  
### Remarks  
 `TRUE` specifies to use a system font; otherwise, `FALSE`. The `AFX_GLOBAL_DATA::AFX_GLOBAL_DATA` constructor initializes this member to `FALSE`.  
  
 Testing this member is not the only way for the framework to determine the font to use. The `AFX_GLOBAL_DATA::UpdateFonts` method also tests default and alternative fonts to determine what visual styles are available to be applied to menus, toolbars, and ribbons.  
  
## <a name="m_hcurhand"></a> AFX_GLOBAL_DATA::m_hcurHand
Stores the handle for the hand cursor.  
  
  
```  
HCURSOR m_hcurHand;  
```  
  
## <a name="m_hcurstretch"></a> AFX_GLOBAL_DATA::m_hcurStretch
Stores the handle for the horizontal stretch cursor.  
  
  
```  
HCURSOR m_hcurStretch;  
```  

## <a name="m_hcurstretchvert"></a> AFX_GLOBAL_DATA::m_hcurStretchVert
Stores the handle for the vertical stretch cursor.  
  
  
```  
HCURSOR m_hcurStretchVert;  
```  
  
## <a name="m_hicontool"></a> AFX_GLOBAL_DATA::m_hiconTool
Stores the handle for the tool icon.  
  
  
```  
HICON m_hiconTool;  
```  
## <a name="m_nautohidetoolbarmargin"></a> AFX_GLOBAL_DATA::m_nAutoHideToolBarMargin
Specifies the offset from the leftmost autohide toolbar to the left side of the dock bar.  
  
  
```  
int  m_nAutoHideToolBarMargin;  
```  
  
### Remarks  
 The `AFX_GLOBAL_DATA::AFX_GLOBAL_DATA` constructor initializes this member to 4 pixels.  
  
## <a name="m_nautohidetoolbarspacing"></a> AFX_GLOBAL_DATA::m_nAutoHideToolBarSpacing
Specifies the gap between autohide toolbars.  
  
  
```  
int   m_nAutoHideToolBarSpacing;  
```  
  
### Remarks  
 The `AFX_GLOBAL_DATA::AFX_GLOBAL_DATA` constructor initializes this member to 14 pixels.  
  
## <a name="m_ndragframethicknessdock"></a> AFX_GLOBAL_DATA::m_nDragFrameThicknessDock

Specifies the thickness of the drag frame that is used to indicate the docked state.  
  
  
```  
int  m_nDragFrameThicknessDock;  
```  
  
### Remarks  
 The `AFX_GLOBAL_DATA::AFX_GLOBAL_DATA` constructor initializes this member to 3 pixels.  
  
## <a name="m_ndragframethicknessfloat"></a> AFX_GLOBAL_DATA::m_nDragFrameThicknessFloat
Specifies the thickness of the drag frame that is used to indicate the floating state.  
  
  
```  
int  m_nDragFrameThicknessFloat;  
```  
  
### Remarks  
 The `AFX_GLOBAL_DATA::AFX_GLOBAL_DATA` constructor initializes this member to 4 pixels.  
  
## <a name="onsettingchange"></a> AFX_GLOBAL_DATA::OnSettingChange
Detects the current state of the desktop's menu animation and taskbar autohide features.  
  
  
```  
void OnSettingChange();
```  
  
### Remarks  
 This method sets framework variables to the state of certain attributes of the user's desktop. This method detects the current state of the menu animation, menu fade, and task bar autohide features.  
  
## <a name="registerwindowclass"></a> AFX_GLOBAL_DATA::RegisterWindowClass
Registers the specified MFC window class.  
  
  
```  
CString RegisterWindowClass(LPCTSTR lpszClassNamePrefix);
```  
  
### Parameters   
 [in] `lpszClassNamePrefix`  
 The name of the window class to register.  
  
### Return Value  
 The qualified name of the registered class if this method succeeds; otherwise, a [resource exception](http://msdn.microsoft.com/library/ddd99292-819b-4fa4-8371-b1954ed5856d).  
  
### Remarks  
 The return value is a colon-delimited list of the `lpszClassNamePrefix` parameter string, and the hexadecimal text representations of the handles of the current application instance; the application cursor, which is the arrow cursor whose identifier is IDC_ARROW; and the background brush. For more information about registering MFC window classes, see [AfxRegisterClass](../../mfc/reference/application-information-and-management.md#afxregisterclass).  
  
### See Also    
 [AfxRegisterClass](../../mfc/reference/application-information-and-management.md#afxregisterclass)   
 [AfxThrowResourceException](../../mfc/reference/exception-processing.md#afxthrowresourceexception)

## <a name="resume"></a> AFX_GLOBAL_DATA::Resume
 Reinitializes internal function pointers that access methods that support Windows themes and visual styles. 
  
  
```  
BOOL Resume();
```  
  
### Return Value  
 `TRUE` if this method succeeds; otherwise, `FALSE`. In debug mode, this method asserts if this method is unsuccessful.  
  
### Remarks  
 This method is called when the framework receives the [WM_POWERBROADCAST](http://msdn.microsoft.com/library/windows/desktop/aa373247) message.  
  
## <a name="setlayeredattrib"></a> AFX_GLOBAL_DATA::SetLayeredAttrib
Provides a simple way to call the Windows [SetLayeredWindowAttributes](http://msdn.microsoft.com/library/windows/desktop/ms633540) method.  
  
  
```  
BOOL SetLayeredAttrib(
    HWND hwnd,  
    COLORREF crKey,  
    BYTE bAlpha,  
    DWORD dwFlags);
```  
  
### Parameters   
 [in] `hwnd`  
 Handle to the layered window.  
  
 [in] `crKey`  
 The transparency color key that the [Desktop Window Manager](http://msdn.microsoft.com/library/windows/desktop/aa969540) uses to compose the layered window.  
  
 [in] `bAlpha`  
 The alpha value that is used to describe the opacity of the layered window.  
  
 [in] `dwFlags`  
 A bitwise combination (OR) of flags that specify which method parameters to use. Specify LWA_COLORKEY to use the `crKey` parameter as the transparency color. Specify LWA_ALPHA to use the `bAlpha` parameter to determine the opacity of the layered window.  
  
### Return Value  
 `TRUE` if this method succeeds; otherwise, `FALSE`.   
 
### See Also   
 [COLORREF](http://msdn.microsoft.com/library/windows/desktop/dd183449)   
 [SetLayeredWindowAttributes](http://msdn.microsoft.com/library/windows/desktop/ms633540)

## <a name="setmenufont"></a> AFX_GLOBAL_DATA::SetMenuFont
Creates the specified logical font.  
  
  
```  
BOOL SetMenuFont(
    LPLOGFONT lpLogFont,  
    BOOL bHorz);
```  
  
### Parameters   
 [in] `lpLogFont`  
 Pointer to a structure that contains the attributes of a font.  
  
 [in] `bHorz`  
 `TRUE` to specify that the text runs horizontally; `FALSE` to specify that the text runs vertically.  
  
### Return Value  
 `TRUE` if this method succeeds; otherwise, `FALSE`. In debug mode, this method asserts if this method is unsuccessful.  
  
### Remarks  
 This method creates a horizontal regular font, an underlined font, and a bold font that is used in default menu items. This method optionally creates a regular vertical font. For more information about logical fonts, see [CFont::CreateFontIndirect](../../mfc/reference/cfont-class.md#createfontindirect).  
  
## <a name="updatefonts"></a> AFX_GLOBAL_DATA::UpdateFonts
Reintializes the logical fonts that are used by the framework.  
  
  
```  
void UpdateFonts();
```  
  
### Remarks  
 For more information about logical fonts, see `CFont::CreateFontIndirect`.  
  
## <a name="updatesyscolors"></a> AFX_GLOBAL_DATA::UpdateSysColors
Initializes the colors, color depth, brushes, pens, and images that are used by the framework.  
  
  
```  
void UpdateSysColors();
```  
  
## <a name="biswindows7"></a> AFX_GLOBAL_DATA::bIsWindows7
Indicates whether the application is being executed under Windows 7 or higher.  
  
  
```  
BOOL bIsWindows7;  
```  
  
## <a name="clractivecaptiongradient"></a> AFX_GLOBAL_DATA::clrActiveCaptionGradient
Specifies the gradient color of the active caption. Generally used for docking panes.  
  
  
```  
COLORREF clrActiveCaptionGradient;  
```  
  
## <a name="clrinactivecaptiongradient"></a> AFX_GLOBAL_DATA::clrInactiveCaptionGradient
Specifies the gradient color of the inactive caption. Generally used for docking panes.  
  
  
```  
COLORREF clrInactiveCaptionGradient;  
```  
  
## <a name="getitaskbarlist"></a> AFX_GLOBAL_DATA::GetITaskbarList
Creates and stores in the global data a pointer to the `ITaskBarList` interface.  
  
  
```  
ITaskbarList *GetITaskbarList();
```  
  
### Return Value  
 A pointer to the `ITaskbarList` interface if creation of a task bar list object succeeds; `NULL` if creation fails or if the current Operation System is less than Windows 7.  
  
## <a name="getitaskbarlist3"></a> AFX_GLOBAL_DATA::GetITaskbarList3
Creates and stores in the global data a pointer to the `ITaskBarList3` interface.  
  
  
```  
ITaskbarList3 *GetITaskbarList3();
```  
  
### Return Value  
 A pointer to the `ITaskbarList3` interface if creation of a task bar list object succeeds; `NULL` if creation fails or if the current Operation System is less than Windows 7.  
  
## <a name="getshellautohidebars"></a> AFX_GLOBAL_DATA::GetShellAutohideBars
Determines positions of Shell auto hide bars.  
  
  
```  
int GetShellAutohideBars();
```  
  
### Return Value  
 An integer value with encoded flags that specify positions of auto hide bars. It may combine the following values: AFX_AUTOHIDE_BOTTOM, AFX_AUTOHIDE_TOP, AFX_AUTOHIDE_LEFT, AFX_AUTOHIDE_RIGHT.  
  
## <a name="releasetaskbarrefs"></a> AFX_GLOBAL_DATA::ReleaseTaskBarRefs
Releases interfaces obtained through the `GetITaskbarList` and `GetITaskbarList3` methods.  
  
  
```  
void ReleaseTaskBarRefs();
```  
  
## <a name="shellcreateitemfromparsingname"></a> AFX_GLOBAL_DATA::ShellCreateItemFromParsingName
Creates and initializes a Shell item object from a parsing name.  
  
  
```  
HRESULT ShellCreateItemFromParsingName(
    PCWSTR pszPath,  
    IBindCtx *pbc,  
    REFIID riid,  
    void **ppv);
```  
  
### Parameters   
 `pszPath`  
 [in] A pointer to a display name.  
  
 `pbc`  
 A pointer to a bind context that controls the parsing operation.  
  
 `riid`  
 A reference to an interface ID.  
  
 `ppv`  
 [out] When this function returns, contains the interface pointer requested in `riid`. This will typically be `IShellItem` or `IShellItem2`.  
  
### Return Value  
 Returns S_OK if successful; an error value otherwise.  
<|MERGE_RESOLUTION|>--- conflicted
+++ resolved
@@ -251,13 +251,7 @@
 ### Remarks  
  A theme defines the visual style of an application. A theme is not used to draw the text if the `hTheme` parameter is `NULL`, or if the [DrawThemeTextEx](http://msdn.microsoft.com/library/windows/desktop/bb773317) method is not supported, or if [Desktop Window Manager](http://msdn.microsoft.com/library/windows/desktop/aa969540) (DWM) composition is disabled.  
   
- 
-<<<<<<< HEAD
 ### See Also  
- [AFX_GLOBAL_DATA Structure](../../mfc/reference/afx-global-data-structure.md)   
-=======
-## See Also   
->>>>>>> dff1e9e0
  [Hierarchy Chart](../../mfc/hierarchy-chart.md)   
  [COLORREF](http://msdn.microsoft.com/library/windows/desktop/dd183449)   
  [Parts and States](http://msdn.microsoft.com/library/windows/desktop/bb773210)   
