--- conflicted
+++ resolved
@@ -96,11 +96,7 @@
  A Boolean that specifies whether to enable the shortcut menu.  
   
 ##  <a name="getflags"></a>  CMFCShellTreeCtrl::GetFlags  
-<<<<<<< HEAD
  Returns the flags set for the [CMFCShellTreeCtrl Class](../../mfc/reference/cmfcshelltreectrl-class.md) object.  
-=======
- Returns the flags set for the `CMFCShellTreeCtrl`  object.  
->>>>>>> 6c49d711
   
 ```  
 DWORD GetFlags() const;
@@ -115,11 +111,7 @@
  The flags set in the `CMFCShellTreeCtrl` are sent to the method [IShellFolder::EnumObjects](http://msdn.microsoft.com/library/windows/desktop/bb775066) whenever the object is refreshed. You can change the flags with the [CMFCShellTreeCtrl::SetFlags](#setflags) method.  
   
 ##  <a name="getitempath"></a>  CMFCShellTreeCtrl::GetItemPath  
-<<<<<<< HEAD
  Retrieves the path of an item in the [CMFCShellTreeCtrl Class](../../mfc/reference/cmfcshelltreectrl-class.md) object.  
-=======
- Retrieves the path of an item in the `CMFCShellTreeCtrl`  object.  
->>>>>>> 6c49d711
   
 ```  
 BOOL GetItemPath(
@@ -145,11 +137,7 @@
  If you do not specify `hTreeItem`, this method tries to obtain the string for the currently selected item. If no item is selected and `hTreeItem` is `NULL`, this method fails.  
   
 ##  <a name="getrelatedlist"></a>  CMFCShellTreeCtrl::GetRelatedList  
-<<<<<<< HEAD
  Returns a pointer to the [CMFCShellListCtrl Class](../../mfc/reference/cmfcshelllistctrl-class.md) object that is associated with this [CMFCShellTreeCtrl](../../mfc/reference/cmfcshelltreectrl-class.md) object.  
-=======
- Returns a pointer to the [CMFCShellListCtrl Class](../../mfc/reference/cmfcshelllistctrl-class.md) object that is associated with this `CMFCShellTreeCtrl` object.  
->>>>>>> 6c49d711
   
 ```  
 CMFCShellListCtrl* GetRelatedList() const;
@@ -216,11 +204,7 @@
 ### Remarks  
   
 ##  <a name="refresh"></a>  CMFCShellTreeCtrl::Refresh  
-<<<<<<< HEAD
  Refreshes and repaints the [CMFCShellTreeCtrl](../../mfc/reference/cmfcshelltreectrl-class.md).  
-=======
- Refreshes and repaints the `CMFCShellTreeCtrl`.  
->>>>>>> 6c49d711
   
 ```  
 void Refresh();
@@ -230,11 +214,7 @@
  Call this method to refresh the hierarchy of the items displayed in the `CMFCShellTreeCtrl`.  
   
 ##  <a name="selectpath"></a>  CMFCShellTreeCtrl::SelectPath  
-<<<<<<< HEAD
  Selects an item in the [CMFCShellTreeCtrl Class](../../mfc/reference/cmfcshelltreectrl-class.md) based on the supplied path.  
-=======
- Selects an item in the `CMFCShellTreeCtrl`  based on the supplied path.  
->>>>>>> 6c49d711
   
 ```  
 BOOL SelectPath(LPCTSTR lpszPath);
@@ -272,11 +252,7 @@
  The `CMFCShellTreeCtrl` passes all set flags to [IShellFolder::EnumObjects](http://msdn.microsoft.com/library/windows/desktop/bb775066). For more information about the values of different flags, see [IShellFolder::EnumObjects](http://msdn.microsoft.com/library/windows/desktop/bb775066).  
   
 ##  <a name="setrelatedlist"></a>  CMFCShellTreeCtrl::SetRelatedList  
-<<<<<<< HEAD
  Associates a [CMFCShellListCtrl](../../mfc/reference/cmfcshelllistctrl-class.md) object with a [CMFCShellTreeCtrl](../../mfc/reference/cmfcshelltreectrl-class.md) object.  
-=======
- Associates a [CMFCShellListCtrl](../../mfc/reference/cmfcshelllistctrl-class.md) object with a `CMFCShellTreeCtrl` object.  
->>>>>>> 6c49d711
   
 ```  
 void SetRelatedList(CMFCShellListCtrl* pShellList);
