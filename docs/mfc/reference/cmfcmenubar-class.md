--- conflicted
+++ resolved
@@ -241,11 +241,7 @@
 ### Remarks  
   
 ##  <a name="create"></a>  CMFCMenuBar::Create  
-<<<<<<< HEAD
  Creates a menu control and attaches it to a [CMFCMenuBar](../../mfc/reference/cmfcmenubar-class.md) object.  
-=======
- Creates a menu control and attaches it to a `CMFCMenuBar` object.  
->>>>>>> 6c49d711
   
 ```  
 virtual BOOL Create(
@@ -273,11 +269,7 @@
  For more information about toolbar styles, see [CBasePane::SetPaneStyle](../../mfc/reference/cbasepane-class.md#setpanestyle).  
   
 ##  <a name="createex"></a>  CMFCMenuBar::CreateEx  
-<<<<<<< HEAD
  Creates a [CMFCMenuBar](../../mfc/reference/cmfcmenubar-class.md) object with specified extended styles.  
-=======
- Creates a `CMFCMenuBar` object with specified extended styles.  
->>>>>>> 6c49d711
   
 ```  
 virtual BOOL CreateEx(
@@ -322,11 +314,7 @@
 [!code-cpp[NVC_MFC_IEDemo#2](../../mfc/reference/codesnippet/cpp/cmfcmenubar-class_3.cpp)]  
   
 ##  <a name="createfrommenu"></a>  CMFCMenuBar::CreateFromMenu  
-<<<<<<< HEAD
  Initializes a [CMFCMenuBar](../../mfc/reference/cmfcmenubar-class.md) object. This method models the `CMFCMenuBar` object after a `HMENU` parameter.  
-=======
- Initializes a `CMFCMenuBar` object. This method models the `CMFCMenuBar` object after a `HMENU` parameter.  
->>>>>>> 6c49d711
   
 ```  
 virtual void CreateFromMenu(
@@ -482,11 +470,7 @@
  The **Help** combo box is located on the right side of the menu bar. Call the method [CMFCMenuBar::EnableHelpCombobox](#enablehelpcombobox) to enable this combo box.  
   
 ##  <a name="gethmenu"></a>  CMFCMenuBar::GetHMenu  
-<<<<<<< HEAD
  Retrieves the handle to the menu attached to the [CMFCMenuBar](../../mfc/reference/cmfcmenubar-class.md) object.  
-=======
- Retrieves the handle to the menu attached to the `CMFCMenuBar` object.  
->>>>>>> 6c49d711
   
 ```  
 HMENU GetHMenu() const;
@@ -667,11 +651,7 @@
  `IsShowAllCommands` will tell you how this feature is configured for the `CMFCMenuBar` object. To control which menu commands are shown, use the methods [CMFCMenuBar::SetShowAllCommands](#setshowallcommands) and [CMFCMenuBar::SetRecentlyUsedMenus](#setrecentlyusedmenus).  
   
 ##  <a name="isshowallcommandsdelay"></a>  CMFCMenuBar::IsShowAllCommandsDelay  
-<<<<<<< HEAD
  Indicates whether the [CMFCMenuBar](../../mfc/reference/cmfcmenubar-class.md) object displays all the commands after a short delay.  
-=======
- Indicates whether the `CMFCMenuBar` object displays all the commands after a short delay.  
->>>>>>> 6c49d711
   
 ```  
 static BOOL IsShowAllCommandsDelay();
@@ -823,11 +803,7 @@
  Override this method if you want to do any processing when the user selects the **Reset** option.  
   
 ##  <a name="savestate"></a>  CMFCMenuBar::SaveState  
-<<<<<<< HEAD
  Saves the state of the [CMFCMenuBar](../../mfc/reference/cmfcmenubar-class.md) object to the Windows registry.  
-=======
- Saves the state of the `CMFCMenuBar` object to the Windows registry.  
->>>>>>> 6c49d711
   
 ```  
 virtual BOOL SaveState (
@@ -855,11 +831,7 @@
  The saved information includes the menu items, the dock state, and the position of the menu bar.  
   
 ##  <a name="setdefaultmenuresid"></a>  CMFCMenuBar::SetDefaultMenuResId  
-<<<<<<< HEAD
  Sets the default menu for a [CMFCMenuBar](../../mfc/reference/cmfcmenubar-class.md) object based on the resource ID.  
-=======
- Sets the default menu for a `CMFCMenuBar` object based on the resource ID.  
->>>>>>> 6c49d711
   
 ```  
 void SetDefaultMenuResId(UINT uiResId);
