---
title: "COleControl Class | Microsoft Docs"
ms.custom: ""
ms.date: "08/27/2018"
ms.technology: ["cpp-mfc"]
ms.topic: "reference"
f1_keywords: ["COleControl", "AFXCTL/COleControl", "AFXCTL/COleControl::COleControl", "AFXCTL/COleControl::AmbientAppearance", "AFXCTL/COleControl::AmbientBackColor", "AFXCTL/COleControl::AmbientDisplayName", "AFXCTL/COleControl::AmbientFont", "AFXCTL/COleControl::AmbientForeColor", "AFXCTL/COleControl::AmbientLocaleID", "AFXCTL/COleControl::AmbientScaleUnits", "AFXCTL/COleControl::AmbientShowGrabHandles", "AFXCTL/COleControl::AmbientShowHatching", "AFXCTL/COleControl::AmbientTextAlign", "AFXCTL/COleControl::AmbientUIDead", "AFXCTL/COleControl::AmbientUserMode", "AFXCTL/COleControl::BoundPropertyChanged", "AFXCTL/COleControl::BoundPropertyRequestEdit", "AFXCTL/COleControl::ClientToParent", "AFXCTL/COleControl::ClipCaretRect", "AFXCTL/COleControl::ControlInfoChanged", "AFXCTL/COleControl::DisplayError", "AFXCTL/COleControl::DoClick", "AFXCTL/COleControl::DoPropExchange", "AFXCTL/COleControl::DoSuperclassPaint", "AFXCTL/COleControl::EnableSimpleFrame", "AFXCTL/COleControl::ExchangeExtent", "AFXCTL/COleControl::ExchangeStockProps", "AFXCTL/COleControl::ExchangeVersion", "AFXCTL/COleControl::FireClick", "AFXCTL/COleControl::FireDblClick", "AFXCTL/COleControl::FireError", "AFXCTL/COleControl::FireEvent", "AFXCTL/COleControl::FireKeyDown", "AFXCTL/COleControl::FireKeyPress", "AFXCTL/COleControl::FireKeyUp", "AFXCTL/COleControl::FireMouseDown", "AFXCTL/COleControl::FireMouseMove", "AFXCTL/COleControl::FireMouseUp", "AFXCTL/COleControl::FireReadyStateChange", "AFXCTL/COleControl::GetActivationPolicy", "AFXCTL/COleControl::GetAmbientProperty", "AFXCTL/COleControl::GetAppearance", "AFXCTL/COleControl::GetBackColor", "AFXCTL/COleControl::GetBorderStyle", "AFXCTL/COleControl::GetCapture", "AFXCTL/COleControl::GetClassID", "AFXCTL/COleControl::GetClientOffset", "AFXCTL/COleControl::GetClientRect", "AFXCTL/COleControl::GetClientSite", "AFXCTL/COleControl::GetControlFlags", "AFXCTL/COleControl::GetControlSize", "AFXCTL/COleControl::GetDC", "AFXCTL/COleControl::GetEnabled", "AFXCTL/COleControl::GetExtendedControl", "AFXCTL/COleControl::GetFocus", "AFXCTL/COleControl::GetFont", "AFXCTL/COleControl::GetFontTextMetrics", "AFXCTL/COleControl::GetForeColor", "AFXCTL/COleControl::GetHwnd", "AFXCTL/COleControl::GetMessageString", "AFXCTL/COleControl::GetNotSupported", "AFXCTL/COleControl::GetReadyState", "AFXCTL/COleControl::GetRectInContainer", "AFXCTL/COleControl::GetStockTextMetrics", "AFXCTL/COleControl::GetText", "AFXCTL/COleControl::GetWindowlessDropTarget", "AFXCTL/COleControl::InitializeIIDs", "AFXCTL/COleControl::InternalGetFont", "AFXCTL/COleControl::InternalGetText", "AFXCTL/COleControl::InternalSetReadyState", "AFXCTL/COleControl::InvalidateControl", "AFXCTL/COleControl::InvalidateRgn", "AFXCTL/COleControl::IsConvertingVBX", "AFXCTL/COleControl::IsModified", "AFXCTL/COleControl::IsOptimizedDraw", "AFXCTL/COleControl::IsSubclassedControl", "AFXCTL/COleControl::Load", "AFXCTL/COleControl::LockInPlaceActive", "AFXCTL/COleControl::OnAmbientPropertyChange", "AFXCTL/COleControl::OnAppearanceChanged", "AFXCTL/COleControl::OnBackColorChanged", "AFXCTL/COleControl::OnBorderStyleChanged", "AFXCTL/COleControl::OnClick", "AFXCTL/COleControl::OnClose", "AFXCTL/COleControl::OnDoVerb", "AFXCTL/COleControl::OnDraw", "AFXCTL/COleControl::OnDrawMetafile", "AFXCTL/COleControl::OnEdit", "AFXCTL/COleControl::OnEnabledChanged", "AFXCTL/COleControl::OnEnumVerbs", "AFXCTL/COleControl::OnEventAdvise", "AFXCTL/COleControl::OnFontChanged", "AFXCTL/COleControl::OnForeColorChanged", "AFXCTL/COleControl::OnFreezeEvents", "AFXCTL/COleControl::OnGetColorSet", "AFXCTL/COleControl::OnGetControlInfo", "AFXCTL/COleControl::OnGetDisplayString", "AFXCTL/COleControl::OnGetInPlaceMenu", "AFXCTL/COleControl::OnGetNaturalExtent", "AFXCTL/COleControl::OnGetPredefinedStrings", "AFXCTL/COleControl::OnGetPredefinedValue", "AFXCTL/COleControl::OnGetViewExtent", "AFXCTL/COleControl::OnGetViewRect", "AFXCTL/COleControl::OnGetViewStatus", "AFXCTL/COleControl::OnHideToolBars", "AFXCTL/COleControl::OnInactiveMouseMove", "AFXCTL/COleControl::OnInactiveSetCursor", "AFXCTL/COleControl::OnKeyDownEvent", "AFXCTL/COleControl::OnKeyPressEvent", "AFXCTL/COleControl::OnKeyUpEvent", "AFXCTL/COleControl::OnMapPropertyToPage", "AFXCTL/COleControl::OnMnemonic", "AFXCTL/COleControl::OnProperties", "AFXCTL/COleControl::OnQueryHitPoint", "AFXCTL/COleControl::OnQueryHitRect", "AFXCTL/COleControl::OnRenderData", "AFXCTL/COleControl::OnRenderFileData", "AFXCTL/COleControl::OnRenderGlobalData", "AFXCTL/COleControl::OnResetState", "AFXCTL/COleControl::OnSetClientSite", "AFXCTL/COleControl::OnSetData", "AFXCTL/COleControl::OnSetExtent", "AFXCTL/COleControl::OnSetObjectRects", "AFXCTL/COleControl::OnShowToolBars", "AFXCTL/COleControl::OnTextChanged", "AFXCTL/COleControl::OnWindowlessMessage", "AFXCTL/COleControl::ParentToClient", "AFXCTL/COleControl::PostModalDialog", "AFXCTL/COleControl::PreModalDialog", "AFXCTL/COleControl::RecreateControlWindow", "AFXCTL/COleControl::Refresh", "AFXCTL/COleControl::ReleaseCapture", "AFXCTL/COleControl::ReleaseDC", "AFXCTL/COleControl::ReparentControlWindow", "AFXCTL/COleControl::ResetStockProps", "AFXCTL/COleControl::ResetVersion", "AFXCTL/COleControl::ScrollWindow", "AFXCTL/COleControl::SelectFontObject", "AFXCTL/COleControl::SelectStockFont", "AFXCTL/COleControl::SerializeExtent", "AFXCTL/COleControl::SerializeStockProps", "AFXCTL/COleControl::SerializeVersion", "AFXCTL/COleControl::SetAppearance", "AFXCTL/COleControl::SetBackColor", "AFXCTL/COleControl::SetBorderStyle", "AFXCTL/COleControl::SetCapture", "AFXCTL/COleControl::SetControlSize", "AFXCTL/COleControl::SetEnabled", "AFXCTL/COleControl::SetFocus", "AFXCTL/COleControl::SetFont", "AFXCTL/COleControl::SetForeColor", "AFXCTL/COleControl::SetInitialSize", "AFXCTL/COleControl::SetModifiedFlag", "AFXCTL/COleControl::SetNotPermitted", "AFXCTL/COleControl::SetNotSupported", "AFXCTL/COleControl::SetRectInContainer", "AFXCTL/COleControl::SetText", "AFXCTL/COleControl::ThrowError", "AFXCTL/COleControl::TransformCoords", "AFXCTL/COleControl::TranslateColor", "AFXCTL/COleControl::WillAmbientsBeValidDuringLoad", "AFXCTL/COleControl::WindowProc", "AFXCTL/COleControl::DrawContent", "AFXCTL/COleControl::DrawMetafile", "AFXCTL/COleControl::IsInvokeAllowed", "AFXCTL/COleControl::SetInitialDataFormats"]
dev_langs: ["C++"]
helpviewer_keywords: ["COleControl [MFC], COleControl", "COleControl [MFC], AmbientAppearance", "COleControl [MFC], AmbientBackColor", "COleControl [MFC], AmbientDisplayName", "COleControl [MFC], AmbientFont", "COleControl [MFC], AmbientForeColor", "COleControl [MFC], AmbientLocaleID", "COleControl [MFC], AmbientScaleUnits", "COleControl [MFC], AmbientShowGrabHandles", "COleControl [MFC], AmbientShowHatching", "COleControl [MFC], AmbientTextAlign", "COleControl [MFC], AmbientUIDead", "COleControl [MFC], AmbientUserMode", "COleControl [MFC], BoundPropertyChanged", "COleControl [MFC], BoundPropertyRequestEdit", "COleControl [MFC], ClientToParent", "COleControl [MFC], ClipCaretRect", "COleControl [MFC], ControlInfoChanged", "COleControl [MFC], DisplayError", "COleControl [MFC], DoClick", "COleControl [MFC], DoPropExchange", "COleControl [MFC], DoSuperclassPaint", "COleControl [MFC], EnableSimpleFrame", "COleControl [MFC], ExchangeExtent", "COleControl [MFC], ExchangeStockProps", "COleControl [MFC], ExchangeVersion", "COleControl [MFC], FireClick", "COleControl [MFC], FireDblClick", "COleControl [MFC], FireError", "COleControl [MFC], FireEvent", "COleControl [MFC], FireKeyDown", "COleControl [MFC], FireKeyPress", "COleControl [MFC], FireKeyUp", "COleControl [MFC], FireMouseDown", "COleControl [MFC], FireMouseMove", "COleControl [MFC], FireMouseUp", "COleControl [MFC], FireReadyStateChange", "COleControl [MFC], GetActivationPolicy", "COleControl [MFC], GetAmbientProperty", "COleControl [MFC], GetAppearance", "COleControl [MFC], GetBackColor", "COleControl [MFC], GetBorderStyle", "COleControl [MFC], GetCapture", "COleControl [MFC], GetClassID", "COleControl [MFC], GetClientOffset", "COleControl [MFC], GetClientRect", "COleControl [MFC], GetClientSite", "COleControl [MFC], GetControlFlags", "COleControl [MFC], GetControlSize", "COleControl [MFC], GetDC", "COleControl [MFC], GetEnabled", "COleControl [MFC], GetExtendedControl", "COleControl [MFC], GetFocus", "COleControl [MFC], GetFont", "COleControl [MFC], GetFontTextMetrics", "COleControl [MFC], GetForeColor", "COleControl [MFC], GetHwnd", "COleControl [MFC], GetMessageString", "COleControl [MFC], GetNotSupported", "COleControl [MFC], GetReadyState", "COleControl [MFC], GetRectInContainer", "COleControl [MFC], GetStockTextMetrics", "COleControl [MFC], GetText", "COleControl [MFC], GetWindowlessDropTarget", "COleControl [MFC], InitializeIIDs", "COleControl [MFC], InternalGetFont", "COleControl [MFC], InternalGetText", "COleControl [MFC], InternalSetReadyState", "COleControl [MFC], InvalidateControl", "COleControl [MFC], InvalidateRgn", "COleControl [MFC], IsConvertingVBX", "COleControl [MFC], IsModified", "COleControl [MFC], IsOptimizedDraw", "COleControl [MFC], IsSubclassedControl", "COleControl [MFC], Load", "COleControl [MFC], LockInPlaceActive", "COleControl [MFC], OnAmbientPropertyChange", "COleControl [MFC], OnAppearanceChanged", "COleControl [MFC], OnBackColorChanged", "COleControl [MFC], OnBorderStyleChanged", "COleControl [MFC], OnClick", "COleControl [MFC], OnClose", "COleControl [MFC], OnDoVerb", "COleControl [MFC], OnDraw", "COleControl [MFC], OnDrawMetafile", "COleControl [MFC], OnEdit", "COleControl [MFC], OnEnabledChanged", "COleControl [MFC], OnEnumVerbs", "COleControl [MFC], OnEventAdvise", "COleControl [MFC], OnFontChanged", "COleControl [MFC], OnForeColorChanged", "COleControl [MFC], OnFreezeEvents", "COleControl [MFC], OnGetColorSet", "COleControl [MFC], OnGetControlInfo", "COleControl [MFC], OnGetDisplayString", "COleControl [MFC], OnGetInPlaceMenu", "COleControl [MFC], OnGetNaturalExtent", "COleControl [MFC], OnGetPredefinedStrings", "COleControl [MFC], OnGetPredefinedValue", "COleControl [MFC], OnGetViewExtent", "COleControl [MFC], OnGetViewRect", "COleControl [MFC], OnGetViewStatus", "COleControl [MFC], OnHideToolBars", "COleControl [MFC], OnInactiveMouseMove", "COleControl [MFC], OnInactiveSetCursor", "COleControl [MFC], OnKeyDownEvent", "COleControl [MFC], OnKeyPressEvent", "COleControl [MFC], OnKeyUpEvent", "COleControl [MFC], OnMapPropertyToPage", "COleControl [MFC], OnMnemonic", "COleControl [MFC], OnProperties", "COleControl [MFC], OnQueryHitPoint", "COleControl [MFC], OnQueryHitRect", "COleControl [MFC], OnRenderData", "COleControl [MFC], OnRenderFileData", "COleControl [MFC], OnRenderGlobalData", "COleControl [MFC], OnResetState", "COleControl [MFC], OnSetClientSite", "COleControl [MFC], OnSetData", "COleControl [MFC], OnSetExtent", "COleControl [MFC], OnSetObjectRects", "COleControl [MFC], OnShowToolBars", "COleControl [MFC], OnTextChanged", "COleControl [MFC], OnWindowlessMessage", "COleControl [MFC], ParentToClient", "COleControl [MFC], PostModalDialog", "COleControl [MFC], PreModalDialog", "COleControl [MFC], RecreateControlWindow", "COleControl [MFC], Refresh", "COleControl [MFC], ReleaseCapture", "COleControl [MFC], ReleaseDC", "COleControl [MFC], ReparentControlWindow", "COleControl [MFC], ResetStockProps", "COleControl [MFC], ResetVersion", "COleControl [MFC], ScrollWindow", "COleControl [MFC], SelectFontObject", "COleControl [MFC], SelectStockFont", "COleControl [MFC], SerializeExtent", "COleControl [MFC], SerializeStockProps", "COleControl [MFC], SerializeVersion", "COleControl [MFC], SetAppearance", "COleControl [MFC], SetBackColor", "COleControl [MFC], SetBorderStyle", "COleControl [MFC], SetCapture", "COleControl [MFC], SetControlSize", "COleControl [MFC], SetEnabled", "COleControl [MFC], SetFocus", "COleControl [MFC], SetFont", "COleControl [MFC], SetForeColor", "COleControl [MFC], SetInitialSize", "COleControl [MFC], SetModifiedFlag", "COleControl [MFC], SetNotPermitted", "COleControl [MFC], SetNotSupported", "COleControl [MFC], SetRectInContainer", "COleControl [MFC], SetText", "COleControl [MFC], ThrowError", "COleControl [MFC], TransformCoords", "COleControl [MFC], TranslateColor", "COleControl [MFC], WillAmbientsBeValidDuringLoad", "COleControl [MFC], WindowProc", "COleControl [MFC], DrawContent", "COleControl [MFC], DrawMetafile", "COleControl [MFC], IsInvokeAllowed", "COleControl [MFC], SetInitialDataFormats"]
ms.assetid: 53e95299-38e8-447b-9c5f-a381d27f5123
author: "mikeblome"
ms.author: "mblome"
ms.workload: ["cplusplus"]
---
# COleControl Class
<<<<<<< HEAD
A powerful base class for developing OLE controls.

## Syntax

```
class COleControl : public CWnd
```

## Members

### Public Constructors

|Name|Description|
|----------|-----------------|
|[COleControl::COleControl](#colecontrol)|Creates a `COleControl` object.|

### Public Methods

|Name|Description|
|----------|-----------------|
|[COleControl::AmbientAppearance](#ambientappearance)|Retrieves the current appearance of the control.|
|[COleControl::AmbientBackColor](#ambientbackcolor)|Returns the value of the ambient BackColor property.|
|[COleControl::AmbientDisplayName](#ambientdisplayname)|Returns the name of the control as specified by the container.|
|[COleControl::AmbientFont](#ambientfont)|Returns the value of the ambient Font property.|
|[COleControl::AmbientForeColor](#ambientforecolor)|Returns the value of the ambient ForeColor property.|
|[COleControl::AmbientLocaleID](#ambientlocaleid)|Returns the container's locale ID.|
|[COleControl::AmbientScaleUnits](#ambientscaleunits)|Returns the type of units used by the container.|
|[COleControl::AmbientShowGrabHandles](#ambientshowgrabhandles)|Determines if grab handles should be displayed.|
|[COleControl::AmbientShowHatching](#ambientshowhatching)|Determines if hatching should be displayed.|
|[COleControl::AmbientTextAlign](#ambienttextalign)|Returns the type of text alignment specified by the container.|
|[COleControl::AmbientUIDead](#ambientuidead)|Determines if the control should respond to user-interface actions.|
|[COleControl::AmbientUserMode](#ambientusermode)|Determines the mode of the container.|
|[COleControl::BoundPropertyChanged](#boundpropertychanged)|Notifies the container that a bound property has been changed.|
|[COleControl::BoundPropertyRequestEdit](#boundpropertyrequestedit)|Requests permission to edit the property value.|
|[COleControl::ClientToParent](#clienttoparent)|Translates a point relative to the control's origin to a point relative to its container's origin.|
|[COleControl::ClipCaretRect](#clipcaretrect)|Adjusts a caret rectangle if it is overlapped by a control.|
|[COleControl::ControlInfoChanged](#controlinfochanged)|Call this function after the set of mnemonics handled by the control has changed.|
|[COleControl::DisplayError](#displayerror)|Displays stock Error events to the control's user.|
|[COleControl::DoClick](#doclick)|Implementation of the stock `DoClick` method.|
|[COleControl::DoPropExchange](#dopropexchange)|Serializes the properties of a `COleControl` object.|
|[COleControl::DoSuperclassPaint](#dosuperclasspaint)|Redraws an OLE control that has been subclassed from a Windows control.|
|[COleControl::EnableSimpleFrame](#enablesimpleframe)|Enables simple frame support for a control.|
|[COleControl::ExchangeExtent](#exchangeextent)|Serializes the control's width and height.|
|[COleControl::ExchangeStockProps](#exchangestockprops)|Serializes the control's stock properties.|
|[COleControl::ExchangeVersion](#exchangeversion)|Serializes the control's version number.|
|[COleControl::FireClick](#fireclick)|Fires the stock `Click` event.|
|[COleControl::FireDblClick](#firedblclick)|Fires the stock `DblClick` event.|
|[COleControl::FireError](#fireerror)|Fires the stock `Error` event.|
|[COleControl::FireEvent](#fireevent)|Fires a custom event.|
|[COleControl::FireKeyDown](#firekeydown)|Fires the stock `KeyDown` event.|
|[COleControl::FireKeyPress](#firekeypress)|Fires the stock `KeyPress` event.|
|[COleControl::FireKeyUp](#firekeyup)|Fires the stock `KeyUp` event.|
|[COleControl::FireMouseDown](#firemousedown)|Fires the stock `MouseDown` event.|
|[COleControl::FireMouseMove](#firemousemove)|Fires the stock `MouseMove` event.|
|[COleControl::FireMouseUp](#firemouseup)|Fires the stock `MouseUp` event.|
|[COleControl::FireReadyStateChange](#firereadystatechange)|Fires an event when the control's ready state changes.|
|[COleControl::GetActivationPolicy](#getactivationpolicy)|Alters the default activation behavior of a control that supports the `IPointerInactive` interface.|
|[COleControl::GetAmbientProperty](#getambientproperty)|Returns the value of the specified ambient property.|
|[COleControl::GetAppearance](#getappearance)|Returns the value of the stock Appearance property.|
|[COleControl::GetBackColor](#getbackcolor)|Returns the value of the stock BackColor property.|
|[COleControl::GetBorderStyle](#getborderstyle)|Returns the value of the stock BorderStyle property.|
|[COleControl::GetCapture](#getcapture)|Determines whether a windowless, activated control object has the mouse capture.|
|[COleControl::GetClassID](#getclassid)|Retrieves the OLE class ID of the control.|
|[COleControl::GetClientOffset](#getclientoffset)|Retrieves the difference between the upper left corner of the control's rectangular area and the upper left corner of its client area.|
|[COleControl::GetClientRect](#getclientrect)|Retrieves the size of the control's client area.|
|[COleControl::GetClientSite](#getclientsite)|Queries an object for the pointer to its current client site within its container.|
|[COleControl::GetControlFlags](#getcontrolflags)|Retrieves the control flag settings.|
|[COleControl::GetControlSize](#getcontrolsize)|Returns the position and size of the OLE control.|
|[COleControl::GetDC](#getdc)|Provides a means for a windowless control to get a device context from its container.|
|[COleControl::GetEnabled](#getenabled)|Returns the value of the stock Enabled property.|
|[COleControl::GetExtendedControl](#getextendedcontrol)|Retrieves a pointer to an extended control object belonging to the container.|
|[COleControl::GetFocus](#getfocus)|Determines whether the control has the focus.|
|[COleControl::GetFont](#getfont)|Returns the value of the stock Font property.|
|[COleControl::GetFontTextMetrics](#getfonttextmetrics)|Returns the metrics of a `CFontHolder` object.|
|[COleControl::GetForeColor](#getforecolor)|Returns the value of the stock ForeColor property.|
|[COleControl::GetHwnd](#gethwnd)|Returns the value of the stock hWnd property.|
|[COleControl::GetMessageString](#getmessagestring)|Provides status bar text for a menu item.|
|[COleControl::GetNotSupported](#getnotsupported)|Prevents access to a control's property value by the user.|
|[COleControl::GetReadyState](#getreadystate)|Returns the control's readiness state.|
|[COleControl::GetRectInContainer](#getrectincontainer)|Returns the control's rectangle relative to its container.|
|[COleControl::GetStockTextMetrics](#getstocktextmetrics)|Returns the metrics of the stock Font property.|
|[COleControl::GetText](#gettext)|Returns the value of the stock Text or Caption property.|
|[COleControl::GetWindowlessDropTarget](#getwindowlessdroptarget)|Override to allow a windowless control to be the target of drag and drop operations.|
|[COleControl::InitializeIIDs](#initializeiids)|Informs the base class of the IIDs the control will use.|
|[COleControl::InternalGetFont](#internalgetfont)|Returns a `CFontHolder` object for the stock Font property.|
|[COleControl::InternalGetText](#internalgettext)|Retrieves the stock Caption or Text property.|
|[COleControl::InternalSetReadyState](#internalsetreadystate)|Sets the control's readiness state and fires the ready-state-change event.|
|[COleControl::InvalidateControl](#invalidatecontrol)|Invalidates an area of the displayed control, causing it to be redrawn.|
|[COleControl::InvalidateRgn](#invalidatergn)|Invalidates the container window's client area within the given region. Can be used to redraw windowless controls in the region.|
|[COleControl::IsConvertingVBX](#isconvertingvbx)|Allows specialized loading of an OLE control.|
|[COleControl::IsModified](#ismodified)|Determines if the control state has changed.|
|[COleControl::IsOptimizedDraw](#isoptimizeddraw)|Indicates whether the container supports optimized drawing for the current drawing operation.|
|[COleControl::IsSubclassedControl](#issubclassedcontrol)|Called to determine if the control subclasses a Windows control.|
|[COleControl::Load](#load)|Resets any previous asynchronous data and initiates a new load of the control's asynchronous property.|
|[COleControl::LockInPlaceActive](#lockinplaceactive)|Determines if your control can be deactivated by the container.|
|[COleControl::OnAmbientPropertyChange](#onambientpropertychange)|Called when an ambient property is changed.|
|[COleControl::OnAppearanceChanged](#onappearancechanged)|Called when the stock Appearance property is changed.|
|[COleControl::OnBackColorChanged](#onbackcolorchanged)|Called when the stock BackColor property is changed.|
|[COleControl::OnBorderStyleChanged](#onborderstylechanged)|Called when the stock BorderStyle property is changed.|
|[COleControl::OnClick](#onclick)|Called to fire the stock Click event.|
|[COleControl::OnClose](#onclose)|Notifies the control that `IOleControl::Close` has been called.|
|[COleControl::OnDoVerb](#ondoverb)|Called after a control verb has been executed.|
|[COleControl::OnDraw](#ondraw)|Called when a control is requested to redraw itself.|
|[COleControl::OnDrawMetafile](#ondrawmetafile)|Called by the container when a control is requested to redraw itself using a metafile device context.|
|[COleControl::OnEdit](#onedit)|Called by the container to UI Activate an OLE control.|
|[COleControl::OnEnabledChanged](#onenabledchanged)|Called when the stock Enabled property is changed.|
|[COleControl::OnEnumVerbs](#onenumverbs)|Called by the container to enumerate a control's verbs.|
|[COleControl::OnEventAdvise](#oneventadvise)|Called when event handlers are connected or disconnected from a control.|
|[COleControl::OnFontChanged](#onfontchanged)|Called when the stock Font property is changed.|
|[COleControl::OnForeColorChanged](#onforecolorchanged)|Called when the stock ForeColor property is changed.|
|[COleControl::OnFreezeEvents](#onfreezeevents)|Called when a control's events are frozen or unfrozen.|
|[COleControl::OnGetColorSet](#ongetcolorset)|Notifies the control that `IOleObject::GetColorSet` has been called.|
|[COleControl::OnGetControlInfo](#ongetcontrolinfo)|Provides mnemonic information to the container.|
|[COleControl::OnGetDisplayString](#ongetdisplaystring)|Called to obtain a string to represent a property value.|
|[COleControl::OnGetInPlaceMenu](#ongetinplacemenu)|Requests the handle of the control's menu that will be merged with the container menu.|
|[COleControl::OnGetNaturalExtent](#ongetnaturalextent)|Override to retrieve the control's display size closest to the proposed size and extent mode.|
|[COleControl::OnGetPredefinedStrings](#ongetpredefinedstrings)|Returns strings representing possible values for a property.|
|[COleControl::OnGetPredefinedValue](#ongetpredefinedvalue)|Returns the value corresponding to a predefined string.|
|[COleControl::OnGetViewExtent](#ongetviewextent)|Override to retrieve the size of the control's display areas (can be used to enable two-pass drawing).|
|[COleControl::OnGetViewRect](#ongetviewrect)|Override to convert control's size into a rectangle starting at a specific position.|
|[COleControl::OnGetViewStatus](#ongetviewstatus)|Override to retrieve the control's view status.|
|[COleControl::OnHideToolBars](#onhidetoolbars)|Called by the container when the control is UI deactivated.|
|[COleControl::OnInactiveMouseMove](#oninactivemousemove)|Override to have the container for the inactive control under the mouse pointer dispatch WM_MOUSEMOVE messages to the control.|
|[COleControl::OnInactiveSetCursor](#oninactivesetcursor)|Override to have the container for the inactive control under the mouse pointer dispatch WM_SETCURSOR messages to the control.|
|[COleControl::OnKeyDownEvent](#onkeydownevent)|Called after the stock KeyDown event has been fired.|
|[COleControl::OnKeyPressEvent](#onkeypressevent)|Called after the stock KeyPress event has been fired.|
|[COleControl::OnKeyUpEvent](#onkeyupevent)|Called after the stock KeyUp event has been fired.|
|[COleControl::OnMapPropertyToPage](#onmappropertytopage)|Indicates which property page to use for editing a property.|
|[COleControl::OnMnemonic](#onmnemonic)|Called when a mnemonic key of the control has been pressed.|
|[COleControl::OnProperties](#onproperties)|Called when the control's "Properties" verb has been invoked.|
|[COleControl::OnQueryHitPoint](#onqueryhitpoint)|Override to query whether a control's display overlaps a given point.|
|[COleControl::OnQueryHitRect](#onqueryhitrect)|Override to query whether a control's display overlaps any point in a given rectangle.|
|[COleControl::OnRenderData](#onrenderdata)|Called by the framework to retrieve data in the specified format.|
|[COleControl::OnRenderFileData](#onrenderfiledata)|Called by the framework to retrieve data from a file in the specified format.|
|[COleControl::OnRenderGlobalData](#onrenderglobaldata)|Called by the framework to retrieve data from global memory in the specified format.|
|[COleControl::OnResetState](#onresetstate)|Resets a control's properties to the default values.|
|[COleControl::OnSetClientSite](#onsetclientsite)|Notifies the control that `IOleControl::SetClientSite` has been called.|
|[COleControl::OnSetData](#onsetdata)|Replaces the control's data with another value.|
|[COleControl::OnSetExtent](#onsetextent)|Called after the control's extent has changed.|
|[COleControl::OnSetObjectRects](#onsetobjectrects)|Called after the control's dimensions have been changed.|
|[COleControl::OnShowToolBars](#onshowtoolbars)|Called when the control has been UI activated.|
|[COleControl::OnTextChanged](#ontextchanged)|Called when the stock Text or Caption property is changed.|
|[COleControl::OnWindowlessMessage](#onwindowlessmessage)|Processes window messages (other than mouse and keyboard messages) for windowless controls.|
|[COleControl::ParentToClient](#parenttoclient)|Translates a point relative to the container's origin to a point relative to the control's origin.|
|[COleControl::PostModalDialog](#postmodaldialog)|Notifies the container that a modal dialog box has been closed.|
|[COleControl::PreModalDialog](#premodaldialog)|Notifies the container that a modal dialog box is about to be displayed.|
|[COleControl::RecreateControlWindow](#recreatecontrolwindow)|Destroys and re-creates the control's window.|
|[COleControl::Refresh](#refresh)|Forces a repaint of a control's appearance.|
|[COleControl::ReleaseCapture](#releasecapture)|Releases mouse capture.|
|[COleControl::ReleaseDC](#releasedc)|Releases the display device context of a container of a windowless control.|
|[COleControl::ReparentControlWindow](#reparentcontrolwindow)|Resets the parent of the control window.|
|[COleControl::ResetStockProps](#resetstockprops)|Initializes `COleControl` stock properties to their default values.|
|[COleControl::ResetVersion](#resetversion)|Initializes the version number to a given value.|
|[COleControl::ScrollWindow](#scrollwindow)|Allows a windowless control to scroll an area within its in-place active image on the display.|
|[COleControl::SelectFontObject](#selectfontobject)|Selects a custom Font property into a device context.|
|[COleControl::SelectStockFont](#selectstockfont)|Selects the stock Font property into a device context.|
|[COleControl::SerializeExtent](#serializeextent)|Serializes or initializes the display space for the control.|
|[COleControl::SerializeStockProps](#serializestockprops)|Serializes or initializes the `COleControl` stock properties.|
|[COleControl::SerializeVersion](#serializeversion)|Serializes or initializes the control's version information.|
|[COleControl::SetAppearance](#setappearance)|Sets the value of the stock Appearance property.|
|[COleControl::SetBackColor](#setbackcolor)|Sets the value of the stock BackColor property.|
|[COleControl::SetBorderStyle](#setborderstyle)|Sets the value of the stock BorderStyle property.|
|[COleControl::SetCapture](#setcapture)|Causes the control's container window to take possession of the mouse capture on the control's behalf.|
|[COleControl::SetControlSize](#setcontrolsize)|Sets the position and size of the OLE control.|
|[COleControl::SetEnabled](#setenabled)|Sets the value of the stock Enabled property.|
|[COleControl::SetFocus](#setfocus)|Causes the control's container window to take possession of the input focus on the control's behalf.|
|[COleControl::SetFont](#setfont)|Sets the value of the stock Font property.|
|[COleControl::SetForeColor](#setforecolor)|Sets the value of the stock ForeColor property.|
|[COleControl::SetInitialSize](#setinitialsize)|Sets the size of an OLE control when first displayed in a container.|
|[COleControl::SetModifiedFlag](#setmodifiedflag)|Changes the modified state of a control.|
|[COleControl::SetNotPermitted](#setnotpermitted)|Indicates that an edit request has failed.|
|[COleControl::SetNotSupported](#setnotsupported)|Prevents modification to a control's property value by the user.|
|[COleControl::SetRectInContainer](#setrectincontainer)|Sets the control's rectangle relative to its container.|
|[COleControl::SetText](#settext)|Sets the value of the stock Text or Caption property.|
|[COleControl::ThrowError](#throwerror)|Signals that an error has occurred in an OLE control.|
|[COleControl::TransformCoords](#transformcoords)|Transforms coordinate values between a container and the control.|
|[COleControl::TranslateColor](#translatecolor)|Converts an OLE_COLOR value to a COLORREF value.|
|[COleControl::WillAmbientsBeValidDuringLoad](#willambientsbevalidduringload)|Determines whether ambient properties will be available the next time the control is loaded.|
|[COleControl::WindowProc](#windowproc)|Provides a Windows procedure for a `COleControl` object.|

### Protected Methods

|Name|Description|
|----------|-----------------|
|[COleControl::DrawContent](#drawcontent)|Called by the framework when the control's appearance needs to be updated.|
|[COleControl::DrawMetafile](#drawmetafile)|Called by the framework when the metafile device context is being used.|
|[COleControl::IsInvokeAllowed](#isinvokeallowed)|Enables automation method invocation.|
|[COleControl::SetInitialDataFormats](#setinitialdataformats)|Called by the framework to initialize the list of data formats supported by the control.|

## Remarks

Derived from `CWnd`, this class inherits all the functionality of a Windows window object plus additional functionality specific to OLE, such as event firing and the ability to support methods and properties.

OLE controls can be inserted into OLE container applications and communicate with the container by using a two-way system of event firing and exposing methods and properties to the container. Note that standard OLE containers only support the basic functionality of an OLE control. They are unable to support extended features of an OLE control. Event firing occurs when events are sent to the container as a result of certain actions taking place in the control. In turn, the container communicates with the control by using an exposed set of methods and properties analogous to the member functions and data members of a C++ class. This approach allows the developer to control the appearance of the control and notify the container when certain actions occur.

## Windowless Controls

OLE controls can be used in-place active without a window. Windowless controls have significant advantages:

- Windowless controls can be transparent and non-rectangular

- Windowless controls reduce instance size and creation time of the object

Controls do not need a window. Services that a window offers can easily be provided via a single shared window (usually the container's) and a bit of dispatching code. Having a window is mostly an unnecessary complication on the object.

When windowless activation is used, the container (which does have a window) is responsible for providing services that would otherwise have been provided by the control's own window. For example, if your control needs to query the keyboard focus, query the mouse capture, or obtain a device context, these operations are managed by the container. The `COleControl`[windowless-operation member functions](http://msdn.microsoft.com/e9e28f79-9a70-4ae4-a5aa-b3e92f1904df) invoke these operations on the container.

When windowless activation is enabled, the container delegates input messages to the control's `IOleInPlaceObjectWindowless` interface (an extension of [IOleInPlaceObject](http://msdn.microsoft.com/library/windows/desktop/ms692646) for windowless support). `COleControl`'s implementation of this interface will dispatch these messages through your control's message map, after adjusting the mouse coordinates appropriately. You can process these messages like ordinary window messages, by adding the corresponding entries to the message map.

In a windowless control, you should always use the `COleControl` member functions instead of the corresponding `CWnd` member functions or their related Windows API functions.

OLE control objects can also create a window only when they become active, but the amount of work needed for the inactive-active transition goes up and the speed of the transition goes down. There are cases when this is a problem: as an example, consider a grid of text boxes. When cursoring up and down through the column, each control must be in-place activated and then deactivated. The speed of the inactive/active transition will directly affect the scrolling speed.

For more information on developing an OLE control framework, see the articles [MFC ActiveX Controls](../../mfc/mfc-activex-controls.md) and [Overview: Creating an MFC ActiveX Control Program](../../mfc/reference/mfc-activex-control-wizard.md). For information on optimizing OLE controls, including windowless and flicker-free controls, see [MFC ActiveX Controls: Optimization](../../mfc/mfc-activex-controls-optimization.md).

## Inheritance Hierarchy

[CObject](../../mfc/reference/cobject-class.md)

[CCmdTarget](../../mfc/reference/ccmdtarget-class.md)

[CWnd](../../mfc/reference/cwnd-class.md)

`COleControl`

## Requirements

**Header:** afxctl.h

##  <a name="ambientbackcolor"></a>  COleControl::AmbientBackColor

Returns the value of the ambient BackColor property.

```
=======
A powerful base class for developing OLE controls.  
  
## Syntax  
  
```  
class COleControl : public CWnd  
```  
  
## Members  
  
### Public Constructors  
  
|Name|Description|  
|----------|-----------------|  
|[COleControl::COleControl](#colecontrol)|Creates a `COleControl` object.|  
  
### Public Methods  
  
|Name|Description|  
|----------|-----------------|  
|[COleControl::AmbientAppearance](#ambientappearance)|Retrieves the current appearance of the control.|  
|[COleControl::AmbientBackColor](#ambientbackcolor)|Returns the value of the ambient BackColor property.|  
|[COleControl::AmbientDisplayName](#ambientdisplayname)|Returns the name of the control as specified by the container.|  
|[COleControl::AmbientFont](#ambientfont)|Returns the value of the ambient Font property.|  
|[COleControl::AmbientForeColor](#ambientforecolor)|Returns the value of the ambient ForeColor property.|  
|[COleControl::AmbientLocaleID](#ambientlocaleid)|Returns the container's locale ID.|  
|[COleControl::AmbientScaleUnits](#ambientscaleunits)|Returns the type of units used by the container.|  
|[COleControl::AmbientShowGrabHandles](#ambientshowgrabhandles)|Determines if grab handles should be displayed.|  
|[COleControl::AmbientShowHatching](#ambientshowhatching)|Determines if hatching should be displayed.|  
|[COleControl::AmbientTextAlign](#ambienttextalign)|Returns the type of text alignment specified by the container.|  
|[COleControl::AmbientUIDead](#ambientuidead)|Determines if the control should respond to user-interface actions.|  
|[COleControl::AmbientUserMode](#ambientusermode)|Determines the mode of the container.|  
|[COleControl::BoundPropertyChanged](#boundpropertychanged)|Notifies the container that a bound property has been changed.|  
|[COleControl::BoundPropertyRequestEdit](#boundpropertyrequestedit)|Requests permission to edit the property value.|  
|[COleControl::ClientToParent](#clienttoparent)|Translates a point relative to the control's origin to a point relative to its container's origin.|  
|[COleControl::ClipCaretRect](#clipcaretrect)|Adjusts a caret rectangle if it is overlapped by a control.|  
|[COleControl::ControlInfoChanged](#controlinfochanged)|Call this function after the set of mnemonics handled by the control has changed.|  
|[COleControl::DisplayError](#displayerror)|Displays stock Error events to the control's user.|  
|[COleControl::DoClick](#doclick)|Implementation of the stock `DoClick` method.|  
|[COleControl::DoPropExchange](#dopropexchange)|Serializes the properties of a `COleControl` object.|  
|[COleControl::DoSuperclassPaint](#dosuperclasspaint)|Redraws an OLE control that has been subclassed from a Windows control.|  
|[COleControl::EnableSimpleFrame](#enablesimpleframe)|Enables simple frame support for a control.|  
|[COleControl::ExchangeExtent](#exchangeextent)|Serializes the control's width and height.|  
|[COleControl::ExchangeStockProps](#exchangestockprops)|Serializes the control's stock properties.|  
|[COleControl::ExchangeVersion](#exchangeversion)|Serializes the control's version number.|  
|[COleControl::FireClick](#fireclick)|Fires the stock `Click` event.|  
|[COleControl::FireDblClick](#firedblclick)|Fires the stock `DblClick` event.|  
|[COleControl::FireError](#fireerror)|Fires the stock `Error` event.|  
|[COleControl::FireEvent](#fireevent)|Fires a custom event.|  
|[COleControl::FireKeyDown](#firekeydown)|Fires the stock `KeyDown` event.|  
|[COleControl::FireKeyPress](#firekeypress)|Fires the stock `KeyPress` event.|  
|[COleControl::FireKeyUp](#firekeyup)|Fires the stock `KeyUp` event.|  
|[COleControl::FireMouseDown](#firemousedown)|Fires the stock `MouseDown` event.|  
|[COleControl::FireMouseMove](#firemousemove)|Fires the stock `MouseMove` event.|  
|[COleControl::FireMouseUp](#firemouseup)|Fires the stock `MouseUp` event.|  
|[COleControl::FireReadyStateChange](#firereadystatechange)|Fires an event when the control's ready state changes.|  
|[COleControl::GetActivationPolicy](#getactivationpolicy)|Alters the default activation behavior of a control that supports the `IPointerInactive` interface.|  
|[COleControl::GetAmbientProperty](#getambientproperty)|Returns the value of the specified ambient property.|  
|[COleControl::GetAppearance](#getappearance)|Returns the value of the stock Appearance property.|  
|[COleControl::GetBackColor](#getbackcolor)|Returns the value of the stock BackColor property.|  
|[COleControl::GetBorderStyle](#getborderstyle)|Returns the value of the stock BorderStyle property.|  
|[COleControl::GetCapture](#getcapture)|Determines whether a windowless, activated control object has the mouse capture.|  
|[COleControl::GetClassID](#getclassid)|Retrieves the OLE class ID of the control.|  
|[COleControl::GetClientOffset](#getclientoffset)|Retrieves the difference between the upper left corner of the control's rectangular area and the upper left corner of its client area.|  
|[COleControl::GetClientRect](#getclientrect)|Retrieves the size of the control's client area.|  
|[COleControl::GetClientSite](#getclientsite)|Queries an object for the pointer to its current client site within its container.|  
|[COleControl::GetControlFlags](#getcontrolflags)|Retrieves the control flag settings.|  
|[COleControl::GetControlSize](#getcontrolsize)|Returns the position and size of the OLE control.|  
|[COleControl::GetDC](#getdc)|Provides a means for a windowless control to get a device context from its container.|  
|[COleControl::GetEnabled](#getenabled)|Returns the value of the stock Enabled property.|  
|[COleControl::GetExtendedControl](#getextendedcontrol)|Retrieves a pointer to an extended control object belonging to the container.|  
|[COleControl::GetFocus](#getfocus)|Determines whether the control has the focus.|  
|[COleControl::GetFont](#getfont)|Returns the value of the stock Font property.|  
|[COleControl::GetFontTextMetrics](#getfonttextmetrics)|Returns the metrics of a `CFontHolder` object.|  
|[COleControl::GetForeColor](#getforecolor)|Returns the value of the stock ForeColor property.|  
|[COleControl::GetHwnd](#gethwnd)|Returns the value of the stock hWnd property.|  
|[COleControl::GetMessageString](#getmessagestring)|Provides status bar text for a menu item.|  
|[COleControl::GetNotSupported](#getnotsupported)|Prevents access to a control's property value by the user.|  
|[COleControl::GetReadyState](#getreadystate)|Returns the control's readiness state.|  
|[COleControl::GetRectInContainer](#getrectincontainer)|Returns the control's rectangle relative to its container.|  
|[COleControl::GetStockTextMetrics](#getstocktextmetrics)|Returns the metrics of the stock Font property.|  
|[COleControl::GetText](#gettext)|Returns the value of the stock Text or Caption property.|  
|[COleControl::GetWindowlessDropTarget](#getwindowlessdroptarget)|Override to allow a windowless control to be the target of drag and drop operations.|  
|[COleControl::InitializeIIDs](#initializeiids)|Informs the base class of the IIDs the control will use.|  
|[COleControl::InternalGetFont](#internalgetfont)|Returns a `CFontHolder` object for the stock Font property.|  
|[COleControl::InternalGetText](#internalgettext)|Retrieves the stock Caption or Text property.|  
|[COleControl::InternalSetReadyState](#internalsetreadystate)|Sets the control's readiness state and fires the ready-state-change event.|  
|[COleControl::InvalidateControl](#invalidatecontrol)|Invalidates an area of the displayed control, causing it to be redrawn.|  
|[COleControl::InvalidateRgn](#invalidatergn)|Invalidates the container window's client area within the given region. Can be used to redraw windowless controls in the region.|  
|[COleControl::IsConvertingVBX](#isconvertingvbx)|Allows specialized loading of an OLE control.|  
|[COleControl::IsModified](#ismodified)|Determines if the control state has changed.|  
|[COleControl::IsOptimizedDraw](#isoptimizeddraw)|Indicates whether the container supports optimized drawing for the current drawing operation.|  
|[COleControl::IsSubclassedControl](#issubclassedcontrol)|Called to determine if the control subclasses a Windows control.|  
|[COleControl::Load](#load)|Resets any previous asynchronous data and initiates a new load of the control's asynchronous property.|  
|[COleControl::LockInPlaceActive](#lockinplaceactive)|Determines if your control can be deactivated by the container.|  
|[COleControl::OnAmbientPropertyChange](#onambientpropertychange)|Called when an ambient property is changed.|  
|[COleControl::OnAppearanceChanged](#onappearancechanged)|Called when the stock Appearance property is changed.|  
|[COleControl::OnBackColorChanged](#onbackcolorchanged)|Called when the stock BackColor property is changed.|  
|[COleControl::OnBorderStyleChanged](#onborderstylechanged)|Called when the stock BorderStyle property is changed.|  
|[COleControl::OnClick](#onclick)|Called to fire the stock Click event.|  
|[COleControl::OnClose](#onclose)|Notifies the control that `IOleControl::Close` has been called.|  
|[COleControl::OnDoVerb](#ondoverb)|Called after a control verb has been executed.|  
|[COleControl::OnDraw](#ondraw)|Called when a control is requested to redraw itself.|  
|[COleControl::OnDrawMetafile](#ondrawmetafile)|Called by the container when a control is requested to redraw itself using a metafile device context.|  
|[COleControl::OnEdit](#onedit)|Called by the container to UI Activate an OLE control.|  
|[COleControl::OnEnabledChanged](#onenabledchanged)|Called when the stock Enabled property is changed.|  
|[COleControl::OnEnumVerbs](#onenumverbs)|Called by the container to enumerate a control's verbs.|  
|[COleControl::OnEventAdvise](#oneventadvise)|Called when event handlers are connected or disconnected from a control.|  
|[COleControl::OnFontChanged](#onfontchanged)|Called when the stock Font property is changed.|  
|[COleControl::OnForeColorChanged](#onforecolorchanged)|Called when the stock ForeColor property is changed.|  
|[COleControl::OnFreezeEvents](#onfreezeevents)|Called when a control's events are frozen or unfrozen.|  
|[COleControl::OnGetColorSet](#ongetcolorset)|Notifies the control that `IOleObject::GetColorSet` has been called.|  
|[COleControl::OnGetControlInfo](#ongetcontrolinfo)|Provides mnemonic information to the container.|  
|[COleControl::OnGetDisplayString](#ongetdisplaystring)|Called to obtain a string to represent a property value.|  
|[COleControl::OnGetInPlaceMenu](#ongetinplacemenu)|Requests the handle of the control's menu that will be merged with the container menu.|  
|[COleControl::OnGetNaturalExtent](#ongetnaturalextent)|Override to retrieve the control's display size closest to the proposed size and extent mode.|  
|[COleControl::OnGetPredefinedStrings](#ongetpredefinedstrings)|Returns strings representing possible values for a property.|  
|[COleControl::OnGetPredefinedValue](#ongetpredefinedvalue)|Returns the value corresponding to a predefined string.|  
|[COleControl::OnGetViewExtent](#ongetviewextent)|Override to retrieve the size of the control's display areas (can be used to enable two-pass drawing).|  
|[COleControl::OnGetViewRect](#ongetviewrect)|Override to convert control's size into a rectangle starting at a specific position.|  
|[COleControl::OnGetViewStatus](#ongetviewstatus)|Override to retrieve the control's view status.|  
|[COleControl::OnHideToolBars](#onhidetoolbars)|Called by the container when the control is UI deactivated.|  
|[COleControl::OnInactiveMouseMove](#oninactivemousemove)|Override to have the container for the inactive control under the mouse pointer dispatch WM_MOUSEMOVE messages to the control.|  
|[COleControl::OnInactiveSetCursor](#oninactivesetcursor)|Override to have the container for the inactive control under the mouse pointer dispatch WM_SETCURSOR messages to the control.|  
|[COleControl::OnKeyDownEvent](#onkeydownevent)|Called after the stock KeyDown event has been fired.|  
|[COleControl::OnKeyPressEvent](#onkeypressevent)|Called after the stock KeyPress event has been fired.|  
|[COleControl::OnKeyUpEvent](#onkeyupevent)|Called after the stock KeyUp event has been fired.|  
|[COleControl::OnMapPropertyToPage](#onmappropertytopage)|Indicates which property page to use for editing a property.|  
|[COleControl::OnMnemonic](#onmnemonic)|Called when a mnemonic key of the control has been pressed.|  
|[COleControl::OnProperties](#onproperties)|Called when the control's "Properties" verb has been invoked.|  
|[COleControl::OnQueryHitPoint](#onqueryhitpoint)|Override to query whether a control's display overlaps a given point.|  
|[COleControl::OnQueryHitRect](#onqueryhitrect)|Override to query whether a control's display overlaps any point in a given rectangle.|  
|[COleControl::OnRenderData](#onrenderdata)|Called by the framework to retrieve data in the specified format.|  
|[COleControl::OnRenderFileData](#onrenderfiledata)|Called by the framework to retrieve data from a file in the specified format.|  
|[COleControl::OnRenderGlobalData](#onrenderglobaldata)|Called by the framework to retrieve data from global memory in the specified format.|  
|[COleControl::OnResetState](#onresetstate)|Resets a control's properties to the default values.|  
|[COleControl::OnSetClientSite](#onsetclientsite)|Notifies the control that `IOleControl::SetClientSite` has been called.|  
|[COleControl::OnSetData](#onsetdata)|Replaces the control's data with another value.|  
|[COleControl::OnSetExtent](#onsetextent)|Called after the control's extent has changed.|  
|[COleControl::OnSetObjectRects](#onsetobjectrects)|Called after the control's dimensions have been changed.|  
|[COleControl::OnShowToolBars](#onshowtoolbars)|Called when the control has been UI activated.|  
|[COleControl::OnTextChanged](#ontextchanged)|Called when the stock Text or Caption property is changed.|  
|[COleControl::OnWindowlessMessage](#onwindowlessmessage)|Processes window messages (other than mouse and keyboard messages) for windowless controls.|  
|[COleControl::ParentToClient](#parenttoclient)|Translates a point relative to the container's origin to a point relative to the control's origin.|  
|[COleControl::PostModalDialog](#postmodaldialog)|Notifies the container that a modal dialog box has been closed.|  
|[COleControl::PreModalDialog](#premodaldialog)|Notifies the container that a modal dialog box is about to be displayed.|  
|[COleControl::RecreateControlWindow](#recreatecontrolwindow)|Destroys and re-creates the control's window.|  
|[COleControl::Refresh](#refresh)|Forces a repaint of a control's appearance.|  
|[COleControl::ReleaseCapture](#releasecapture)|Releases mouse capture.|  
|[COleControl::ReleaseDC](#releasedc)|Releases the display device context of a container of a windowless control.|  
|[COleControl::ReparentControlWindow](#reparentcontrolwindow)|Resets the parent of the control window.|  
|[COleControl::ResetStockProps](#resetstockprops)|Initializes `COleControl` stock properties to their default values.|  
|[COleControl::ResetVersion](#resetversion)|Initializes the version number to a given value.|  
|[COleControl::ScrollWindow](#scrollwindow)|Allows a windowless control to scroll an area within its in-place active image on the display.|  
|[COleControl::SelectFontObject](#selectfontobject)|Selects a custom Font property into a device context.|  
|[COleControl::SelectStockFont](#selectstockfont)|Selects the stock Font property into a device context.|  
|[COleControl::SerializeExtent](#serializeextent)|Serializes or initializes the display space for the control.|  
|[COleControl::SerializeStockProps](#serializestockprops)|Serializes or initializes the `COleControl` stock properties.|  
|[COleControl::SerializeVersion](#serializeversion)|Serializes or initializes the control's version information.|  
|[COleControl::SetAppearance](#setappearance)|Sets the value of the stock Appearance property.|  
|[COleControl::SetBackColor](#setbackcolor)|Sets the value of the stock BackColor property.|  
|[COleControl::SetBorderStyle](#setborderstyle)|Sets the value of the stock BorderStyle property.|  
|[COleControl::SetCapture](#setcapture)|Causes the control's container window to take possession of the mouse capture on the control's behalf.|  
|[COleControl::SetControlSize](#setcontrolsize)|Sets the position and size of the OLE control.|  
|[COleControl::SetEnabled](#setenabled)|Sets the value of the stock Enabled property.|  
|[COleControl::SetFocus](#setfocus)|Causes the control's container window to take possession of the input focus on the control's behalf.|  
|[COleControl::SetFont](#setfont)|Sets the value of the stock Font property.|  
|[COleControl::SetForeColor](#setforecolor)|Sets the value of the stock ForeColor property.|  
|[COleControl::SetInitialSize](#setinitialsize)|Sets the size of an OLE control when first displayed in a container.|  
|[COleControl::SetModifiedFlag](#setmodifiedflag)|Changes the modified state of a control.|  
|[COleControl::SetNotPermitted](#setnotpermitted)|Indicates that an edit request has failed.|  
|[COleControl::SetNotSupported](#setnotsupported)|Prevents modification to a control's property value by the user.|  
|[COleControl::SetRectInContainer](#setrectincontainer)|Sets the control's rectangle relative to its container.|  
|[COleControl::SetText](#settext)|Sets the value of the stock Text or Caption property.|  
|[COleControl::ThrowError](#throwerror)|Signals that an error has occurred in an OLE control.|  
|[COleControl::TransformCoords](#transformcoords)|Transforms coordinate values between a container and the control.|  
|[COleControl::TranslateColor](#translatecolor)|Converts an OLE_COLOR value to a COLORREF value.|  
|[COleControl::WillAmbientsBeValidDuringLoad](#willambientsbevalidduringload)|Determines whether ambient properties will be available the next time the control is loaded.|  
|[COleControl::WindowProc](#windowproc)|Provides a Windows procedure for a `COleControl` object.|  
  
### Protected Methods  
  
|Name|Description|  
|----------|-----------------|  
|[COleControl::DrawContent](#drawcontent)|Called by the framework when the control's appearance needs to be updated.|  
|[COleControl::DrawMetafile](#drawmetafile)|Called by the framework when the metafile device context is being used.|  
|[COleControl::IsInvokeAllowed](#isinvokeallowed)|Enables automation method invocation.|  
|[COleControl::SetInitialDataFormats](#setinitialdataformats)|Called by the framework to initialize the list of data formats supported by the control.|  
  
## Remarks  
 Derived from `CWnd`, this class inherits all the functionality of a Windows window object plus additional functionality specific to OLE, such as event firing and the ability to support methods and properties.  
  
 OLE controls can be inserted into OLE container applications and communicate with the container by using a two-way system of event firing and exposing methods and properties to the container. Note that standard OLE containers only support the basic functionality of an OLE control. They are unable to support extended features of an OLE control. Event firing occurs when events are sent to the container as a result of certain actions taking place in the control. In turn, the container communicates with the control by using an exposed set of methods and properties analogous to the member functions and data members of a C++ class. This approach allows the developer to control the appearance of the control and notify the container when certain actions occur.  
  
## Windowless Controls  
 OLE controls can be used in-place active without a window. Windowless controls have significant advantages:  
  
-   Windowless controls can be transparent and non-rectangular  
  
-   Windowless controls reduce instance size and creation time of the object  
  
 Controls do not need a window. Services that a window offers can easily be provided via a single shared window (usually the container's) and a bit of dispatching code. Having a window is mostly an unnecessary complication on the object.  
  
 When windowless activation is used, the container (which does have a window) is responsible for providing services that would otherwise have been provided by the control's own window. For example, if your control needs to query the keyboard focus, query the mouse capture, or obtain a device context, these operations are managed by the container. The `COleControl`[windowless-operation member functions](https://msdn.microsoft.com/e9e28f79-9a70-4ae4-a5aa-b3e92f1904df) invoke these operations on the container.  
  
 When windowless activation is enabled, the container delegates input messages to the control's `IOleInPlaceObjectWindowless` interface (an extension of [IOleInPlaceObject](/windows/desktop/api/oleidl/nn-oleidl-ioleinplaceobject) for windowless support). `COleControl`'s implementation of this interface will dispatch these messages through your control's message map, after adjusting the mouse coordinates appropriately. You can process these messages like ordinary window messages, by adding the corresponding entries to the message map.  
  
 In a windowless control, you should always use the `COleControl` member functions instead of the corresponding `CWnd` member functions or their related Windows API functions.  
  
 OLE control objects can also create a window only when they become active, but the amount of work needed for the inactive-active transition goes up and the speed of the transition goes down. There are cases when this is a problem: as an example, consider a grid of text boxes. When cursoring up and down through the column, each control must be in-place activated and then deactivated. The speed of the inactive/active transition will directly affect the scrolling speed.  
  
 For more information on developing an OLE control framework, see the articles [MFC ActiveX Controls](../../mfc/mfc-activex-controls.md) and [Overview: Creating an MFC ActiveX Control Program](../../mfc/reference/mfc-activex-control-wizard.md). For information on optimizing OLE controls, including windowless and flicker-free controls, see [MFC ActiveX Controls: Optimization](../../mfc/mfc-activex-controls-optimization.md).  
  
## Inheritance Hierarchy  
 [CObject](../../mfc/reference/cobject-class.md)  
  
 [CCmdTarget](../../mfc/reference/ccmdtarget-class.md)  
  
 [CWnd](../../mfc/reference/cwnd-class.md)  
  
 `COleControl`  
  
## Requirements  
 **Header:** afxctl.h  
  
##  <a name="ambientbackcolor"></a>  COleControl::AmbientBackColor  
 Returns the value of the ambient BackColor property.  
  
```  
>>>>>>> 3bde588a
OLE_COLOR AmbientBackColor();
```

### Return Value

The current value of the container's ambient BackColor property, if any. If the property is not supported, this function returns the system-defined Windows background color.

### Remarks

The ambient BackColor property is available to all controls and is defined by the container. Note that the container is not required to support this property.

##  <a name="ambientdisplayname"></a>  COleControl::AmbientDisplayName

The name the container has assigned to the control can be used in error messages displayed to the user.

```
CString AmbientDisplayName();
```

### Return Value

The name of the OLE control. The default is a zero-length string.

### Remarks

Note that the container is not required to support this property.

##  <a name="ambientfont"></a>  COleControl::AmbientFont

Returns the value of the ambient Font property.

```
LPFONTDISP AmbientFont();
<<<<<<< HEAD
```

### Return Value

A pointer to the container's ambient Font dispatch interface. The default value is NULL. If the return is not equal to NULL, you are responsible for releasing the font by calling its [IUnknown::Release](http://msdn.microsoft.com/library/windows/desktop/ms682317) member function.

### Remarks

The ambient Font property is defined by the container and available to all controls.Note that the container is not required to support this property.

##  <a name="ambientforecolor"></a>  COleControl::AmbientForeColor

Returns the value of the ambient ForeColor property.

```
=======
```  
  
### Return Value  
 A pointer to the container's ambient Font dispatch interface. The default value is NULL. If the return is not equal to NULL, you are responsible for releasing the font by calling its [IUnknown::Release](/windows/desktop/api/unknwn/nf-unknwn-iunknown-release) member function.  
  
### Remarks  
 The ambient Font property is defined by the container and available to all controls.Note that the container is not required to support this property.  
  
##  <a name="ambientforecolor"></a>  COleControl::AmbientForeColor  
 Returns the value of the ambient ForeColor property.  
  
```  
>>>>>>> 3bde588a
OLE_COLOR AmbientForeColor();
```

### Return Value

The current value of the container's ambient ForeColor property, if any. If not supported, this function returns the system-defined Windows text color.

### Remarks

The ambient ForeColor property is available to all controls and is defined by the container. Note that the container is not required to support this property.

##  <a name="ambientlocaleid"></a>  COleControl::AmbientLocaleID

Returns the container's locale ID.

```
LCID AmbientLocaleID();
```

### Return Value

The value of the container's LocaleID property, if any. If this property is not supported, this function returns 0.

### Remarks

The control can use the LocaleID to adapt its user interface for specific locales. Note that the container is not required to support this property.

##  <a name="ambientappearance"></a>  COleControl::AmbientAppearance

Retrieves the current appearance setting for the control object.

```
short AmbientAppearance();
```

### Return Value

The appearance of the control:

- **0** Flat appearance

- **1** 3D appearance

### Remarks

Call this function to retrieve the current value of the DISPID_AMBIENT_APPEARANCE property for the control.

##  <a name="ambientscaleunits"></a>  COleControl::AmbientScaleUnits

Returns the type of units used by the container.

```
CString AmbientScaleUnits();
```

### Return Value

A string containing the ambient ScaleUnits of the container. If this property is not supported, this function returns a zero-length string.

### Remarks

The container's ambient ScaleUnits property can be used to display positions or dimensions, labeled with the chosen unit, such as twips or centimeters. Note that the container is not required to support this property.

##  <a name="ambientshowgrabhandles"></a>  COleControl::AmbientShowGrabHandles

Determines whether the container allows the control to display grab handles for itself when active.

```
BOOL AmbientShowGrabHandles();
```

### Return Value

Nonzero if grab handles should be displayed; otherwise 0. If this property is not supported, this function returns nonzero.

### Remarks

Note that the container is not required to support this property.

##  <a name="ambientshowhatching"></a>  COleControl::AmbientShowHatching

Determines whether the container allows the control to display itself with a hatched pattern when UI active.

```
BOOL AmbientShowHatching();
```

### Return Value

Nonzero if the hatched pattern should be shown; otherwise 0. If this property is not supported, this function returns nonzero.

### Remarks

Note that the container is not required to support this property.

##  <a name="ambienttextalign"></a>  COleControl::AmbientTextAlign

Determines the ambient text alignment preferred by the control container.

```
short AmbientTextAlign();
```

### Return Value

The status of the container's ambient TextAlign property. If this property is not supported, this function returns 0.

The following is a list of valid return values:

|Return value|Meaning|
|------------------|-------------|
|0|General alignment (numbers to the right, text to the left).|
|1|Left justify|
|2|Center|
|3|Right justify|

### Remarks

This property is available to all embedded controls and is defined by the container. Note that the container is not required to support this property.

##  <a name="ambientuidead"></a>  COleControl::AmbientUIDead

Determines if the container wants the control to respond to user-interface actions.

```
BOOL AmbientUIDead();
```

### Return Value

Nonzero if the control should respond to user-interface actions; otherwise 0. If this property is not supported, this function returns 0.

### Remarks

For example, a container might set this to TRUE in design mode.

##  <a name="ambientusermode"></a>  COleControl::AmbientUserMode

Determines if the container is in design mode or user mode.

```
BOOL AmbientUserMode();
```

### Return Value

Nonzero if the container is in user mode; otherwise 0 (in design mode). If this property is not supported, this function returns TRUE.

### Remarks

For example, a container might set this to FALSE in design mode.

##  <a name="boundpropertychanged"></a>  COleControl::BoundPropertyChanged

Signals that the bound property value has changed.

```
void BoundPropertyChanged(DISPID dispid);
```

### Parameters

*dispid*<br/>
The dispatch ID of a bound property of the control.

### Remarks

This must be called every time the value of the property changes, even in cases where the change was not made through the property Set method. Be particularly aware of bound properties that are mapped to member variables. Any time such a member variable changes, `BoundPropertyChanged` must be called.

##  <a name="boundpropertyrequestedit"></a>  COleControl::BoundPropertyRequestEdit

Requests permission from the `IPropertyNotifySink` interface to change a bound property value provided by the control.

```
BOOL BoundPropertyRequestEdit(DISPID dispid);
```

### Parameters

*dispid*<br/>
The dispatch ID of a bound property of the control.

### Return Value

Nonzero if the change is permitted; otherwise 0. The default value is nonzero.

### Remarks

If permission is denied, the control must not let the value of the property change. This can be done by ignoring or failing the action that attempted to change the property value.

##  <a name="clienttoparent"></a>  COleControl::ClientToParent

Translates the coordinates of *pPoint* into parent coordinates.

```
virtual void ClientToParent(
    LPCRECT lprcBounds,
    LPPOINT pPoint) const;
```

### Parameters

*lprcBounds*<br/>
Pointer to the bounds of the OLE control within the container. Not the client area but the area of the entire control including borders and scroll bars.

*pPoint*<br/>
Pointer to the OLE client area point to be translated into the coordinates of the parent (container).

### Remarks

On input *pPoint* is relative to the origin of the client area of the OLE control (upper left corner of the client area of the control). On output *pPoint* is relative to the origin of the parent (upper left corner of the container).

##  <a name="clipcaretrect"></a>  COleControl::ClipCaretRect

Adjusts a caret rectangle if it is entirely or partially covered by overlapping, opaque objects.

```
BOOL ClipCaretRect(LPRECT lpRect);
```

### Parameters

*lpRect*<br/>
On input, a pointer to a [RECT](../../mfc/reference/rect-structure1.md) structure that contains the caret area to be adjusted. On output, the adjusted caret area, or NULL if the caret rectangle is completely covered.

### Return Value

Nonzero if successful; otherwise 0.

### Remarks

A caret is a flashing line, block, or bitmap that typically indicates where text or graphics will be inserted.

A windowless object cannot safely show a caret without first checking whether the caret is partially or totally hidden by overlapping objects. In order to make that possible, an object can use `ClipCaretRect` to get the caret adjusted (reduced) to ensure it fits in the clipping region.

Objects creating a caret should submit the caret rectangle to `ClipCaretRect` and use the adjusted rectangle for the caret. If the caret is entirely hidden, this method will return FALSE and the caret should not be shown at all in this case.

##  <a name="colecontrol"></a>  COleControl::COleControl

Constructs a `COleControl` object.

```
COleControl();
```

### Remarks

This function is normally not called directly. Instead the OLE control is usually created by its class factory.

##  <a name="controlinfochanged"></a>  COleControl::ControlInfoChanged

Call this function when the set of mnemonics supported by the control has changed.

```
void ControlInfoChanged();
<<<<<<< HEAD
```

### Remarks

Upon receiving this notification, the control's container obtains the new set of mnemonics by making a call to [IOleControl::GetControlInfo](http://msdn.microsoft.com/library/windows/desktop/ms693730). Note that the container is not required to respond to this notification.

##  <a name="displayerror"></a>  COleControl::DisplayError

Called by the framework after the stock Error event has been handled (unless the event handler has suppressed the display of the error).

```
=======
```  
  
### Remarks  
 Upon receiving this notification, the control's container obtains the new set of mnemonics by making a call to [IOleControl::GetControlInfo](/windows/desktop/api/ocidl/nf-ocidl-iolecontrol-getcontrolinfo). Note that the container is not required to respond to this notification.  
  
##  <a name="displayerror"></a>  COleControl::DisplayError  
 Called by the framework after the stock Error event has been handled (unless the event handler has suppressed the display of the error).  
  
```  
>>>>>>> 3bde588a
virtual void DisplayError(
    SCODE scode,
    LPCTSTR lpszDescription,
    LPCTSTR lpszSource,
    LPCTSTR lpszHelpFile,
    UINT nHelpID);
```

### Parameters

*scode*<br/>
The status code value to be reported. For a complete list of possible codes, see the article [ActiveX Controls: Advanced Topics](../../mfc/mfc-activex-controls-advanced-topics.md).

*lpszDescription*<br/>
The description of the error being reported.

*lpszSource*<br/>
The name of the module generating the error (typically, the name of the OLE control module).

*lpszHelpFile*<br/>
The name of the help file containing a description of the error.

*nHelpID*<br/>
The Help Context ID of the error being reported.

### Remarks

The default behavior displays a message box containing the description of the error, contained in *lpszDescription*.

Override this function to customize how errors are displayed.

##  <a name="doclick"></a>  COleControl::DoClick

Simulates a mouse click action on the control.

```
void DoClick();
```

### Remarks

The overridable `COleControl::OnClick` member function will be called, and a stock Click event will be fired, if supported by the control.

This function is supported by the `COleControl` base class as a stock method, called DoClick. For more information, see the article [ActiveX Controls: Methods](../../mfc/mfc-activex-controls-methods.md).

##  <a name="dopropexchange"></a>  COleControl::DoPropExchange

Called by the framework when loading or storing a control from a persistent storage representation, such as a stream or property set.

```
virtual void DoPropExchange(CPropExchange* pPX);
```

### Parameters

*pPX*<br/>
A pointer to a `CPropExchange` object. The framework supplies this object to establish the context of the property exchange, including its direction.

### Remarks

This function normally makes calls to the **PX_** family of functions to load or store specific user-defined properties of an OLE control.

If Control Wizard has been used to create the OLE control project, the overridden version of this function will serialize the stock properties supported by `COleControl` with a call to the base class function, `COleControl::DoPropExchange`. As you add user-defined properties to your OLE control you will need to modify this function to serialize your new properties. For more information on serialization, see the article [ActiveX Controls: Serializing](../../mfc/mfc-activex-controls-serializing.md).

##  <a name="dosuperclasspaint"></a>  COleControl::DoSuperclassPaint

Redraws an OLE control that has been subclassed from a Windows control.

```
void DoSuperclassPaint(
    CDC* pDC,
    const CRect& rcBounds);
```

### Parameters

*pDC*<br/>
A pointer to the device context of the control container.

*rcBounds*<br/>
The area in which the control is to be drawn.

### Remarks

Call this function to properly handle the painting of a nonactive OLE control. This function should only be used if the OLE control subclasses a Windows control and should be called in the `OnDraw` function of your control.

For more information on this function and subclassing a Windows control, see the article [ActiveX Controls: Subclassing a Windows Control](../../mfc/mfc-activex-controls-subclassing-a-windows-control.md).

##  <a name="drawcontent"></a>  COleControl::DrawContent

Called by the framework when the control's appearance needs to be updated.

```
void DrawContent(
    CDC* pDC,
    CRect& rc);
```

### Parameters

*pDC*<br/>
Pointer to the device context.

*rc*<br/>
Rectangular area to be drawn in.

### Remarks

This function directly calls the overridable `OnDraw` function.

##  <a name="drawmetafile"></a>  COleControl::DrawMetafile

Called by the framework when the metafile device context is being used.

```
void DrawMetafile(
    CDC* pDC,
    CRect& rc);
```

### Parameters

*pDC*<br/>
Pointer to the metafile device context.

*rc*<br/>
Rectangular area to be drawn in.

##  <a name="enablesimpleframe"></a>  COleControl::EnableSimpleFrame

Enables the simple frame characteristic for an OLE control.

```
void EnableSimpleFrame();
```

### Remarks

This characteristic allows a control to support visual containment of other controls, but not true OLE containment. An example would be a group box with several controls inside. These controls are not OLE contained, but they are in the same group box.

##  <a name="exchangeextent"></a>  COleControl::ExchangeExtent

Serializes or initializes the state of the control's extent (its dimensions in HIMETRIC units).

```
BOOL ExchangeExtent(CPropExchange* pPX);
```

### Parameters

*pPX*<br/>
A pointer to a [CPropExchange](../../mfc/reference/cpropexchange-class.md) object. The framework supplies this object to establish the context of the property exchange, including its direction.

### Return Value

Nonzero if the function succeeded; 0 otherwise.

### Remarks

This function is normally called by the default implementation of `COleControl::DoPropExchange`.

##  <a name="exchangestockprops"></a>  COleControl::ExchangeStockProps

Serializes or initializes the state of the control's stock properties.

```
void ExchangeStockProps(CPropExchange* pPX);
```

### Parameters

*pPX*<br/>
A pointer to a [CPropExchange](../../mfc/reference/cpropexchange-class.md) object. The framework supplies this object to establish the context of the property exchange, including its direction.

### Remarks

This function is normally called by the default implementation of `COleControl::DoPropExchange`.

##  <a name="exchangeversion"></a>  COleControl::ExchangeVersion

Serializes or initializes the state of a control's version information.

```
BOOL ExchangeVersion(
    CPropExchange* pPX,
    DWORD dwVersionDefault,
    BOOL bConvert = TRUE);
```

### Parameters

*pPX*<br/>
A pointer to a `CPropExchange` object. The framework supplies this object to establish the context of the property exchange, including its direction.

*dwVersionDefault*<br/>
The current version number of the control.

*bConvert*<br/>
Indicates whether persistent data should be converted to the latest format when saved, or maintained in the same format that was loaded.

### Return Value

Nonzero of the function succeeded; 0 otherwise.

### Remarks

Typically, this will be the first function called by a control's override of `COleControl::DoPropExchange`. When loading, this function reads the version number of the persistent data, and sets the version attribute of the [CPropExchange](../../mfc/reference/cpropexchange-class.md) object accordingly. When saving, this function writes the version number of the persistent data.

For more information on persistence and versioning, see the article [ActiveX Controls: Serializing](../../mfc/mfc-activex-controls-serializing.md).

##  <a name="fireclick"></a>  COleControl::FireClick

Called by the framework when the mouse is clicked over an active control.

```
void FireClick();
```

### Remarks

If this event is defined as a custom event, you determine when the event is fired.

For automatic firing of a Click event to occur, the control's Event map must have a stock Click event defined.

##  <a name="firedblclick"></a>  COleControl::FireDblClick

Called by the framework when the mouse is double-clicked over an active control.

```
void FireDblClick();
```

### Remarks

If this event is defined as a custom event, you determine when the event is fired.

For automatic firing of a DblClick event to occur, the control's Event map must have a stock DblClick event defined.

##  <a name="fireerror"></a>  COleControl::FireError

Fires the stock Error event.

```
void FireError(
    SCODE scode,
    LPCTSTR lpszDescription,
    UINT nHelpID = 0);
```

### Parameters

*scode*<br/>
The status code value to be reported. For a complete list of possible codes, see the article [ActiveX Controls: Advanced Topics](../../mfc/mfc-activex-controls-advanced-topics.md).

*lpszDescription*<br/>
The description of the error being reported.

*nHelpID*<br/>
The Help ID of the error being reported.

### Remarks

This event provides a way of signalling, at appropriate places in your code, that an error has occurred within your control. Unlike other stock events, such as Click or MouseMove, Error is never fired by the framework.

To report an error that occurs during a property get function, property set function, or automation method, call [COleControl::ThrowError](#throwerror).

The implementation of an OLE control's Stock Error event uses an SCODE value. If your control uses this event, and is intended to be used in Visual Basic 4.0, you will receive errors because the SCODE value is not supported in Visual Basic.

To fix this, manually change the SCODE parameter in the control's .ODL file to a **long**. In addition, any custom event, method, or property that uses an SCODE parameter also causes the same problem.

##  <a name="fireevent"></a>  COleControl::FireEvent

Fires a user-defined event from your control with any number of optional arguments,.

```
void AFX_CDECL FireEvent(
    DISPID dispid,
    BYTE* pbParams,
...);
```

### Parameters

*dispid*<br/>
The dispatch ID of the event to be fired.

*pbParams*<br/>
A descriptor for the event's parameter types.

### Remarks

Usually this function should not be called directly. Instead you will call the event-firing functions in the event map section of your control's class declaration.

The *pbParams* argument is a space-separated list of **VTS_**. One or more of these values, separated by spaces (not commas), specifies the function's parameter list. Possible values are as follows:

|Symbol|Parameter type|
|------------|--------------------|
|VTS_COLOR|OLE_COLOR|
|VTS_FONT|`IFontDisp*`|
|VTS_HANDLE|HWND|
|VTS_PICTURE|`IPictureDisp*`|
|VTS_OPTEXCLUSIVE|OLE_OPTEXCLUSIVE*|
|VTS_TRISTATE|OLE_TRISTATE|
|VTS_XPOS_HIMETRIC|OLE_XPOS_HIMETRIC|
|VTS_YPOS_HIMETRIC|OLE_YPOS_HIMETRIC|
|VTS_XPOS_PIXELS|OLE_XPOS_PIXELS|
|VTS_YPOS_PIXELS|OLE_YPOS_PIXELS|
|VTS_XSIZE_PIXELS|OLE_XSIZE_PIXELS|
|VTS_YSIZE_PIXELS|OLE_XSIZE_PIXELS|
|VTS_XSIZE_HIMETRIC|OLE_XSIZE_HIMETRIC|
|VTS_YSIZE_HIMETRIC|OLE_XSIZE_HIMETRIC|

> [!NOTE]
>  Additional variant constants have been defined for all variant types, with the exception of VTS_FONT and VTS_PICTURE, that provide a pointer to the variant data constant. These constants are named using the **VTS_P**`constantname` convention. For example, VTS_PCOLOR is a pointer to a VTS_COLOR constant.

##  <a name="firekeydown"></a>  COleControl::FireKeyDown

Called by the framework when a key is pressed while the control is UI active.

```
void FireKeyDown(
    USHORT* pnChar,
    short nShiftState);
```

### Parameters

*pnChar*<br/>
Pointer to the virtual key code value of the pressed key. For a list of standard virtual key codes, see Winuser.h

*nShiftState*<br/>
Contains a combination of the following flags:

- SHIFT_MASK The SHIFT key was pressed during the action.

- CTRL_MASK The CTRL key was pressed during the action.

- ALT_MASK The ALT key was pressed during the action.

### Remarks

If this event is defined as a custom event, you determine when the event is fired.

For automatic firing of a KeyDown event to occur, the control's Event map must have a stock KeyDown event defined.

##  <a name="firekeypress"></a>  COleControl::FireKeyPress

Called by the framework when a key is pressed and released while the custom control is UI Active within the container.

```
void FireKeyPress(USHORT* pnChar);
```

### Parameters

*pnChar*<br/>
A pointer to the character value of the key pressed.

### Remarks

If this event is defined as a custom event, you determine when the event is fired.

The recipient of the event may modify *pnChar*, for example, convert all lowercase characters to uppercase. If you want to examine the modified character, override `OnKeyPressEvent`.

For automatic firing of a KeyPress event to occur, the control's Event map must have a stock KeyPress event defined.

##  <a name="firekeyup"></a>  COleControl::FireKeyUp

Called by the framework when a key is released while the custom control is UI Active within the container.

```
void FireKeyUp(
    USHORT* pnChar,
    short nShiftState);
```

### Parameters

*pnChar*<br/>
Pointer to the virtual key code value of the released key. For a list of standard virtual key codes, see Winuser.h

*nShiftState*<br/>
Contains a combination of the following flags:

- SHIFT_MASK The SHIFT key was pressed during the action.

- CTRL_MASK The CTRL key was pressed during the action.

- ALT_MASK The ALT key was pressed during the action.

### Remarks

If this event is defined as a custom event, you determine when the event is fired.

For automatic firing of a KeyUp event to occur, the control's Event map must have a stock KeyUp event defined.

##  <a name="firemousedown"></a>  COleControl::FireMouseDown

Called by the framework when a mouse button is pressed over an active custom control.

```
void FireMouseDown(
    short nButton,
    short nShiftState,
    OLE_XPOS_PIXELS x,
    OLE_YPOS_PIXELS y);
```

### Parameters

*nButton*<br/>
The numeric value of the mouse button pressed. It can contain one of the following values:

- LEFT_BUTTON The left mouse button was pressed down.

- MIDDLE_BUTTON The middle mouse button was pressed down.

- RIGHT_BUTTON The right mouse button was pressed down.

*nShiftState*<br/>
Contains a combination of the following flags:

- SHIFT_MASK The SHIFT key was pressed during the action.

- CTRL_MASK The CTRL key was pressed during the action.

- ALT_MASK The ALT key was pressed during the action.

*x*<br/>
The x-coordinate of the cursor when a mouse button was pressed down. The coordinate is relative to the upper-left corner of the control window.

*y*<br/>
The y-coordinate of the cursor when a mouse button was pressed down. The coordinate is relative to the upper-left corner of the control window.

### Remarks

If this event is defined as a custom event, you determine when the event is fired.

For automatic firing of a MouseDown event to occur, the control's Event map must have a stock MouseDown event defined.

##  <a name="firemousemove"></a>  COleControl::FireMouseMove

Called by the framework when the cursor is moved over an active custom control.

```
void FireMouseMove(
    short nButton,
    short nShiftState,
    OLE_XPOS_PIXELS x,
    OLE_YPOS_PIXELS y);
```

### Parameters

*nButton*<br/>
The numeric value of the mouse buttons pressed. Contains a combination of the following values:

- LEFT_BUTTON The left mouse button was pressed down during the action.

- MIDDLE_BUTTON The middle mouse button was pressed down during the action.

- RIGHT_BUTTON The right mouse button was pressed down during the action.

*nShiftState*<br/>
Contains a combination of the following flags:

- SHIFT_MASK The SHIFT key was pressed during the action.

- CTRL_MASK The CTRL key was pressed during the action.

- ALT_MASK The ALT key was pressed during the action.

*x*<br/>
The x-coordinate of the cursor. The coordinate is relative to the upper-left corner of the control window.

*y*<br/>
The y-coordinate of the cursor. The coordinate is relative to the upper-left corner of the control window.

### Remarks

If this event is defined as a custom event, you determine when the event is fired.

For automatic firing of a MouseMove event to occur, the control's Event map must have a stock MouseMove event defined.

##  <a name="firemouseup"></a>  COleControl::FireMouseUp

Called by the framework when a mouse button is released over an active custom control.

```
void FireMouseUp(
    short nButton,
    short nShiftState,
    OLE_XPOS_PIXELS x,
    OLE_YPOS_PIXELS y);
```

### Parameters

*nButton*<br/>
The numeric value of the mouse button released. It can have one of the following values:

- LEFT_BUTTON The left mouse button was released.

- MIDDLE_BUTTON The middle mouse button was released.

- RIGHT_BUTTON The right mouse button was released.

*nShiftState*<br/>
Contains a combination of the following flags:

- SHIFT_MASK The SHIFT key was pressed during the action.

- CTRL_MASK The CTRL key was pressed during the action.

- ALT_MASK The ALT key was pressed during the action.

*x*<br/>
The x-coordinate of the cursor when a mouse button was released. The coordinate is relative to the upper-left corner of the control window.

*y*<br/>
The y-coordinate of a cursor when a mouse button was released. The coordinate is relative to the upper-left corner of the control window.

### Remarks

If this event is defined as a custom event, you determine when the event is fired.

For automatic firing of a MouseUp event to occur, the control's Event map must have a stock MouseUp event defined.

##  <a name="firereadystatechange"></a>  COleControl::FireReadyStateChange

Fires an event with the current value of the ready state of control.

```
void FireReadyStateChange();
```

### Remarks

The ready state can be one of the following values:

READYSTATE_UNINITIALIZED
Default initialization state

READYSTATE_LOADING
Control is currently loading its properties

READYSTATE_LOADED
Control has been initialized

READYSTATE_INTERACTIVE
Control has enough data to be interactive but not all asynchronous data is yet loaded

READYSTATE_COMPLETE
Control has all its data

Use [GetReadyState](#getreadystate) to determine the control's current readiness.

[InternalSetReadyState](#internalsetreadystate) changes the ready state to the value supplied, then calls `FireReadyStateChange`.

##  <a name="getactivationpolicy"></a>  COleControl::GetActivationPolicy

Alters the default activation behavior of a control that supports the `IPointerInactive` interface.

```
virtual DWORD GetActivationPolicy();
```

### Return Value

A combination of flags from the POINTERINACTIVE enumeration. Possible flags are:

POINTERINACTIVE_ACTIVATEONENTRY
The object should be in-place activated when the mouse enters it during a mouse move operation.

POINTERINACTIVE_DEACTIVATEONLEAVE
The object should be deactivated when the mouse leaves the object during a mouse move operation.

POINTERINACTIVE_ACTIVATEONDRAG
The object should be in-place activated when the mouse is dragged over it during a drag and drop operation.

### Remarks

When the `IPointerInactive` interface is enabled, the container will delegate WM_SETCURSOR and WM_MOUSEMOVE messages to it. `COleControl`'s implementation of this interface will dispatch these messages through your control's message map, after adjusting the mouse coordinates appropriately.

Whenever the container receives a WM_SETCURSOR or WM_MOUSEMOVE message with the mouse pointer over an inactive object supporting `IPointerInactive`, it should call `GetActivationPolicy` on the interface and return flags from the POINTERINACTIVE enumeration.

You can process these messages just like ordinary window messages, by adding the corresponding entries to the message map. In your handlers, avoid using the `m_hWnd` member variable (or any member functions that uses it) without first checking that its value is non- NULL.

Any object intended to do more than set the mouse cursor and/or fire a mouse move event, such as give special visual feedback, should return the POINTERINACTIVE_ACTIVATEONENTRY flag and draw the feedback only when active. If the object returns this flag, the container should activate it in-place immediately and then forward it the same message that triggered the call to `GetActivationPolicy`.

If both the POINTERINACTIVE_ACTIVATEONENTRY and POINTERINACTIVE_DEACTIVATEONLEAVE flags are returned, then the object will only be activated when the mouse is over the object. If only the POINTERINACTIVE_ACTIVATEONENTRY flag is returned, then the object will only be activated once when the mouse first enters the object.

You may also want an inactive control to be the target of an OLE drag and drop operation. This requires activating the control at the moment the user drags an object over it, so that the control's window can be registered as a drop target. To cause activation to occur during a drag, return the POINTERINACTIVE_ACTIVATEONDRAG flag:

[!code-cpp[NVC_MFCAxCtl#1](../../mfc/reference/codesnippet/cpp/colecontrol-class_1.cpp)]

The information communicated by `GetActivationPolicy` should not be cached by a container. Instead, this method should be called every time the mouse enters an inactive object.

If an inactive object does not request to be in-place activated when the mouse enters it, its container should dispatch subsequent WM_SETCURSOR messages to this object by calling [OnInactiveSetCursor](#oninactivesetcursor) as long as the mouse pointer stays over the object.

Enabling the `IPointerInactive` interface typically means that you want the control to be capable of processing mouse messages at all times. To get this behaviour in a container that doesn't support the `IPointerInactive` interface, you will need to have your control always activated when visible, which means the control should have the OLEMISC_ACTIVATEWHENVISIBLE flag among its miscellaneous flags. However, to prevent this flag from taking effect in a container that does support `IPointerInactive`, you can also specify the OLEMISC_IGNOREACTIVATEWHENVISIBLE flag:

[!code-cpp[NVC_MFCAxCtl#10](../../mfc/reference/codesnippet/cpp/colecontrol-class_2.cpp)]

##  <a name="getambientproperty"></a>  COleControl::GetAmbientProperty

Gets the value of an ambient property of the container.

```
BOOL GetAmbientProperty(
    DISPID dispid,
    VARTYPE vtProp,
    void* pvProp);
```

### Parameters

*dwDispid*<br/>
The dispatch ID of the desired ambient property.

*vtProp*<br/>
A variant type tag that specifies the type of the value to be returned in *pvProp*.

*pvProp*<br/>
A pointer to the address of the variable that will receive the property value or return value. The actual type of this pointer must match the type specified by *vtProp*.

|vtProp|Type of pvProp|
|------------|--------------------|
|VT_BOOL|`BOOL*`|
|VT_BSTR|`CString*`|
|VT_I2|`short*`|
|VT_I4|`long*`|
|VT_R4|`float*`|
|VT_R8|`double*`|
|VT_CY|`CY*`|
|VT_COLOR|`OLE_COLOR*`|
|VT_DISPATCH|`LPDISPATCH*`|
|VT_FONT|`LPFONTDISP*`|

### Return Value

Nonzero if the ambient property is supported; otherwise 0.

### Remarks

If you use `GetAmbientProperty` to retrieve the ambient DisplayName and ScaleUnits properties, set *vtProp* to VT_BSTR and *pvProp* to `CString*`. If you are retrieving the ambient Font property, set *vtProp* to VT_FONT and *pvProp* to LPFONTDISP*.

Note that functions have already been provided for common ambient properties, such as [AmbientBackColor](#ambientbackcolor) and [AmbientFont](#ambientfont).

##  <a name="getappearance"></a>  COleControl::GetAppearance

Implements the Get function of your control's stock Appearance property.

```
short GetAppearance ();
```

### Return Value

The return value specifies the current appearance setting as a **short** (VT_I2) value, if successful. This value is zero if the control's appearance is flat and 1 if the control's appearance is 3D.

##  <a name="getbackcolor"></a>  COleControl::GetBackColor

Implements the Get function of your control's stock BackColor property.

```
OLE_COLOR GetBackColor();
```

### Return Value

The return value specifies the current background color as a OLE_COLOR value, if successful. This value can be translated to a COLORREF value with a call to `TranslateColor`.

##  <a name="getborderstyle"></a>  COleControl::GetBorderStyle

Implements the Get function of your control's stock BorderStyle property.

```
short GetBorderStyle();
```

### Return Value

1 if the control has a normal border; 0 if the control has no border.

##  <a name="getcapture"></a>  COleControl::GetCapture

Determines whether the `COleControl` object has the mouse capture.

```
CWnd* GetCapture();
```

### Return Value

If the control is activated and windowless, returns **this** if the control currently has the mouse capture (as determined by the control's container), or NULL if it does not have the capture.

Otherwise, returns the `CWnd` object that has the mouse capture (same as `CWnd::GetCapture`).

### Remarks

An activated windowless control receives the mouse capture when [SetCapture](#setcapture) is called.

##  <a name="getclassid"></a>  COleControl::GetClassID

Called by the framework to retrieve the OLE class ID of the control.

```
virtual HRESULT GetClassID(LPCLSID pclsid) = 0;
```

### Parameters

*pclsid*<br/>
Pointer to the location of the class ID.

### Return Value

Nonzero if the call was not successful; otherwise 0.

### Remarks

Usually implemented by the [IMPLEMENT_OLECREATE_EX](class-factories-and-licensing.md#implement_olecreate_ex).

##  <a name="getclientoffset"></a>  COleControl::GetClientOffset

Retrieves the difference between the upper left corner of the control's rectangular area and the upper left corner of its client area.

```
virtual void GetClientOffset(long* pdxOffset, long* pdyOffset) const;
```

### Parameters

*pdxOffset*<br/>
Pointer to the horizontal offset of the OLE control's client area.

*pdyOffset*<br/>
Pointer to the vertical offset of the OLE control's client area.

### Remarks

The OLE control has a rectangular area within its container. The client area of the control is the control area excluding borders and scroll bars. The offset retrieved by `GetClientOffset` is the difference between the upper left corner of the control's rectangular area and the upper left corner of its client area. If your control has non-client elements other than the standard borders and scrollbars, override this member function to specify the offset.

##  <a name="getclientrect"></a>  COleControl::GetClientRect

Retrieves the size of the control's client area.

```
virtual void GetClientRect(LPRECT lpRect) const;
```

### Parameters

*lpRect*<br/>
Pointer to a `RECT` structure containing the dimensions of the windowless control's client area; that is, the control's size minus window borders, frames, scroll bars, and so on. The *lpRect* parameter indicates the size of the control's client rectangle, not its position.

##  <a name="getclientsite"></a>  COleControl::GetClientSite

Queries an object for the pointer to its current client site within its container.

```
LPOLECLIENTSITE GetClientSite();
```

### Return Value

A pointer to the control's current client site in its container.

### Remarks

The returned pointer points to an instance of `IOleClientSite`. The `IOleClientSite` interface, implemented by containers, is the object's view of its context: where it is anchored in the document, where it gets its storage, user interface, and other resources.

##  <a name="getcontrolflags"></a>  COleControl::GetControlFlags

Retrieves the control flag settings.

```
virtual DWORD GetControlFlags();
```

### Return Value

An ORed combination of the flags in the ControlFlags enumeration:

```
enum ControlFlags {
    fastBeginPaint = 0x0001,
    clipPaintDC = 0x0002,
    pointerInactive = 0x0004,
    noFlickerActivate = 0x0008,
    windowlessActivate = 0x0010,
    canOptimizeDraw = 0x0020,
<<<<<<< HEAD
    };
```

### Remarks

By default, `GetControlFlags` returns `fastBeginPaint | clipPaintDC`.

`fastBeginPaint`
If set, uses a begin-paint function tailored for OLE controls instead of the [BeginPaint](http://msdn.microsoft.com/library/windows/desktop/dd183362) API (set by default).

`clipPaintDC`
If not set, disables the call to `IntersectClipRect` made by `COleControl` and gains a small speed advantage. If you are using windowless activation, the flag has no effect.

`pointerInactive`
If set, provides mouse interaction while your control is inactive by enabling `COleControl`'s implementation of the `IPointerInactive` interface, which is disabled by default.

`noFlickerActivate`
If set, eliminates extra drawing operations and the accompanying visual flicker. Use when your control draws itself identically in the inactive and active states. If you are using windowless activation, the flag has no effect.

`windowlessActivate`
If set, indicates your control uses windowless activation.

`canOptimizeDraw`
If set, indicates that the control will perform optimized drawing, if the container supports it.

For more information about `GetControlFlags` and other optimizations of OLE controls, see [ActiveX Controls: Optimization](../../mfc/mfc-activex-controls-optimization.md).

##  <a name="getcontrolsize"></a>  COleControl::GetControlSize

Retrieves the size of the OLE control window.

```
=======
    };  
```  
  
### Remarks  
 By default, `GetControlFlags` returns `fastBeginPaint | clipPaintDC`.  
  
 `fastBeginPaint`  
 If set, uses a begin-paint function tailored for OLE controls instead of the [BeginPaint](/windows/desktop/api/winuser/nf-winuser-beginpaint) API (set by default).  
  
 `clipPaintDC`  
 If not set, disables the call to `IntersectClipRect` made by `COleControl` and gains a small speed advantage. If you are using windowless activation, the flag has no effect.  
  
 `pointerInactive`  
 If set, provides mouse interaction while your control is inactive by enabling `COleControl`'s implementation of the `IPointerInactive` interface, which is disabled by default.  
  
 `noFlickerActivate`  
 If set, eliminates extra drawing operations and the accompanying visual flicker. Use when your control draws itself identically in the inactive and active states. If you are using windowless activation, the flag has no effect.  
  
 `windowlessActivate`  
 If set, indicates your control uses windowless activation.  
  
 `canOptimizeDraw`  
 If set, indicates that the control will perform optimized drawing, if the container supports it.  
  
 For more information about `GetControlFlags` and other optimizations of OLE controls, see [ActiveX Controls: Optimization](../../mfc/mfc-activex-controls-optimization.md).  
  
##  <a name="getcontrolsize"></a>  COleControl::GetControlSize  
 Retrieves the size of the OLE control window.  
  
```  
>>>>>>> 3bde588a
void GetControlSize(
    int* pcx,
    int* pcy);
```

### Parameters

*pcx*<br/>
Specifies the width of the control in pixels.

*pcy*<br/>
Specifies the height of the control in pixels.

### Remarks

Note that all coordinates for control windows are relative to the upper-left corner of the control.

##  <a name="getdc"></a>  COleControl::GetDC

Provides for a windowless object to get a screen (or compatible) device context from its container.

```
CDC* GetDC(
    LPCRECT lprcRect = NULL,
    DWORD dwFlags = OLEDC_PAINTBKGND);
```

### Parameters

*lprcRect*<br/>
A pointer to the rectangle the windowless control wants to redraw, in client coordinates of the control. NULL means the full object's extent.

*dwFlags*<br/>
Drawing attributes of the device context. Choices are:

- OLEDC_NODRAW Indicates that the object won't use the device context to perform any drawing but merely to get information about the display device. The container should simply pass the window's DC without further processing.

- OLEDC_PAINTBKGND Requests that the container paint the background before returning the DC. An object should use this flag if it is requesting a DC for redrawing an area with transparent background.

- OLEDC_OFFSCREEN Informs the container that the object wishes to render into an off-screen bitmap that should then be copied to the screen. An object should use this flag when the drawing operation it is about to perform generates a lot of flicker. The container is free to honor this request or not. However, if this flag is not set, the container must hand back an on-screen DC. This allows objects to perform direct screen operations such as showing a selection (via an **XOR** operation).

### Return Value

Pointer to the display device context for the container `CWnd` client area if successful; otherwise, the return value is NULL. The display device context can be used in subsequent GDI functions to draw in the client area of the container's window.

### Remarks

The [ReleaseDC](#releasedc) member function must be called to release the context after painting. When calling `GetDC`, objects pass the rectangle they wish to draw into in their own client coordinates. `GetDC` translates these to coordinates of the container client area. The object should not request a desired drawing rectangle larger than its own client area rectangle, the size of which can be retrieved with [GetClientRect](#getclientrect). This prevents objects from inadvertently drawing where they are not supposed to.

##  <a name="getenabled"></a>  COleControl::GetEnabled

Implements the Get function of your control's stock Enabled property.

```
BOOL GetEnabled();
```

### Return Value

Nonzero if the control is enabled; otherwise 0.

##  <a name="getextendedcontrol"></a>  COleControl::GetExtendedControl

Obtains a pointer to an object maintained by the container that represents the control with an extended set of properties.

```
LPDISPATCH GetExtendedControl();
```

### Return Value

A pointer to the container's extended control object. If there is no object available, the value is NULL.

This object may be manipulated through its `IDispatch` interface. You can also use `QueryInterface` to obtain other available interfaces provided by the object. However, the object is not required to support a specific set of interfaces. Note that relying on the specific features of a container's extended control object limits the portability of your control to other arbitrary containers.

### Remarks

The function that calls this function is responsible for releasing the pointer when finished with the object. Note that the container is not required to support this object.

##  <a name="getfocus"></a>  COleControl::GetFocus

Determines whether the `COleControl` object has the focus.

```
CWnd* GetFocus();
```

### Return Value

If the control is activated and windowless, returns **this** if the control currently has the keyboard focus (as determined by the control's container), or NULL if it does not have the focus.

Otherwise, returns the `CWnd` object that has the focus (same as `CWnd::GetFocus`).

### Remarks

An activated windowless control receives the focus when [SetFocus](#setfocus) is called.

##  <a name="getfont"></a>  COleControl::GetFont

Implements the Get function of the stock Font property.

```
LPFONTDISP GetFont();
```

### Return Value

A pointer to the font dispatch interface of the control's stock Font property.

### Remarks

Note that the caller must release the object when finished. Within the implementation of the control, use `InternalGetFont` to access the control's stock Font object. For more information on using fonts in your control, see the article [ActiveX Controls: Using Fonts in an ActiveX Control](../../mfc/mfc-activex-controls-using-fonts.md).

##  <a name="getfonttextmetrics"></a>  COleControl::GetFontTextMetrics

Measures the text metrics for any `CFontHolder` object owned by the control.

```
void GetFontTextMetrics(
    LPTEXTMETRIC lptm,
    CFontHolder& fontHolder);
<<<<<<< HEAD
```

### Parameters

*lptm*<br/>
Pointer to a [TEXTMETRIC](http://msdn.microsoft.com/library/windows/desktop/dd145132) structure.

*fontHolder*<br/>
Reference to a [CFontHolder](../../mfc/reference/cfontholder-class.md) object.

### Remarks

Such a font can be selected with the [COleControl::SelectFontObject](#selectfontobject) function. `GetFontTextMetrics` will initialize the `TEXTMETRIC` structure pointed to by *lptm* with valid metrics information about `fontHolder`'s font if successful, or fill the structure with zeros if not successful. You should use this function instead of [GetTextMetrics](http://msdn.microsoft.com/library/windows/desktop/dd144941) when painting your control because controls, like any embedded OLE object, may be required to render themselves into a metafile.

The `TEXTMETRIC` structure for the default font is refreshed when the [SelectFontObject](#selectfontobject) function is called. You should call `GetFontTextMetrics` only after selecting the stock Font property to assure the information it provides is valid.

##  <a name="getforecolor"></a>  COleControl::GetForeColor

Implements the Get function of the stock ForeColor property.

```
OLE_COLOR GetForeColor();
```

### Return Value

The return value specifies the current foreground color as a OLE_COLOR value, if successful. This value can be translated to a [COLORREF](http://msdn.microsoft.com/library/windows/desktop/dd183449) value with a call to `TranslateColor`.

##  <a name="gethwnd"></a>  COleControl::GetHwnd

Implements the Get function of the stock hWnd property.

```
=======
```  
  
### Parameters  
 *lptm*  
 Pointer to a [TEXTMETRIC](/windows/desktop/api/wingdi/ns-wingdi-tagtextmetrica) structure.  
  
 *fontHolder*  
 Reference to a [CFontHolder](../../mfc/reference/cfontholder-class.md) object.  
  
### Remarks  
 Such a font can be selected with the [COleControl::SelectFontObject](#selectfontobject) function. `GetFontTextMetrics` will initialize the `TEXTMETRIC` structure pointed to by *lptm* with valid metrics information about `fontHolder`'s font if successful, or fill the structure with zeros if not successful. You should use this function instead of [GetTextMetrics](/windows/desktop/api/wingdi/nf-wingdi-gettextmetrics) when painting your control because controls, like any embedded OLE object, may be required to render themselves into a metafile.  
  
 The `TEXTMETRIC` structure for the default font is refreshed when the [SelectFontObject](#selectfontobject) function is called. You should call `GetFontTextMetrics` only after selecting the stock Font property to assure the information it provides is valid.  
  
##  <a name="getforecolor"></a>  COleControl::GetForeColor  
 Implements the Get function of the stock ForeColor property.  
  
```  
OLE_COLOR GetForeColor();
```  
  
### Return Value  
 The return value specifies the current foreground color as a OLE_COLOR value, if successful. This value can be translated to a [COLORREF](/windows/desktop/gdi/colorref) value with a call to `TranslateColor`.  
  
##  <a name="gethwnd"></a>  COleControl::GetHwnd  
 Implements the Get function of the stock hWnd property.  
  
```  
>>>>>>> 3bde588a
OLE_HANDLE GetHwnd();
```

### Return Value

The OLE control's window handle, if any; otherwise NULL.

##  <a name="getmessagestring"></a>  COleControl::GetMessageString

Called by the framework to obtain a short string that describes the purpose of the menu item identified by *nID*.

```
virtual void GetMessageString(
    UINT nID,
    CString& rMessage) const;
```

### Parameters

*nID*<br/>
A menu item ID.

*rMessage*<br/>
A reference to a [CString](../../atl-mfc-shared/reference/cstringt-class.md) object through which a string will be returned.

### Remarks

This can be used to obtain a message for display in a status bar while the menu item is highlighted. The default implementation attempts to load a string resource identified by *nID*.

##  <a name="getnotsupported"></a>  COleControl::GetNotSupported

Prevents access to a control's property value by the user.

```
void GetNotSupported();
```

### Remarks

Call this function in place of the Get function of any property where retrieval of the property by the control's user is not supported. One example would be a property that is write only.

##  <a name="getreadystate"></a>  COleControl::GetReadyState

Returns the readiness state of the control.

```
long GetReadyState();
```

### Return Value

The readiness state of the control, one of the following values:

READYSTATE_UNINITIALIZED
Default initialization state

READYSTATE_LOADING
Control is currently loading its properties

READYSTATE_LOADED
Control has been initialized

READYSTATE_INTERACTIVE
Control has enough data to be interactive but not all asynchronous data is yet loaded

READYSTATE_COMPLETE
Control has all its data

### Remarks

Most simple controls never need to differentiate between LOADED and INTERACTIVE. However, controls that support data path properties may not be ready to be interactive until at least some data is received asynchronously. A control should attempt to become interactive as soon as possible.

##  <a name="getrectincontainer"></a>  COleControl::GetRectInContainer

Obtains the coordinates of the control's rectangle relative to the container, expressed in device units.

```
BOOL GetRectInContainer(LPRECT lpRect);
```

### Parameters

*lpRect*<br/>
A pointer to the rectangle structure into which the control's coordinates will be copied.

### Return Value

Nonzero if the control is in-place active; otherwise 0.

### Remarks

The rectangle is only valid if the control is in-place active.

##  <a name="getstocktextmetrics"></a>  COleControl::GetStockTextMetrics

Measures the text metrics for the control's stock Font property, which can be selected with the [SelectStockFont](#selectstockfont) function.

```
void GetStockTextMetrics(LPTEXTMETRIC lptm);
<<<<<<< HEAD
```

### Parameters

*lptm*<br/>
A pointer to a [TEXTMETRIC](http://msdn.microsoft.com/library/windows/desktop/dd145132) structure.

### Remarks

The `GetStockTextMetrics` function will initialize the `TEXTMETRIC` structure pointed to by *lptm* with valid metrics information if successful, or fill the structure with zeros if not successful. Use this function instead of [GetTextMetrics](http://msdn.microsoft.com/library/windows/desktop/dd144941) when painting your control because controls, like any embedded OLE object, may be required to render themselves into a metafile.

The `TEXTMETRIC` structure for the default font is refreshed when the `SelectStockFont` function is called. You should call this function only after selecting the stock font to assure the information it provides is valid.

##  <a name="gettext"></a>  COleControl::GetText

Implements the Get function of the stock Text or Caption property.

```
=======
```  
  
### Parameters  
 *lptm*  
 A pointer to a [TEXTMETRIC](/windows/desktop/api/wingdi/ns-wingdi-tagtextmetrica) structure.  
  
### Remarks  
 The `GetStockTextMetrics` function will initialize the `TEXTMETRIC` structure pointed to by *lptm* with valid metrics information if successful, or fill the structure with zeros if not successful. Use this function instead of [GetTextMetrics](/windows/desktop/api/wingdi/nf-wingdi-gettextmetrics) when painting your control because controls, like any embedded OLE object, may be required to render themselves into a metafile.  
  
 The `TEXTMETRIC` structure for the default font is refreshed when the `SelectStockFont` function is called. You should call this function only after selecting the stock font to assure the information it provides is valid.  
  
##  <a name="gettext"></a>  COleControl::GetText  
 Implements the Get function of the stock Text or Caption property.  
  
```  
>>>>>>> 3bde588a
BSTR GetText();
```

### Return Value

The current value of the control text string or a zero-length string if no string is present.

> [!NOTE]
>  For more information on the BSTR data type, see [Data Types](../../mfc/reference/data-types-mfc.md) in the Macros and Globals section.

### Remarks

Note that the caller of this function must call `SysFreeString` on the string returned in order to free the resource. Within the implementation of the control, use `InternalGetText` to access the control's stock Text or Caption property.

##  <a name="getwindowlessdroptarget"></a>  COleControl::GetWindowlessDropTarget

Override `GetWindowlessDropTarget` when you want a windowless control to be the target of an OLE drag and drop operation.

```
virtual IDropTarget* GetWindowlessDropTarget();
```

### Return Value

Pointer to the object's `IDropTarget` interface. Since it does not have a window, a windowless object cannot register an `IDropTarget` interface. However, to participate in drag and drop, a windowless object can still implement the interface and return it in `GetWindowlessDropTarget`.

### Remarks

Normally, this would require that the control's window be registered as a drop target. But since the control has no window of its own, the container will use its own window as a drop target. The control simply needs to provide an implementation of the `IDropTarget` interface to which the container can delegate calls at the appropriate time. For example:

[!code-cpp[NVC_MFCAxCtl#2](../../mfc/reference/codesnippet/cpp/colecontrol-class_3.cpp)]

##  <a name="initializeiids"></a>  COleControl::InitializeIIDs

Informs the base class of the IIDs the control will use.

```
void InitializeIIDs(
    const IID* piidPrimary,
    const IID* piidEvents);
```

### Parameters

*piidPrimary*<br/>
Pointer to the interface ID of the control's primary dispatch interface.

*piidEvents*<br/>
Pointer to the interface ID of the control's event interface.

### Remarks

Call this function in the control's constructor to inform the base class of the interface IDs your control will be using.

##  <a name="internalgetfont"></a>  COleControl::InternalGetFont

Accesses the stock Font property of your control

```
CFontHolder& InternalGetFont();
```

### Return Value

A reference to a [CFontHolder](../../mfc/reference/cfontholder-class.md) object that contains the stock Font object.

##  <a name="internalgettext"></a>  COleControl::InternalGetText

Accesses the stock Text or Caption property of your control.

```
const CString& InternalGetText();
```

### Return Value

A reference to the control text string.

##  <a name="internalsetreadystate"></a>  COleControl::InternalSetReadyState

Sets the readiness state of the control.

```
void InternalSetReadyState(long lNewReadyState);
```

### Parameters

*lNewReadyState*<br/>
The readiness state to set for the control, one of the following values:

READYSTATE_UNINITIALIZED
Default initialization state

READYSTATE_LOADING
Control is currently loading its properties

READYSTATE_LOADED
Control has been initialized

READYSTATE_INTERACTIVE
Control has enough data to be interactive but not all asynchronous data is yet loaded

READYSTATE_COMPLETE
Control has all its data

### Remarks

Most simple controls never need to differentiate between LOADED and INTERACTIVE. However, controls that support data path properties may not be ready to be interactive until at least some data is received asynchronously. A control should attempt to become interactive as soon as possible.

##  <a name="invalidatecontrol"></a>  COleControl::InvalidateControl

Forces the control to redraw itself.

```
void InvalidateControl(
    LPCRECT lpRect = NULL,
    BOOL bErase = TRUE);
<<<<<<< HEAD
```

### Parameters

*lpRect*<br/>
A pointer to the region of the control to be invalidated.

*bErase*<br/>
Specifies whether the background within the update region is to be erased when the update region is processed.

### Remarks

If *lpRect* has a NULL value, the entire control will be redrawn. If *lpRect* is not NULL, this indicates the portion of the control's rectangle that is to be invalidated. In cases where the control has no window, or is currently not active, the rectangle is ignored, and a call is made to the client site's [IAdviseSink::OnViewChange](http://msdn.microsoft.com/library/windows/desktop/ms694337) member function. Use this function instead of `CWnd::InvalidateRect` or `InvalidateRect`.

##  <a name="invalidatergn"></a>  COleControl::InvalidateRgn

Invalidates the container window's client area within the given region.

```
void InvalidateRgn(CRgn* pRgn, BOOL bErase = TRUE);
```

### Parameters

*pRgn*<br/>
A pointer to a [CRgn](../../mfc/reference/crgn-class.md) object that identifies the display region of the OLE object to invalidate, in client coordinates of the containing window. If this parameter is NULL, the extent is the entire object.

*bErase*<br/>
Specifies whether the background within the invalidated region is to be erased. If TRUE, the background is erased. If FALSE, the background remains unchanged.

### Remarks

This can be used to redraw windowless controls within the container. The invalidated region, along with all other areas in the update region, is marked for painting when the next [WM_PAINT](http://msdn.microsoft.com/library/windows/desktop/dd145213) message is sent.

If *bErase* is TRUE for any part of the update region, the background in the entire region, not just in the given part, is erased.

##  <a name="isconvertingvbx"></a>  COleControl::IsConvertingVBX

Allows specialized loading of an OLE control.

```
=======
```  
  
### Parameters  
 *lpRect*  
 A pointer to the region of the control to be invalidated.  
  
 *bErase*  
 Specifies whether the background within the update region is to be erased when the update region is processed.  
  
### Remarks  
 If *lpRect* has a NULL value, the entire control will be redrawn. If *lpRect* is not NULL, this indicates the portion of the control's rectangle that is to be invalidated. In cases where the control has no window, or is currently not active, the rectangle is ignored, and a call is made to the client site's [IAdviseSink::OnViewChange](/windows/desktop/api/objidl/nf-objidl-iadvisesink-onviewchange) member function. Use this function instead of `CWnd::InvalidateRect` or `InvalidateRect`.  
  
##  <a name="invalidatergn"></a>  COleControl::InvalidateRgn  
 Invalidates the container window's client area within the given region.  
  
```  
void InvalidateRgn(CRgn* pRgn, BOOL bErase = TRUE);
```  
  
### Parameters  
 *pRgn*  
 A pointer to a [CRgn](../../mfc/reference/crgn-class.md) object that identifies the display region of the OLE object to invalidate, in client coordinates of the containing window. If this parameter is NULL, the extent is the entire object.  
  
 *bErase*  
 Specifies whether the background within the invalidated region is to be erased. If TRUE, the background is erased. If FALSE, the background remains unchanged.  
  
### Remarks  
 This can be used to redraw windowless controls within the container. The invalidated region, along with all other areas in the update region, is marked for painting when the next [WM_PAINT](/windows/desktop/gdi/wm-paint) message is sent.  
  
 If *bErase* is TRUE for any part of the update region, the background in the entire region, not just in the given part, is erased.  
  
##  <a name="isconvertingvbx"></a>  COleControl::IsConvertingVBX  
 Allows specialized loading of an OLE control.  
  
```  
>>>>>>> 3bde588a
BOOL IsConvertingVBX();
```

### Return Value

Nonzero if the control is being converted; otherwise 0.

### Remarks

When converting a form that uses VBX controls to one that uses OLE controls, special loading code for the OLE controls may be required. For example, if you are loading an instance of your OLE control, you might have a call to [PX_Font](persistence-of-ole-controls.md#px_font) in your `DoPropExchange`:

[!code-cpp[NVC_MFCAxCtl#3](../../mfc/reference/codesnippet/cpp/colecontrol-class_4.cpp)]

However, VBX controls did not have a Font object; each font property was saved individually. In this case, you would use `IsConvertingVBX` to distinguish between these two cases:

[!code-cpp[NVC_MFCAxCtl#4](../../mfc/reference/codesnippet/cpp/colecontrol-class_5.cpp)]

Another case would be if your VBX control saved proprietary binary data (in its VBM_SAVEPROPERTY message handler), and your OLE control saves its binary data in a different format. If you want your OLE control to be backward-compatible with the VBX control, you could read both the old and new formats using the `IsConvertingVBX` function by distinguishing whether the VBX control or the OLE control was being loaded.

In your control's `DoPropExchange` function, you can check for this condition and if true, execute load code specific to this conversion (such as the previous examples). If the control is not being converted, you can execute normal load code. This ability is only applicable to controls being converted from VBX counterparts.

##  <a name="isinvokeallowed"></a>  COleControl::IsInvokeAllowed

Enables automation method invocation.

```
BOOL IsInvokeAllowed(DISPID dispid);
```

### Return Value

Nonzero if the control has been initialized; otherwise 0.

### Remarks

The framework's implementation of `IDispatch::Invoke` calls `IsInvokeAllowed` to determine if a given function (identified by `dispid`) may be invoked. The default behavior for an OLE control is to allow automation methods to be invoked only if the control has been initialized; however, `IsInvokeAllowed` is a virtual function and may be overridden if necessary (for example, when the control is being used as an automation server). For more information, see Knowledge Base article Q166472, "HOWTO: Use an OLE Control as an Automation Server." Knowledge Base articles are available at [http://support.microsoft.com](http://support.microsoft.com/).

##  <a name="ismodified"></a>  COleControl::IsModified

Determines if the control's state has been modified.

```
BOOL IsModified();
```

### Return Value

Nonzero if the control's state has been modified since it was last saved; otherwise 0.

### Remarks

The state of a control is modified when a property changes value.

##  <a name="isoptimizeddraw"></a>  COleControl::IsOptimizedDraw

Determines whether the container supports optimized drawing for the current drawing operation.

```
BOOL IsOptimizedDraw();
```

### Return Value

TRUE if the container supports optimized drawing for the current drawing operation; otherwise FALSE.

### Remarks

If optimized drawing is supported, then the control need not select old objects (pens, brushes, fonts, etc.) into the device context when drawing is finished.

##  <a name="issubclassedcontrol"></a>  COleControl::IsSubclassedControl

Called by the framework to determine if the control subclasses a Windows control.

```
virtual BOOL IsSubclassedControl();
```

### Return Value

Nonzero if the control is subclassed; otherwise 0.

### Remarks

You must override this function and return TRUE if your OLE control subclasses a Windows control.

##  <a name="load"></a>  COleControl::Load

Resets any previous data loaded asynchronously and initiates a new loading of the control's asynchronous property.

```
void Load(LPCTSTR strNewPath, CDataPathProperty& prop);
```

### Parameters

*strNewPath*<br/>
A pointer to a string containing the path that references the absolute location of the asynchronous control property.

*prop*<br/>
A [CDataPathProperty](../../mfc/reference/cdatapathproperty-class.md) object implementing an asynchronous control property.

##  <a name="lockinplaceactive"></a>  COleControl::LockInPlaceActive

Prevents the container from deactivating your control.

```
BOOL LockInPlaceActive(BOOL bLock);
```

### Parameters

*bLock*<br/>
TRUE if the in-place active state of the control is to be locked; FALSE if it is to be unlocked.

### Return Value

Nonzero if the lock was successful; otherwise 0.

### Remarks

Note that every locking of the control must be paired with an unlocking of the control when finished. You should only lock your control for short periods, such as while firing an event.

##  <a name="onambientpropertychange"></a>  COleControl::OnAmbientPropertyChange

Called by the framework when an ambient property of the container has changed value.

```
virtual void OnAmbientPropertyChange(DISPID dispid);
```

### Parameters

*dispID*<br/>
The dispatch ID of the ambient property that changed, or DISPID_UNKNOWN if multiple properties have changed.

##  <a name="onappearancechanged"></a>  COleControl::OnAppearanceChanged

Called by the framework when the stock Appearance property value has changed.

```
virtual void OnAppearanceChanged ();
```

### Remarks

Override this function if you want notification after this property changes. The default implementation calls `InvalidateControl`.

##  <a name="onbackcolorchanged"></a>  COleControl::OnBackColorChanged

Called by the framework when the stock BackColor property value has changed.

```
virtual void OnBackColorChanged();
```

### Remarks

Override this function if you want notification after this property changes. The default implementation calls `InvalidateControl`.

##  <a name="onborderstylechanged"></a>  COleControl::OnBorderStyleChanged

Called by the framework when the stock BorderStyle property value has changed.

```
virtual void OnBorderStyleChanged();
```

### Remarks

The default implementation calls `InvalidateControl`.

Override this function if you want notification after this property changes.

##  <a name="onclick"></a>  COleControl::OnClick

Called by the framework when a mouse button has been clicked or the DoClick stock method has been invoked.

```
virtual void OnClick(USHORT iButton);
```

### Parameters

*iButton*<br/>
Index of a mouse button. Can have one of the following values:

- LEFT_BUTTON The left mouse button was clicked.

- MIDDLE_BUTTON The middle mouse button was clicked.

- RIGHT_BUTTON The right mouse button was clicked.

### Remarks

The default implementation calls `COleControl::FireClick`.

Override this member function to modify or extend the default handling.

##  <a name="onclose"></a>  COleControl::OnClose

Called by the framework when the container has called the control's `IOleControl::Close` function.

```
virtual void OnClose(DWORD dwSaveOption);
```

### Parameters

*dwSaveOption*<br/>
Flag that indicates whether the object should be saved before loading. Valid values are:

- OLECLOSE_SAVEIFDIRTY

- OLECLOSE_NOSAVE

- OLECLOSE_PROMPTSAVE

### Remarks

By default, `OnClose` saves the control object if it has been modified and *dwSaveOption* is either OLECLOSE_SAVEIFDIRTY or OLECLOSE_PROMPTSAVE.

##  <a name="ondoverb"></a>  COleControl::OnDoVerb

Called by the framework when the container calls the `IOleObject::DoVerb` member function.

```
virtual BOOL OnDoVerb(
    LONG iVerb,
    LPMSG lpMsg,
    HWND hWndParent,
    LPCRECT lpRect);
```

### Parameters

*iVerb*<br/>
The index of the control verb to be invoked.

*lpMsg*<br/>
A pointer to the Windows message that caused the verb to be invoked.

*hWndParent*<br/>
The handle to the parent window of the control. If the execution of the verb creates a window (or windows), *hWndParent* should be used as the parent.

*lpRect*<br/>
A pointer to a RECT structure into which the coordinates of the control, relative to the container, will be copied.

### Return Value

Nonzero if call was successful; otherwise 0.

### Remarks

The default implementation uses the ON_OLEVERB and ON_STDOLEVERB message map entries to determine the proper function to invoke.

Override this function to change the default handling of verb.

##  <a name="ondraw"></a>  COleControl::OnDraw

Called by the framework to draw the OLE control in the specified bounding rectangle using the specified device context.

```
virtual void OnDraw(
    CDC* pDC,
    const CRect& rcBounds,
    const CRect& rcInvalid);
```

### Parameters

*pDC*<br/>
The device context in which the drawing occurs.

*rcBounds*<br/>
The rectangular area of the control, including the border.

*rcInvalid*<br/>
The rectangular area of the control that is invalid.

### Remarks

`OnDraw` is typically called for screen display, passing a screen device context as *pDC*. The *rcBounds* parameter identifies the rectangle in the target device context (relative to its current mapping mode). The *rcInvalid* parameter is the actual rectangle that is invalid. In some cases this will be a smaller area than *rcBounds*.

##  <a name="ondrawmetafile"></a>  COleControl::OnDrawMetafile

Called by the framework to draw the OLE control in the specified bounding rectangle using the specified metafile device context.

```
virtual void OnDrawMetafile(
    CDC* pDC,
    const CRect& rcBounds);
```

### Parameters

*pDC*<br/>
The device context in which the drawing occurs.

*rcBounds*<br/>
The rectangular area of the control, including the border.

### Remarks

The default implementation calls the [OnDraw](#ondraw) function.

##  <a name="onedit"></a>  COleControl::OnEdit

Causes the control to be UI activated.

```
virtual BOOL OnEdit(
    LPMSG lpMsg,
    HWND hWndParent,
    LPCRECT lpRect);
```

### Parameters

*lpMsg*<br/>
A pointer to the Windows message that invoked the verb.

*hWndParent*<br/>
A handle to the parent window of the control.

*lpRect*<br/>
A pointer to the rectangle used by the control in the container.

### Return Value

Nonzero if the call is successful; otherwise 0.

### Remarks

This has the same effect as invoking the control's OLEIVERB_UIACTIVATE verb.

This function is typically used as the handler function for an ON_OLEVERB message map entry. This makes an "Edit" verb available on the control's "Object" menu. For example:

[!code-cpp[NVC_MFCAxCtl#5](../../mfc/reference/codesnippet/cpp/colecontrol-class_6.cpp)]

##  <a name="onenabledchanged"></a>  COleControl::OnEnabledChanged

Called by the framework when the stock Enabled property value has changed.

```
virtual void OnEnabledChanged();
```

### Remarks

Override this function if you want notification after this property changes. The default implementation calls [InvalidateControl](#invalidatecontrol).

##  <a name="onenumverbs"></a>  COleControl::OnEnumVerbs

Called by the framework when the container calls the `IOleObject::EnumVerbs` member function.

```
virtual BOOL OnEnumVerbs(LPENUMOLEVERB* ppenumOleVerb);
```

### Parameters

*ppenumOleVerb*<br/>
A pointer to the `IEnumOLEVERB` object that enumerates the control's verbs.

### Return Value

Nonzero if verbs are available; otherwise 0.

### Remarks

The default implementation enumerates the ON_OLEVERB entries in the message map.

Override this function to change the default way of enumerating verbs.

##  <a name="oneventadvise"></a>  COleControl::OnEventAdvise

Called by the framework when an event handler is connected to or disconnected from an OLE control.

```
virtual void OnEventAdvise(BOOL bAdvise);
```

### Parameters

*bAdvise*<br/>
TRUE indicates that an event handler has been connected to the control. FALSE indicates that an event handler has been disconnected from the control.

##  <a name="onfontchanged"></a>  COleControl::OnFontChanged

Called by the framework when the stock Font property value has changed.

```
virtual void OnFontChanged();
```

### Remarks

The default implementation calls `COleControl::InvalidateControl`. If the control is subclassing a Windows control, the default implementation also sends a WM_SETFONT message to the control's window.

Override this function if you want notification after this property changes.

### Example

[!code-cpp[NVC_MFCAxCtl#6](../../mfc/reference/codesnippet/cpp/colecontrol-class_7.cpp)]

##  <a name="onforecolorchanged"></a>  COleControl::OnForeColorChanged

Called by the framework when the stock ForeColor property value has changed.

```
virtual void OnForeColorChanged();
```

### Remarks

The default implementation calls `InvalidateControl`.

Override this function if you want notification after this property changes.

##  <a name="onfreezeevents"></a>  COleControl::OnFreezeEvents

Called by the framework after the container calls `IOleControl::FreezeEvents`.

```
virtual void OnFreezeEvents(BOOL bFreeze);
```

### Parameters

*bFreeze*<br/>
TRUE if the control's event handling is frozen; otherwise FALSE.

### Remarks

The default implementation does nothing.

Override this function if you want additional behavior when event handling is frozen or unfrozen.

##  <a name="ongetcolorset"></a>  COleControl::OnGetColorSet

Called by the framework when the container calls the `IViewObject::GetColorSet` member function.

```
virtual BOOL OnGetColorSet(
    DVTARGETDEVICE* ptd,
    HDC hicTargetDev,
    LPLOGPALETTE* ppColorSet);
```

### Parameters

*ptd*<br/>
Points to the target device for which the picture should be rendered. If this value is NULL, the picture should be rendered for a default target device, usually a display device.

*hicTargetDev*<br/>
Specifies the information context on the target device indicated by *ptd*. This parameter can be a device context, but is not one necessarily. If *ptd* is NULL, *hicTargetDev* should also be NULL.

*ppColorSet*<br/>
A pointer to the location into which the set of colors that would be used should be copied. If the function does not return the color set, NULL is returned.

### Return Value

Nonzero if a valid color set is returned; otherwise 0.

### Remarks

The container calls this function to obtain all the colors needed to draw the OLE control. The container can use the color sets obtained in conjunction with the colors it needs to set the overall color palette. The default implementation returns FALSE.

Override this function to do any special processing of this request.

##  <a name="ongetcontrolinfo"></a>  COleControl::OnGetControlInfo

Called by the framework when the control's container has requested information about the control.

```
virtual void OnGetControlInfo(LPCONTROLINFO pControlInfo);
<<<<<<< HEAD
```

### Parameters

*pControlInfo*<br/>
Pointer to a [CONTROLINFO](http://msdn.microsoft.com/library/windows/desktop/ms680734) structure to be filled in.

### Remarks

This information consists primarily of a description of the control's mnemonic keys. The default implementation fills *pControlInfo* with default information.

Override this function if your control needs to process mnemonic keys.

##  <a name="ongetdisplaystring"></a>  COleControl::OnGetDisplayString

Called by the framework to obtain a string that represents the current value of the property identified by *dispid*.

```
=======
```  
  
### Parameters  
 *pControlInfo*  
 Pointer to a [CONTROLINFO](/windows/desktop/api/ocidl/ns-ocidl-tagcontrolinfo) structure to be filled in.  
  
### Remarks  
 This information consists primarily of a description of the control's mnemonic keys. The default implementation fills *pControlInfo* with default information.  
  
 Override this function if your control needs to process mnemonic keys.  
  
##  <a name="ongetdisplaystring"></a>  COleControl::OnGetDisplayString  
 Called by the framework to obtain a string that represents the current value of the property identified by *dispid*.  
  
```  
>>>>>>> 3bde588a
virtual BOOL OnGetDisplayString(
    DISPID dispid,
    CString& strValue);
```

### Parameters

*dispid*<br/>
The dispatch ID of a property of the control.

*strValue*<br/>
A reference to a [CString](../../atl-mfc-shared/reference/cstringt-class.md) object through which a string will be returned.

### Return Value

Nonzero if a string has been returned in *strValue;* otherwise 0.

### Remarks

Override this function if your control has a property whose value cannot be directly converted to a string and you want the property's value to be displayed in a container-supplied property browser.

##  <a name="ongetinplacemenu"></a>  COleControl::OnGetInPlaceMenu

Called by the framework when the control is UI activated to obtain the menu to be merged into the container's existing menu.

```
virtual HMENU OnGetInPlaceMenu();
```

### Return Value

The handle of the control's menu, or NULL if the control has none. The default implementation returns NULL.

### Remarks

For more information on merging OLE resources, see the article [Menus and Resources (OLE)](../../mfc/menus-and-resources-ole.md).

##  <a name="ongetnaturalextent"></a>  COleControl::OnGetNaturalExtent

Called by the framework in response to a container's `IViewObjectEx::GetNaturalExtent` request.

```
virtual BOOL OnGetNaturalExtent(
    DWORD dwAspect,
    LONG lindex,
    DVTARGETDEVICE* ptd,
    HDC hicTargetDev,
    DVEXTENTINFO* pExtentInfo,
    LPSIZEL psizel);
<<<<<<< HEAD
```

### Parameters

*dwAspect*<br/>
Specifies how the object is to be represented. Representations include content, an icon, a thumbnail, or a printed document. Valid values are taken from the enumeration [DVASPECT](http://msdn.microsoft.com/library/windows/desktop/ms690318) or DVASPECT2.

*lindex*<br/>
The portion of the object that is of interest. Currently only -1 is valid.

*ptd*<br/>
Points to the [DVTARGETDEVICE](http://msdn.microsoft.com/library/windows/desktop/ms686613) structure defining the target device for which the object's size should be returned.

*hicTargetDev*<br/>
Specifies the information context for the target device indicated by the *ptd* parameter from which the object can extract device metrics and test the device's capabilities. If *ptd* is NULL, the object should ignore the value in the *hicTargetDev* parameter.

*pExtentInfo*<br/>
Points to the `DVEXTENTINFO` structure that specifies sizing data. The `DVEXTENTINFO` structure is:

`typedef struct  tagExtentInfo`

`{`

`UINT cb;`

`DWORD dwExtentMode;`

`SIZEL sizelProposed;`

`}   DVEXTENTINFO;`

The structure member `dwExtentMode` can take one of two values:

- DVEXTENT_CONTENT Inquire how big the control should be to exactly fit content (snap-to-size)

- DVEXTENT_INTEGRAL When resizing, pass proposed size to control

*psizel*<br/>
Points to sizing data returned by control. The returned sizing data is set to -1 for any dimension that was not adjusted.

### Return Value

Nonzero if it successfully returns or adjusts the size; otherwise 0.

### Remarks

Override this function to return the object's display size closest to the proposed size and extent mode in the `DVEXTENTINFO` structure. The default implementation returns FALSE and makes no adjustments to the size.

##  <a name="ongetpredefinedstrings"></a>  COleControl::OnGetPredefinedStrings

Called by the framework to obtain a set of predefined strings representing the possible values for a property.

```
=======
```  
  
### Parameters  
 *dwAspect*  
 Specifies how the object is to be represented. Representations include content, an icon, a thumbnail, or a printed document. Valid values are taken from the enumeration [DVASPECT](/windows/desktop/api/wtypes/ne-wtypes-tagdvaspect) or DVASPECT2.  
  
 *lindex*  
 The portion of the object that is of interest. Currently only -1 is valid.  
  
 *ptd*  
 Points to the [DVTARGETDEVICE](/windows/desktop/api/objidl/ns-objidl-tagdvtargetdevice) structure defining the target device for which the object's size should be returned.  
  
 *hicTargetDev*  
 Specifies the information context for the target device indicated by the *ptd* parameter from which the object can extract device metrics and test the device's capabilities. If *ptd* is NULL, the object should ignore the value in the *hicTargetDev* parameter.  
  
 *pExtentInfo*  
 Points to the `DVEXTENTINFO` structure that specifies sizing data. The `DVEXTENTINFO` structure is:  
  
 `typedef struct  tagExtentInfo`  
  
 `{`  
  
 `UINT cb;`  
  
 `DWORD dwExtentMode;`  
  
 `SIZEL sizelProposed;`  
  
 `}   DVEXTENTINFO;`  
  
 The structure member `dwExtentMode` can take one of two values:  
  
- DVEXTENT_CONTENT Inquire how big the control should be to exactly fit content (snap-to-size)  
  
- DVEXTENT_INTEGRAL When resizing, pass proposed size to control  
  
 *psizel*  
 Points to sizing data returned by control. The returned sizing data is set to -1 for any dimension that was not adjusted.  
  
### Return Value  
 Nonzero if it successfully returns or adjusts the size; otherwise 0.  
  
### Remarks  
 Override this function to return the object's display size closest to the proposed size and extent mode in the `DVEXTENTINFO` structure. The default implementation returns FALSE and makes no adjustments to the size.  
  
##  <a name="ongetpredefinedstrings"></a>  COleControl::OnGetPredefinedStrings  
 Called by the framework to obtain a set of predefined strings representing the possible values for a property.  
  
```  
>>>>>>> 3bde588a
virtual BOOL OnGetPredefinedStrings(
    DISPID dispid,
    CStringArray* pStringArray,
    CDWordArray* pCookieArray);
```

### Parameters

*dispid*<br/>
The dispatch ID of a property of the control.

*pStringArray*<br/>
A string array to be filled in with return values.

*pCookieArray*<br/>
A DWORD array to be filled in with return values.

### Return Value

Nonzero if elements have been added to *pStringArray* and *pCookieArray*.

### Remarks

Override this function if your control has a property with a set of possible values that can be represented by strings. For each element added to *pStringArray*, you should add a corresponding "cookie" element to *pCookieArray.* These "cookie" values may later be passed by the framework to the `COleControl::OnGetPredefinedValue` function.

##  <a name="ongetpredefinedvalue"></a>  COleControl::OnGetPredefinedValue

Called by the framework to obtain the value corresponding to one of the predefined strings previously returned by an override of `COleControl::OnGetPredefinedStrings`.

```
virtual BOOL OnGetPredefinedValue(
    DISPID dispid,
    DWORD dwCookie,
    VARIANT* lpvarOut);
<<<<<<< HEAD
```

### Parameters

*dispid*<br/>
The dispatch ID of a property of the control.

*dwCookie*<br/>
A cookie value previously returned by an override of `COleControl::OnGetPredefinedStrings`.

*lpvarOut*<br/>
Pointer to a `VARIANT` structure through which a property value will be returned.

### Return Value

Nonzero if a value has been returned in *lpvarOut*; otherwise 0.

##  <a name="ongetviewextent"></a>  COleControl::OnGetViewExtent

Called by the framework in response to a container's [IViewObject2::GetExtent](http://msdn.microsoft.com/library/windows/desktop/ms684032) request.

```
=======
```  
  
### Parameters  
 *dispid*  
 The dispatch ID of a property of the control.  
  
 *dwCookie*  
 A cookie value previously returned by an override of `COleControl::OnGetPredefinedStrings`.  
  
 *lpvarOut*  
 Pointer to a `VARIANT` structure through which a property value will be returned.  
  
### Return Value  
 Nonzero if a value has been returned in *lpvarOut*; otherwise 0.  
  
##  <a name="ongetviewextent"></a>  COleControl::OnGetViewExtent  
 Called by the framework in response to a container's [IViewObject2::GetExtent](/windows/desktop/api/oleidl/nf-oleidl-iviewobject2-getextent) request.  
  
```  
>>>>>>> 3bde588a
virtual BOOL OnGetViewExtent(
    DWORD dwDrawAspect,
    LONG lindex,
    DVTARGETDEVICE* ptd,
    LPSIZEL lpsizel);
<<<<<<< HEAD
```

### Parameters

*dwDrawAspect*<br/>
DWORD describing which form, or aspect, of an object is to be displayed. Valid values are taken from the enumeration [DVASPECT](http://msdn.microsoft.com/library/windows/desktop/ms690318) or DVASPECT2.

*lindex*<br/>
The portion of the object that is of interest. Currently only -1 is valid.

*ptd*<br/>
Points to the [DVTARGETDEVICE](http://msdn.microsoft.com/library/windows/desktop/ms686613) structure defining the target device for which the object's size should be returned.

*lpsizel*<br/>
Points to the location where the object's size is returned.

### Return Value

Nonzero if extent information is successfully returned; otherwise 0.

### Remarks

Override this function if your control uses two-pass drawing, and its opaque and transparent parts have different dimensions.

##  <a name="ongetviewrect"></a>  COleControl::OnGetViewRect

Called by the framework in response to a container's `IViewObjectEx::GetRect` request.

```
virtual BOOL OnGetViewRect(DWORD dwAspect, LPRECTL pRect);
```

### Parameters

*dwAspect*<br/>
DWORD describing which form, or aspect, of an object is to be displayed. Valid values are taken from the enumeration [DVASPECT](http://msdn.microsoft.com/library/windows/desktop/ms690318) or DVASPECT2:

- DVASPECT_CONTENT Bounding rectangle of the whole object. Top-left corner at the object's origin and size equal to the extent returned by `GetViewExtent`*.*

- DVASPECT_OPAQUE Objects with a rectangular opaque region return that rectangle. Others fail.

- DVASPECT_TRANSPARENT Rectangle covering all transparent or irregular parts.

*pRect*<br/>
Points to the [RECTL](http://msdn.microsoft.com/library/windows/desktop/dd162907) structure specifying the rectangle in which the object should be drawn. This parameter controls the positioning and stretching of the object.

### Return Value

Nonzero if the rectangle sized to the object is successfully returned; otherwise 0.

### Remarks

The object's size is converted by `OnGetViewRect` into a rectangle starting at a specific position (the default is the upper left corner of the display). Override this function if your control uses two-pass drawing, and its opaque and transparent parts have different dimensions.

##  <a name="ongetviewstatus"></a>  COleControl::OnGetViewStatus

Called by the framework in response to a container's `IViewObjectEx::GetViewStatus` request.

```
=======
```  
  
### Parameters  
 *dwDrawAspect*  
 DWORD describing which form, or aspect, of an object is to be displayed. Valid values are taken from the enumeration [DVASPECT](/windows/desktop/api/wtypes/ne-wtypes-tagdvaspect) or DVASPECT2.  
  
 *lindex*  
 The portion of the object that is of interest. Currently only -1 is valid.  
  
 *ptd*  
 Points to the [DVTARGETDEVICE](/windows/desktop/api/objidl/ns-objidl-tagdvtargetdevice) structure defining the target device for which the object's size should be returned.  
  
 *lpsizel*  
 Points to the location where the object's size is returned.  
  
### Return Value  
 Nonzero if extent information is successfully returned; otherwise 0.  
  
### Remarks  
 Override this function if your control uses two-pass drawing, and its opaque and transparent parts have different dimensions.  
  
##  <a name="ongetviewrect"></a>  COleControl::OnGetViewRect  
 Called by the framework in response to a container's `IViewObjectEx::GetRect` request.  
  
```  
virtual BOOL OnGetViewRect(DWORD dwAspect, LPRECTL pRect);
```  
  
### Parameters  
 *dwAspect*  
 DWORD describing which form, or aspect, of an object is to be displayed. Valid values are taken from the enumeration [DVASPECT](/windows/desktop/api/wtypes/ne-wtypes-tagdvaspect) or DVASPECT2:  
  
- DVASPECT_CONTENT Bounding rectangle of the whole object. Top-left corner at the object's origin and size equal to the extent returned by `GetViewExtent`*.*  
  
- DVASPECT_OPAQUE Objects with a rectangular opaque region return that rectangle. Others fail.  
  
- DVASPECT_TRANSPARENT Rectangle covering all transparent or irregular parts.  
  
 *pRect*  
 Points to the [RECTL](https://msdn.microsoft.com/library/windows/desktop/dd162907) structure specifying the rectangle in which the object should be drawn. This parameter controls the positioning and stretching of the object.  
  
### Return Value  
 Nonzero if the rectangle sized to the object is successfully returned; otherwise 0.  
  
### Remarks  
 The object's size is converted by `OnGetViewRect` into a rectangle starting at a specific position (the default is the upper left corner of the display). Override this function if your control uses two-pass drawing, and its opaque and transparent parts have different dimensions.  
  
##  <a name="ongetviewstatus"></a>  COleControl::OnGetViewStatus  
 Called by the framework in response to a container's `IViewObjectEx::GetViewStatus` request.  
  
```  
>>>>>>> 3bde588a
virtual DWORD OnGetViewStatus();
```

### Return Value

One of the values of the VIEWSTATUS enumeration if successful; otherwise 0. Possible values are any combination of the following:

VIEWSTATUS_OPAQUE
Object is completely opaque. If this bit is not set, the object contains transparent parts. This bit applies only to content-related aspects and not to DVASPECT_ICON or DVASPECT_DOCPRINT.

VIEWSTATUS_SOLIDBKGND
Object has a solid background (consisting in a solid color, not a brush pattern). This bit is meaningful only if VIEWSTATUS_OPAQUE is set and applies only to content-related aspects and not to DVASPECT_ICON or DVASPECT_DOCPRINT.

VIEWSTATUS_DVASPECTOPAQUE
Object supports DVASPECT_OPAQUE. All IViewObjectEx methods that take a drawing aspect as a parameter can be called with this aspect.

VIEWSTATUS_DVASPECTTRANSPARENT
Object supports DVASPECT_TRANSPARENT. All `IViewObjectEx` methods that take a drawing aspect as a parameter can be called with this aspect.

### Remarks

Override this function if your control uses two-pass drawing. The default implementation returns VIEWSTATUS_OPAQUE.

##  <a name="onhidetoolbars"></a>  COleControl::OnHideToolBars

Called by the framework when the control is UI deactivated.

```
virtual void OnHideToolBars();
```

### Remarks

The implementation should hide all toolbars displayed by `OnShowToolbars`.

##  <a name="oninactivemousemove"></a>  COleControl::OnInactiveMouseMove

Called by the container for the inactive object under the mouse pointer on receipt of a WM_MOUSEMOVE message.

```
virtual void OnInactiveMouseMove(
    LPCRECT lprcBounds,
    long x,
    long y,
    DWORD dwKeyState);
```

### Parameters

*lprcBounds*<br/>
The object bounding rectangle, in client coordinates of the containing window. Tells the object its exact position and size on the screen when the WM_MOUSEMOVE message was received.

*x*<br/>
The x coordinate of the mouse location in client coordinates of the containing window.

*y*<br/>
The y coordinate of the mouse location in client coordinates of the containing window.

*dwKeyState*<br/>
Identifies the current state of the keyboard modifier keys on the keyboard. Valid values can be a combination of any of the flags MK_CONTROL, MK_SHIFT, MK_ALT, MK_BUTTON, MK_LBUTTON, MK_MBUTTON, and MK_RBUTTON.

### Remarks

Note that window client coordinates (pixels) are used to pass the mouse cursor position. This is made possible by also passing the bounding rectangle of the object in the same coordinate system.

##  <a name="oninactivesetcursor"></a>  COleControl::OnInactiveSetCursor

Called by the container for the inactive object under the mouse pointer on receipt of a WM_SETCURSOR message.

```
virtual BOOL OnInactiveSetCursor(
    LPCRECT lprcBounds,
    long x,
    long y,
    DWORD dwMouseMsg,
    BOOL bSetAlways);
```

### Parameters

*lprcBounds*<br/>
The object bounding rectangle, in client coordinates of the containing window. Tells the object its exact position and size on the screen when the WM_SETCURSOR message was received.

*x*<br/>
The x coordinate of the mouse location in client coordinates of the containing window.

*y*<br/>
The y coordinate of the mouse location in client coordinates of the containing window.

*dwMouseMsg*<br/>
The identifier of the mouse message for which a WM_SETCURSOR occurred.

*bSetAlways*<br/>
Specifies whether or not the object must set the cursor. If TRUE, the object must set the cursor; if FALSE, the cursor is not obligated to set the cursor, and should return S_FALSE in that case.

### Return Value

Nonzero if successful; otherwise 0.

### Remarks

Note that window client coordinates (pixels) are used to pass the mouse cursor position. This is made possible by also passing the bounding rectangle of the object in the same coordinate system.

##  <a name="onkeydownevent"></a>  COleControl::OnKeyDownEvent

Called by the framework after a stock KeyDown event has been processed.

```
virtual void OnKeyDownEvent(
    USHORT nChar,
    USHORT nShiftState);
```

### Parameters

*nChar*<br/>
The virtual key code value of the pressed key. For a list of standard virtual key codes, see Winuser.h

*nShiftState*<br/>
Contains a combination of the following flags:

- SHIFT_MASK The SHIFT key was pressed during the action.

- CTRL_MASK The CTRL key was pressed during the action.

- ALT_MASK The ALT key was pressed during the action.

### Remarks

Override this function if your control needs access to the key information after the event has been fired.

##  <a name="onkeypressevent"></a>  COleControl::OnKeyPressEvent

Called by the framework after the stock KeyPress event has been fired.

```
virtual void OnKeyPressEvent(USHORT nChar);
```

### Parameters

*nChar*<br/>
Contains the virtual key code value of the key pressed. For a list of standard virtual key codes, see Winuser.h

### Remarks

Note that the *nChar* value may have been modified by the container.

Override this function if you want notification after this event occurs.

##  <a name="onkeyupevent"></a>  COleControl::OnKeyUpEvent

Called by the framework after a stock KeyDown event has been processed.

```
virtual void OnKeyUpEvent(
    USHORT nChar,
    USHORT nShiftState);
```

### Parameters

*nChar*<br/>
The virtual key code value of the pressed key. For a list of standard virtual key codes, see Winuser.h

*nShiftState*<br/>
Contains a combination of the following flags:

- SHIFT_MASK The SHIFT key was pressed during the action.

- CTRL_MASK The CTRL key was pressed during the action.

- ALT_MASK The ALT key was pressed during the action.

### Remarks

Override this function if your control needs access to the key information after the event has been fired.

##  <a name="onmappropertytopage"></a>  COleControl::OnMapPropertyToPage

Called by the framework to obtain the class ID of a property page that implements editing of the specified property.

```
virtual BOOL OnMapPropertyToPage(
    DISPID dispid,
    LPCLSID lpclsid,
    BOOL* pbPageOptional);
```

### Parameters

*dispid*<br/>
The dispatch ID of a property of the control.

*lpclsid*<br/>
Pointer to a `CLSID` structure through which a class ID will be returned.

*pbPageOptional*<br/>
Returns an indicator of whether use of the specified property page is optional.

### Return Value

Nonzero if a class ID has been returned in *lpclsid*; otherwise 0.

### Remarks

Override this function to provide a way to invoke your control's property pages from the container's property browser.

##  <a name="onmnemonic"></a>  COleControl::OnMnemonic

Called by the framework when the container has detected that a mnemonic key of the OLE control has been pressed.

```
virtual void OnMnemonic(LPMSG pMsg);
```

### Parameters

*pMsg*<br/>
Pointer to the Windows message generated by a mnemonic key press.

##  <a name="onproperties"></a>  COleControl::OnProperties

Called by the framework when the control's properties verb has been invoked by the container.

```
virtual BOOL OnProperties(
    LPMSG lpMsg,
    HWND hWndParent,
    LPCRECT lpRect);
```

### Parameters

*lpMsg*<br/>
A pointer to the Windows message that invoked the verb.

*hWndParent*<br/>
A handle to the parent window of the control.

*lpRect*<br/>
A pointer to the rectangle used by the control in the container.

### Return Value

Nonzero if the call is successful; otherwise 0.

### Remarks

The default implementation displays a modal property dialog box.

You can also use this function to cause the display of your control's property pages. Make a call to the `OnProperties` function, passing the handle of your control's parent in the *hWndParent* parameter. In this case, the values of the *lpMsg* and *lpRect* parameters are ignored.

##  <a name="onqueryhitpoint"></a>  COleControl::OnQueryHitPoint

Called by the framework in response to a container's `IViewObjectEx::QueryHitPoint` request.

```
virtual BOOL OnQueryHitPoint(
    DWORD dwAspect,
    LPCRECT pRectBounds,
    POINT ptlLoc,
    LONG lCloseHint,
    DWORD* pHitResult);
<<<<<<< HEAD
```

### Parameters

*dwAspect*<br/>
Specifies how the object is represented. Valid values are taken from the enumeration [DVASPECT](http://msdn.microsoft.com/library/windows/desktop/ms690318) or DVASPECT2.

*pRectBounds*<br/>
Pointer to a `RECT` structure specifying the bounding rectangle of the OLE control client area.

*ptlLoc*<br/>
Pointer to the `POINT` structure specifying the point to be checked for a hit. The point is specified in OLE client area coordinates.

*lCloseHint*<br/>
The distance that defines "close" to the point checked for a hit.

*pHitResult*<br/>
Pointer to the result of the hit query. One of the following values:

- HITRESULT_OUTSIDE *ptlLoc* is outside the OLE object and not close.

- HITRESULT_TRANSPARENT *ptlLoc* is within the bounds of the OLE object, but not close to the image. For example, a point in the middle of a transparent circle could be HITRESULT_TRANSPARENT.

- HITRESULT_CLOSE *ptlLoc* is inside or outside the OLE object but close enough to the object to be considered inside. Small, thin, or detailed objects may use this value. Even if a point is outside the bounding rectangle of an object it may still be close (this is needed for hitting small objects).

- HITRESULT_HIT *ptlLoc* is within the image of the object.

### Return Value

Nonzero if a hit result is successfully returned; otherwise 0. A hit is an overlap with the OLE control display area.

### Remarks

Queries whether an object's display rectangle overlaps the given point (hits the point). `QueryHitPoint` can be overridden to test hits for non-rectangular objects.

##  <a name="onqueryhitrect"></a>  COleControl::OnQueryHitRect

Called by the framework in response to a container's `IViewObjectEx::QueryHitRect` request.

```
=======
```  
  
### Parameters  
 *dwAspect*  
 Specifies how the object is represented. Valid values are taken from the enumeration [DVASPECT](/windows/desktop/api/wtypes/ne-wtypes-tagdvaspect) or DVASPECT2.  
  
 *pRectBounds*  
 Pointer to a `RECT` structure specifying the bounding rectangle of the OLE control client area.  
  
 *ptlLoc*  
 Pointer to the `POINT` structure specifying the point to be checked for a hit. The point is specified in OLE client area coordinates.  
  
 *lCloseHint*  
 The distance that defines "close" to the point checked for a hit.  
  
 *pHitResult*  
 Pointer to the result of the hit query. One of the following values:  
  
- HITRESULT_OUTSIDE *ptlLoc* is outside the OLE object and not close.  
  
- HITRESULT_TRANSPARENT *ptlLoc* is within the bounds of the OLE object, but not close to the image. For example, a point in the middle of a transparent circle could be HITRESULT_TRANSPARENT.  
  
- HITRESULT_CLOSE *ptlLoc* is inside or outside the OLE object but close enough to the object to be considered inside. Small, thin, or detailed objects may use this value. Even if a point is outside the bounding rectangle of an object it may still be close (this is needed for hitting small objects).  
  
- HITRESULT_HIT *ptlLoc* is within the image of the object.  
  
### Return Value  
 Nonzero if a hit result is successfully returned; otherwise 0. A hit is an overlap with the OLE control display area.  
  
### Remarks  
 Queries whether an object's display rectangle overlaps the given point (hits the point). `QueryHitPoint` can be overridden to test hits for non-rectangular objects.  
  
##  <a name="onqueryhitrect"></a>  COleControl::OnQueryHitRect  
 Called by the framework in response to a container's `IViewObjectEx::QueryHitRect` request.  
  
```  
>>>>>>> 3bde588a
virtual BOOL OnQueryHitRect(
    DWORD dwAspect,
    LPCRECT pRectBounds,
    LPCRECT prcLoc,
    LONG lCloseHint,
    DWORD* pHitResult);
<<<<<<< HEAD
```

### Parameters

*dwAspect*<br/>
Specifies how the object is to be represented. Valid values are taken from the enumeration [DVASPECT](http://msdn.microsoft.com/library/windows/desktop/ms690318) or DVASPECT2.

*pRectBounds*<br/>
Pointer to a `RECT` structure specifying the bounding rectangle of the OLE control client area.

*prcLoc*<br/>
Pointer to the `RECT` structure specifying the rectangle to be checked for a hit (overlap with the object rectangle), relative to the upper left corner of the object.

*lCloseHint*<br/>
Not used.

*pHitResult*<br/>
Pointer to the result of the hit query. One of the following values:

- HITRESULT_OUTSIDE no point in the rectangle is hit by the OLE object.

- HITRESULT_HIT at least one point in the rectangle would be a hit on the object.

### Return Value

Nonzero if a hit result is successfully returned; otherwise 0.

### Remarks

Queries whether an object's display rectangle overlaps any point in the given rectangle (hits the rectangle). `QueryHitRect` can be overridden to test hits for non-rectangular objects.

##  <a name="onrenderdata"></a>  COleControl::OnRenderData

Called by the framework to retrieve data in the specified format.

```
=======
```  
  
### Parameters  
 *dwAspect*  
 Specifies how the object is to be represented. Valid values are taken from the enumeration [DVASPECT](/windows/desktop/api/wtypes/ne-wtypes-tagdvaspect) or DVASPECT2.  
  
 *pRectBounds*  
 Pointer to a `RECT` structure specifying the bounding rectangle of the OLE control client area.  
  
 *prcLoc*  
 Pointer to the `RECT` structure specifying the rectangle to be checked for a hit (overlap with the object rectangle), relative to the upper left corner of the object.  
  
 *lCloseHint*  
 Not used.  
  
 *pHitResult*  
 Pointer to the result of the hit query. One of the following values:  
  
- HITRESULT_OUTSIDE no point in the rectangle is hit by the OLE object.  
  
- HITRESULT_HIT at least one point in the rectangle would be a hit on the object.  
  
### Return Value  
 Nonzero if a hit result is successfully returned; otherwise 0.  
  
### Remarks  
 Queries whether an object's display rectangle overlaps any point in the given rectangle (hits the rectangle). `QueryHitRect` can be overridden to test hits for non-rectangular objects.  
  
##  <a name="onrenderdata"></a>  COleControl::OnRenderData  
 Called by the framework to retrieve data in the specified format.  
  
```  
>>>>>>> 3bde588a
virtual BOOL OnRenderData(
    LPFORMATETC lpFormatEtc,
    LPSTGMEDIUM lpStgMedium);
<<<<<<< HEAD
```

### Parameters

*lpFormatEtc*<br/>
Points to the [FORMATETC](http://msdn.microsoft.com/library/windows/desktop/ms682177) structure specifying the format in which information is requested.

*lpStgMedium*<br/>
Points to a [STGMEDIUM](http://msdn.microsoft.com/library/windows/desktop/ms683812) structure in which the data is to be returned.

### Return Value

Nonzero if successful; otherwise 0.

### Remarks

The specified format is one previously placed in the control object using the [DelayRenderData](../../mfc/reference/coledatasource-class.md#delayrenderdata) or [DelayRenderFileData](../../mfc/reference/coledatasource-class.md#delayrenderfiledata) member functions for delayed rendering. The default implementation of this function calls `OnRenderFileData` or `OnRenderGlobalData`, respectively, if the supplied storage medium is either a file or memory. If the requested format is CF_METAFILEPICT or the persistent property set format, the default implementation renders the appropriate data and returns nonzero. Otherwise, it returns 0 and does nothing.

If *lpStgMedium->tymed* is TYMED_NULL, the STGMEDIUM should be allocated and filled as specified by *lpFormatEtc->tymed*. If not TYMED_NULL, the STGMEDIUM should be filled in place with the data.

Override this function to provide your data in the requested format and medium. Depending on your data, you may want to override one of the other versions of this function instead. If your data is small and fixed in size, override `OnRenderGlobalData`. If your data is in a file, or is of variable size, override `OnRenderFileData`.

For more information, see the `FORMATETC` and `STGMEDIUM` structures in the Windows SDK.

##  <a name="onrenderfiledata"></a>  COleControl::OnRenderFileData

Called by the framework to retrieve data in the specified format when the storage medium is a file.

```
=======
```  
  
### Parameters  
 *lpFormatEtc*  
 Points to the [FORMATETC](/windows/desktop/api/objidl/ns-objidl-tagformatetc) structure specifying the format in which information is requested.  
  
 *lpStgMedium*  
 Points to a [STGMEDIUM](/windows/desktop/api/objidl/ns-objidl-tagstgmedium) structure in which the data is to be returned.  
  
### Return Value  
 Nonzero if successful; otherwise 0.  
  
### Remarks  
 The specified format is one previously placed in the control object using the [DelayRenderData](../../mfc/reference/coledatasource-class.md#delayrenderdata) or [DelayRenderFileData](../../mfc/reference/coledatasource-class.md#delayrenderfiledata) member functions for delayed rendering. The default implementation of this function calls `OnRenderFileData` or `OnRenderGlobalData`, respectively, if the supplied storage medium is either a file or memory. If the requested format is CF_METAFILEPICT or the persistent property set format, the default implementation renders the appropriate data and returns nonzero. Otherwise, it returns 0 and does nothing.  
  
 If *lpStgMedium->tymed* is TYMED_NULL, the STGMEDIUM should be allocated and filled as specified by *lpFormatEtc->tymed*. If not TYMED_NULL, the STGMEDIUM should be filled in place with the data.  
  
 Override this function to provide your data in the requested format and medium. Depending on your data, you may want to override one of the other versions of this function instead. If your data is small and fixed in size, override `OnRenderGlobalData`. If your data is in a file, or is of variable size, override `OnRenderFileData`.  
  
 For more information, see the `FORMATETC` and `STGMEDIUM` structures in the Windows SDK.  
  
##  <a name="onrenderfiledata"></a>  COleControl::OnRenderFileData  
 Called by the framework to retrieve data in the specified format when the storage medium is a file.  
  
```  
>>>>>>> 3bde588a
virtual BOOL OnRenderFileData(
    LPFORMATETC lpFormatEtc,
    CFile* pFile);
<<<<<<< HEAD
```

### Parameters

*lpFormatEtc*<br/>
Points to the [FORMATETC](http://msdn.microsoft.com/library/windows/desktop/ms682177) structure specifying the format in which information is requested.

*pFile*<br/>
Points to a [CFile](../../mfc/reference/cfile-class.md) object in which the data is to be rendered.

### Return Value

Nonzero if successful; otherwise 0.

### Remarks

The specified format is one previously placed in the control object using the [DelayRenderData](../../mfc/reference/coledatasource-class.md#delayrenderdata) member function for delayed rendering. The default implementation of this function simply returns FALSE.

Override this function to provide your data in the requested format and medium. Depending on your data, you might want to override one of the other versions of this function instead. If you want to handle multiple storage mediums, override `OnRenderData`. If your data is in a file, or is of variable size, override `OnRenderFileData`.

For more information, see the `FORMATETC` structure in the Windows SDK.

##  <a name="onrenderglobaldata"></a>  COleControl::OnRenderGlobalData

Called by the framework to retrieve data in the specified format when the specified storage medium is global memory.

```
=======
```  
  
### Parameters  
 *lpFormatEtc*  
 Points to the [FORMATETC](/windows/desktop/api/objidl/ns-objidl-tagformatetc) structure specifying the format in which information is requested.  
  
 *pFile*  
 Points to a [CFile](../../mfc/reference/cfile-class.md) object in which the data is to be rendered.  
  
### Return Value  
 Nonzero if successful; otherwise 0.  
  
### Remarks  
 The specified format is one previously placed in the control object using the [DelayRenderData](../../mfc/reference/coledatasource-class.md#delayrenderdata) member function for delayed rendering. The default implementation of this function simply returns FALSE.  
  
 Override this function to provide your data in the requested format and medium. Depending on your data, you might want to override one of the other versions of this function instead. If you want to handle multiple storage mediums, override `OnRenderData`. If your data is in a file, or is of variable size, override `OnRenderFileData`.  
  
 For more information, see the `FORMATETC` structure in the Windows SDK.  
  
##  <a name="onrenderglobaldata"></a>  COleControl::OnRenderGlobalData  
 Called by the framework to retrieve data in the specified format when the specified storage medium is global memory.  
  
```  
>>>>>>> 3bde588a
virtual BOOL OnRenderGlobalData(
    LPFORMATETC lpFormatEtc,
    HGLOBAL* phGlobal);
<<<<<<< HEAD
```

### Parameters

*lpFormatEtc*<br/>
Points to the [FORMATETC](http://msdn.microsoft.com/library/windows/desktop/ms682177) structure specifying the format in which information is requested.

*phGlobal*<br/>
Points to a handle to global memory in which the data is to be returned. If no memory has been allocated, this parameter can be NULL.

### Return Value

Nonzero if successful; otherwise 0.

### Remarks

The specified format is one previously placed in the control object using the [DelayRenderData](../../mfc/reference/coledatasource-class.md#delayrenderdata) member function for delayed rendering. The default implementation of this function simply returns FALSE.

If *phGlobal* is NULL, then a new HGLOBAL should be allocated and returned in *phGlobal*. Otherwise, the HGLOBAL specified by *phGlobal* should be filled with the data. The amount of data placed in the HGLOBAL must not exceed the current size of the memory block. Also, the block cannot be reallocated to a larger size.

Override this function to provide your data in the requested format and medium. Depending on your data, you may want to override one of the other versions of this function instead. If you want to handle multiple storage mediums, override `OnRenderData`. If your data is in a file, or is of variable size, override `OnRenderFileData`.

For more information, see the `FORMATETC` structure in the Windows SDK.

##  <a name="onresetstate"></a>  COleControl::OnResetState

Called by the framework when the control's properties should be set to their default values.

```
virtual void OnResetState();
```

### Remarks

The default implementation calls [DoPropExchange](#dopropexchange), passing a `CPropExchange` object that causes properties to be set to their default values.

The control writer can insert initialization code for the OLE control in this overridable. This function is called when [IPersistStream::Load](http://msdn.microsoft.com/library/windows/desktop/ms680568) or [IPersistStorage::Load](http://msdn.microsoft.com/library/windows/desktop/ms680557) fails, or [IPersistStreamInit::InitNew](http://msdn.microsoft.com/library/windows/desktop/ms690234) or [IPersistStorage::InitNew](http://msdn.microsoft.com/library/windows/desktop/ms687194) is called, without first calling either `IPersistStream::Load` or `IPersistStorage::Load`.

##  <a name="onsetclientsite"></a>  COleControl::OnSetClientSite

Called by the framework when the container has called the control's `IOleControl::SetClientSite` function.

```
=======
```  
  
### Parameters  
 *lpFormatEtc*  
 Points to the [FORMATETC](/windows/desktop/api/objidl/ns-objidl-tagformatetc) structure specifying the format in which information is requested.  
  
 *phGlobal*  
 Points to a handle to global memory in which the data is to be returned. If no memory has been allocated, this parameter can be NULL.  
  
### Return Value  
 Nonzero if successful; otherwise 0.  
  
### Remarks  
 The specified format is one previously placed in the control object using the [DelayRenderData](../../mfc/reference/coledatasource-class.md#delayrenderdata) member function for delayed rendering. The default implementation of this function simply returns FALSE.  
  
 If *phGlobal* is NULL, then a new HGLOBAL should be allocated and returned in *phGlobal*. Otherwise, the HGLOBAL specified by *phGlobal* should be filled with the data. The amount of data placed in the HGLOBAL must not exceed the current size of the memory block. Also, the block cannot be reallocated to a larger size.  
  
 Override this function to provide your data in the requested format and medium. Depending on your data, you may want to override one of the other versions of this function instead. If you want to handle multiple storage mediums, override `OnRenderData`. If your data is in a file, or is of variable size, override `OnRenderFileData`.  
  
 For more information, see the `FORMATETC` structure in the Windows SDK.  
  
##  <a name="onresetstate"></a>  COleControl::OnResetState  
 Called by the framework when the control's properties should be set to their default values.  
  
```  
virtual void OnResetState();
```  
  
### Remarks  
 The default implementation calls [DoPropExchange](#dopropexchange), passing a `CPropExchange` object that causes properties to be set to their default values.  
  
 The control writer can insert initialization code for the OLE control in this overridable. This function is called when [IPersistStream::Load](/windows/desktop/api/objidl/nf-objidl-ipersiststream-load) or [IPersistStorage::Load](/windows/desktop/api/objidl/nf-objidl-ipersiststorage-load) fails, or [IPersistStreamInit::InitNew](/windows/desktop/api/ocidl/nf-ocidl-ipersiststreaminit-initnew) or [IPersistStorage::InitNew](/windows/desktop/api/objidl/nf-objidl-ipersiststorage-initnew) is called, without first calling either `IPersistStream::Load` or `IPersistStorage::Load`.  
  
##  <a name="onsetclientsite"></a>  COleControl::OnSetClientSite  
 Called by the framework when the container has called the control's `IOleControl::SetClientSite` function.  
  
```  
>>>>>>> 3bde588a
virtual void OnSetClientSite();
```

### Remarks

By default, `OnSetClientSite` checks whether data path properties are loaded and, if they are, calls `DoDataPathPropExchange`.

Override this function to do any special processing of this notification. In particular, overrides of this function should call the base class.

##  <a name="onsetdata"></a>  COleControl::OnSetData

Called by the framework to replace the control's data with the specified data.

```
virtual BOOL OnSetData(
    LPFORMATETC lpFormatEtc,
    LPSTGMEDIUM lpStgMedium,
    BOOL bRelease);
<<<<<<< HEAD
```

### Parameters

*lpFormatEtc*<br/>
Pointer to a [FORMATETC](http://msdn.microsoft.com/library/windows/desktop/ms682177) structure specifying the format of the data.

*lpStgMedium*<br/>
Pointer to a [STGMEDIUM](http://msdn.microsoft.com/library/windows/desktop/ms683812) structure in which the data resides.

*bRelease*<br/>
TRUE if the control should free the storage medium; FALSE if the control should not free the storage medium.

### Return Value

Nonzero if successful; otherwise 0.

### Remarks

If the data is in the persistent property set format, the default implementation modifies the control's state accordingly. Otherwise, the default implementation does nothing. If *bRelease* is TRUE, then a call to `ReleaseStgMedium` is made; otherwise not.

Override this function to replace the control's data with the specified data.

For more information, see the `FORMATETC` and `STGMEDIUM` structures in the Windows SDK.

##  <a name="onsetextent"></a>  COleControl::OnSetExtent

Called by the framework when the control's extent needs to be changed, as a result of a call to [IOleObject::SetExtent](http://msdn.microsoft.com/library/windows/desktop/ms694330).

```
virtual BOOL OnSetExtent(LPSIZEL lpSizeL);
```

### Parameters

*lpSizeL*<br/>
A pointer to the `SIZEL` structure that uses long integers to represent the width and height of the control, expressed in HIMETRIC units.

### Return Value

Nonzero if the size change was accepted; otherwise 0.

### Remarks

The default implementation handles the resizing of the control's extent. If the control is in-place active, a call to the container's `OnPosRectChanged` is then made.

Override this function to alter the default resizing of your control.

##  <a name="onsetobjectrects"></a>  COleControl::OnSetObjectRects

Called by the framework to implement a call to [IOleInPlaceObject::SetObjectRects](http://msdn.microsoft.com/library/windows/desktop/ms683767).

```
=======
```  
  
### Parameters  
 *lpFormatEtc*  
 Pointer to a [FORMATETC](/windows/desktop/api/objidl/ns-objidl-tagformatetc) structure specifying the format of the data.  
  
 *lpStgMedium*  
 Pointer to a [STGMEDIUM](/windows/desktop/api/objidl/ns-objidl-tagstgmedium) structure in which the data resides.  
  
 *bRelease*  
 TRUE if the control should free the storage medium; FALSE if the control should not free the storage medium.  
  
### Return Value  
 Nonzero if successful; otherwise 0.  
  
### Remarks  
 If the data is in the persistent property set format, the default implementation modifies the control's state accordingly. Otherwise, the default implementation does nothing. If *bRelease* is TRUE, then a call to `ReleaseStgMedium` is made; otherwise not.  
  
 Override this function to replace the control's data with the specified data.  
  
 For more information, see the `FORMATETC` and `STGMEDIUM` structures in the Windows SDK.  
  
##  <a name="onsetextent"></a>  COleControl::OnSetExtent  
 Called by the framework when the control's extent needs to be changed, as a result of a call to [IOleObject::SetExtent](/windows/desktop/api/oleidl/nf-oleidl-ioleobject-setextent).  
  
```  
virtual BOOL OnSetExtent(LPSIZEL lpSizeL);
```  
  
### Parameters  
 *lpSizeL*  
 A pointer to the `SIZEL` structure that uses long integers to represent the width and height of the control, expressed in HIMETRIC units.  
  
### Return Value  
 Nonzero if the size change was accepted; otherwise 0.  
  
### Remarks  
 The default implementation handles the resizing of the control's extent. If the control is in-place active, a call to the container's `OnPosRectChanged` is then made.  
  
 Override this function to alter the default resizing of your control.  
  
##  <a name="onsetobjectrects"></a>  COleControl::OnSetObjectRects  
 Called by the framework to implement a call to [IOleInPlaceObject::SetObjectRects](/windows/desktop/api/oleidl/nf-oleidl-ioleinplaceobject-setobjectrects).  
  
```  
>>>>>>> 3bde588a
virtual BOOL OnSetObjectRects(
    LPCRECT lpRectPos,
    LPCRECT lpRectClip);
```

### Parameters

*lpRectPos*<br/>
A pointer to a `RECT` structure indicating the control's new position and size relative to the container.

*lpRectClip*<br/>
A pointer to a `RECT` structure indicating a rectangular area to which the control is to be clipped.

### Return Value

Nonzero if the repositioning was accepted; otherwise 0.

### Remarks

The default implementation automatically handles the repositioning and resizing of the control window and returns TRUE.

Override this function to alter the default behavior of this function.

##  <a name="onshowtoolbars"></a>  COleControl::OnShowToolBars

Called by the framework when the control has been UI activated.

```
virtual void OnShowToolBars();
```

### Remarks

The default implementation does nothing.

##  <a name="ontextchanged"></a>  COleControl::OnTextChanged

Called by the framework when the stock Caption or Text property value has changed.

```
virtual void OnTextChanged();
```

### Remarks

The default implementation calls `InvalidateControl`.

Override this function if you want notification after this property changes.

##  <a name="onwindowlessmessage"></a>  COleControl::OnWindowlessMessage

Called by the framework in response to a container's `IOleInPlaceObjectWindowless::OnWindowMessage` request.

```
virtual BOOL OnWindowlessMessage(
    UINT msg,
    WPARAM wParam,
    LPARAM lParam,
    LRESULT* plResult);
<<<<<<< HEAD
```

### Parameters

*msg*<br/>
Message identifier as passed by Windows.

*wParam*<br/>
As passed by Windows. Specifies additional message-specific information. The contents of this parameter depend on the value of the *msg* parameter.

*lParam*<br/>
As passed by Windows. Specifies additional message-specific information. The contents of this parameter depend on the value of the *msg* parameter.

*plResult*<br/>
Windows result code. Specifies the result of the message processing and depends on the message sent.

### Return Value

Nonzero if successful; otherwise 0.

### Remarks

Processes window messages for windowless controls. `COleControl`'s `OnWindowlessMessage` should be used for window messages other than mouse messages and keyboard messages. `COleControl` provides [SetCapture](#setcapture) and [SetFocus](#setfocus) specifically to get mouse capture and keyboard focus for windowless OLE objects.

Because windowless objects do not have a window, they need a mechanism to let the container dispatch messages to them. A windowless OLE object gets messages from its container, through the `OnWindowMessage` method on the `IOleInPlaceObjectWindowless` interface (an extension of [IOleInPlaceObject](http://msdn.microsoft.com/library/windows/desktop/ms692646) for windowless support). `OnWindowMessage` does not take an `HWND` parameter.

##  <a name="parenttoclient"></a>  COleControl::ParentToClient

Translates the coordinates of *pPoint* into client coordinates.

```
=======
```  
  
### Parameters  
 *msg*  
 Message identifier as passed by Windows.  
  
 *wParam*  
 As passed by Windows. Specifies additional message-specific information. The contents of this parameter depend on the value of the *msg* parameter.  
  
 *lParam*  
 As passed by Windows. Specifies additional message-specific information. The contents of this parameter depend on the value of the *msg* parameter.  
  
 *plResult*  
 Windows result code. Specifies the result of the message processing and depends on the message sent.  
  
### Return Value  
 Nonzero if successful; otherwise 0.  
  
### Remarks  
 Processes window messages for windowless controls. `COleControl`'s `OnWindowlessMessage` should be used for window messages other than mouse messages and keyboard messages. `COleControl` provides [SetCapture](#setcapture) and [SetFocus](#setfocus) specifically to get mouse capture and keyboard focus for windowless OLE objects.  
  
 Because windowless objects do not have a window, they need a mechanism to let the container dispatch messages to them. A windowless OLE object gets messages from its container, through the `OnWindowMessage` method on the `IOleInPlaceObjectWindowless` interface (an extension of [IOleInPlaceObject](/windows/desktop/api/oleidl/nn-oleidl-ioleinplaceobject) for windowless support). `OnWindowMessage` does not take an `HWND` parameter.  
  
##  <a name="parenttoclient"></a>  COleControl::ParentToClient  
 Translates the coordinates of *pPoint* into client coordinates.  
  
```  
>>>>>>> 3bde588a
virtual UINT ParentToClient(
    LPCRECT lprcBounds,
    LPPOINT pPoint,
    BOOL bHitTest = FALSE) const;
```

### Parameters

*lprcBounds*<br/>
Pointer to the bounds of the OLE control within the container. Not the client area but the area of the entire control including borders and scroll bars.

*pPoint*<br/>
Pointer to the parent (container) point to be translated into the coordinates of the client area of the control.

*bHitTest*<br/>
Specifies whether or not hit testing is to be done on the point.

### Return Value

If *bHitTest* is FALSE, returns HTNOWHERE. If *bHitTest* is TRUE, returns the location in which the parent (container) point landed in the client area of the OLE control and is one of the following mouse hit-test values:

- HTBORDER In the border of a window that does not have a sizing border.

- HTBOTTOM In the lower horizontal border of the window.

- HTBOTTOMLEFT In the lower-left corner of the window border.

- HTBOTTOMRIGHT In the lower-right corner of the window border.

- HTCAPTION In a title-bar area.

- HTCLIENT In a client area.

- HTERROR On the screen background or on a dividing line between windows (same as HTNOWHERE except that the `DefWndProc` Windows function produces a system beep to indicate an error).

- HTGROWBOX In a size box.

- HTHSCROLL In the horizontal scroll bar.

- HTLEFT In the left border of the window.

- HTMAXBUTTON In a Maximize button.

- HTMENU In a menu area.

- HTMINBUTTON In a Minimize button.

- HTNOWHERE On the screen background or on a dividing line between windows.

- HTREDUCE In a Minimize button.

- HTRIGHT In the right border of the window.

- HTSIZE In a size box (same as HTGROWBOX).

- HTSYSMENU In a Control menu or in a Close button in a child window.

- HTTOP In the upper horizontal border of the window.

- HTTOPLEFT In the upper-left corner of the window border.

- HTTOPRIGHT In the upper-right corner of the window border.

- HTTRANSPARENT In a window currently covered by another window.

- HTVSCROLL In the vertical scroll bar.

- HTZOOM In a Maximize button.

### Remarks

On input *pPoint* is relative to the origin of the parent (upper left corner of the container). On output *pPoint* is relative to the origin of the client area of the OLE control (upper left corner of the client area of the control).

##  <a name="postmodaldialog"></a>  COleControl::PostModalDialog

Notifies the container that a modal dialog box has been closed.

```
void PostModalDialog(HWND hWndParent = NULL);
```

### Parameters

*hWndParent*<br/>
Handle to the parent window of the modal dialog box.

### Remarks

Call this function after displaying any modal dialog box. You must call this function so that the container can enable any top-level windows disabled by `PreModalDialog`. This function should be paired with a call to `PreModalDialog`.

##  <a name="premodaldialog"></a>  COleControl::PreModalDialog

Notifies the container that a modal dialog box is about to be displayed.

```
void PreModalDialog(HWND hWndParent = NULL);
```

### Parameters

*hWndParent*<br/>
Handle to the parent window of the modal dialog box.

### Remarks

Call this function before displaying any modal dialog box. You must call this function so that the container can disable all its top-level windows. After the modal dialog box has been displayed, you must then call `PostModalDialog`.

##  <a name="recreatecontrolwindow"></a>  COleControl::RecreateControlWindow

Destroys and re-creates the control's window.

```
void RecreateControlWindow();
```

### Remarks

This may be necessary if you need to change the window's style bits.

##  <a name="refresh"></a>  COleControl::Refresh

Forces a repaint of the OLE control.

```
void Refresh();
```

### Remarks

This function is supported by the `COleControl` base class as a stock method, called Refresh. This allows users of your OLE control to repaint the control at a specific time. For more information on this method, see the article [ActiveX Controls: Methods](../../mfc/mfc-activex-controls-methods.md).

##  <a name="releasecapture"></a>  COleControl::ReleaseCapture

Releases mouse capture.

```
BOOL ReleaseCapture();
```

### Return Value

Nonzero if successful; otherwise 0.

### Remarks

If the control currently has the mouse capture, the capture is released. Otherwise, this function has no effect.

##  <a name="releasedc"></a>  COleControl::ReleaseDC

Releases the display device context of a container of a windowless control, freeing the device context for use by other applications.

```
int ReleaseDC(CDC* pDC);
```

### Parameters

*pDC*<br/>
Identifies the container device context to be released.

### Return Value

Nonzero if successful; otherwise 0.

### Remarks

The application must call `ReleaseDC` for each call to [GetDC](#getdc).

##  <a name="reparentcontrolwindow"></a>  COleControl::ReparentControlWindow

Sets the parent of the control.

```
virtual void ReparentControlWindow(
    HWND hWndOuter,
    HWND hWndParent);
```

### Parameters

*hWndOuter*<br/>
The handle of the control window.

*hWndParent*<br/>
The handle of the new parent window.

### Remarks

Call this function to reset the parent of the control window.

##  <a name="resetstockprops"></a>  COleControl::ResetStockProps

Initializes the state of the `COleControl` stock properties to their default values.

```
void ResetStockProps();
```

### Remarks

The properties are: Appearance, BackColor, BorderStyle, Caption, Enabled, Font, ForeColor, hWnd, and Text. For a description of stock properties, see [ActiveX Controls: Adding Stock Properties](../../mfc/mfc-activex-controls-adding-stock-properties.md).

You can improve a control's binary initialization performance by using `ResetStockProps` and `ResetVersion` to override `COleControl::OnResetState`. See the example below. For further information on optimizing initialization, see [ActiveX Controls: Optimization](../../mfc/mfc-activex-controls-optimization.md).

### Example

[!code-cpp[NVC_MFCAxCtl#7](../../mfc/reference/codesnippet/cpp/colecontrol-class_8.cpp)]

##  <a name="resetversion"></a>  COleControl::ResetVersion

Initializes the version number to specified value.

```
void ResetVersion(DWORD dwVersionDefault);
```

### Parameters

*dwVersionDefault*<br/>
The version number to be assigned to the control.

### Remarks

You can improve a control's binary initialization performance by using `ResetVersion` and `ResetStockProps` to override `COleControl::OnResetState`. See the example at [ResetStockProps](#resetstockprops). For further information on optimizing initialization, see [ActiveX Controls: Optimization](../../mfc/mfc-activex-controls-optimization.md).

##  <a name="scrollwindow"></a>  COleControl::ScrollWindow

Allows a windowless OLE object to scroll an area within its in-place active image on the screen.

```
void ScrollWindow(
    int xAmount,
    int yAmount,
    LPCRECT lpRect = NULL,
    LPCRECT lpClipRect = NULL);
```

### Parameters

*xAmount*<br/>
Specifies the amount, in device units, of horizontal scrolling. This parameter must be a negative value to scroll to the left.

*yAmount*<br/>
Specifies the amount, in device units, of vertical scrolling. This parameter must be a negative value to scroll upward.

*lpRect*<br/>
Points to a [CRect](../../atl-mfc-shared/reference/crect-class.md) object or RECT structure that specifies the portion of the OLE object's client area to scroll, in client coordinates of the containing window. If *lpRect* is NULL, the entire OLE object's client area is scrolled.

*lpClipRect*<br/>
Points to a `CRect` object or `RECT` structure that specifies the rectangle to clip to. Only pixels inside the rectangle are scrolled. Bits outside the rectangle are not affected even if they are in the *lpRect* rectangle. If *lpClipRect* is NULL, no clipping is performed on the scroll rectangle.

##  <a name="selectfontobject"></a>  COleControl::SelectFontObject

Selects a font into a device context.

```
CFont* SelectFontObject(
    CDC* pDC,
    CFontHolder& fontHolder);
```

### Parameters

*pDC*<br/>
Pointer to a device context object.

*fontHolder*<br/>
Reference to the [CFontHolder](../../mfc/reference/cfontholder-class.md) object representing the font to be selected.

### Return Value

A pointer to the previously selected font. When the caller has finished all drawing operations that use *fontHolder,* it should reselect the previously selected font by passing it as a parameter to [CDC::SelectObject](../../mfc/reference/cdc-class.md#selectobject).

##  <a name="selectstockfont"></a>  COleControl::SelectStockFont

Selects the stock Font property into a device context.

```
CFont* SelectStockFont(CDC* pDC);
```

### Parameters

*pDC*<br/>
The device context into which the font will be selected.

### Return Value

A pointer to the previously selected `CFont` object. You should use [CDC::SelectObject](../../mfc/reference/cdc-class.md#selectobject) to select this font back into the device context when you are finished.

##  <a name="serializeextent"></a>  COleControl::SerializeExtent

Serializes or initializes the state of the display space allotted to the control.

```
void SerializeExtent(CArchive& ar);
```

### Parameters

*ar*<br/>
A `CArchive` object to serialize to or from.

### Remarks

You can improve a control's binary persistence performance by using `SerializeExtent`, `SerializeStockProps`, and `SerializeVersion` to override `COleControl::Serialize`. See the example below. For further information on optimizing initialization, see [ActiveX Controls: Optimization](../../mfc/mfc-activex-controls-optimization.md).

### Example

[!code-cpp[NVC_MFCAxCtl#8](../../mfc/reference/codesnippet/cpp/colecontrol-class_9.cpp)]

##  <a name="serializestockprops"></a>  COleControl::SerializeStockProps

Serializes or initializes the state of the `COleControl` stock properties: Appearance, BackColor, BorderStyle, Caption, Enabled, Font, ForeColor, and Text.

```
void SerializeStockProps(CArchive& ar);
```

### Parameters

*ar*<br/>
A `CArchive` object to serialize to or from.

### Remarks

For a description of stock properties, see [ActiveX Controls: Adding Stock Properties](../../mfc/mfc-activex-controls-adding-stock-properties.md).

You can improve a control's binary persistence performance by using `SerializeStockProps`, `SerializeExtent`, and `SerializeVersion` to override `COleControl::Serialize`. For an example, see the code at [SerializeExtent](#serializeextent). For further information on optimizing initialization, see [ActiveX Controls: Optimization](../../mfc/mfc-activex-controls-optimization.md).

##  <a name="serializeversion"></a>  COleControl::SerializeVersion

Serializes or initializes the state of a control's version information.

```
DWORD SerializeVersion(
    CArchive& ar,
    DWORD dwVersionDefault,
    BOOL bConvert = TRUE);
```

### Parameters

*ar*<br/>
A `CArchive` object to serialize to or from.

*dwVersionDefault*<br/>
The current version number of the control.

*bConvert*<br/>
Indicates whether persistent data should be converted to the latest format when it is saved, or maintained in the same format it had when it was loaded.

### Return Value

The version number of the control. If the specified archive is loading, `SerializeVersion` returns the version loaded from that archive. Otherwise, it returns the currently loaded version.

### Remarks

You can improve a control's binary persistence performance by using `SerializeVersion`, `SerializeExtent`, and `SerializeStockProps` to override `COleControl::Serialize`. For an example, see the code at [SerializeExtent](#serializeextent). For further information on optimizing initialization, see [ActiveX Controls: Optimization](../../mfc/mfc-activex-controls-optimization.md).

##  <a name="setappearance"></a>  COleControl::SetAppearance

Sets the stock Appearance property value of your control.

```
void SetAppearance (short sAppearance);
```

### Parameters

*sAppearance*<br/>
A **short** (VT_I2) value to be used for the appearance of your control. A value of zero sets the control's appearance to flat and a value of 1 sets the control's appearance to 3D.

### Remarks

For more about stock properties, see [ActiveX Controls: Properties](../../mfc/mfc-activex-controls-properties.md).

##  <a name="setbackcolor"></a>  COleControl::SetBackColor

Sets the stock BackColor property value of your control.

```
void SetBackColor(OLE_COLOR dwBackColor);
```

### Parameters

*dwBackColor*<br/>
An OLE_COLOR value to be used for background drawing of your control.

### Remarks

For more information on using this property and other related properties, see the article [ActiveX Controls: Properties](../../mfc/mfc-activex-controls-properties.md).

##  <a name="setborderstyle"></a>  COleControl::SetBorderStyle

Sets the stock BorderStyle property value of your control.

```
void SetBorderStyle(short sBorderStyle);
```

### Parameters

*sBorderStyle*<br/>
The new border style for the control; 0 indicates no border and 1 indicates a normal border.

### Remarks

The control window will then be re-created and `OnBorderStyleChanged` called.

##  <a name="setcapture"></a>  COleControl::SetCapture

Causes the control's container window to take possession of the mouse capture on the control's behalf.

```
CWnd* SetCapture();
```

### Return Value

A pointer to the `CWnd` window object that previously received mouse input.

### Remarks

If the control is activated and windowless, this function causes the control's container window to take possession of the mouse capture, on the control's behalf. Otherwise, this function causes the control itself to take possession of the mouse capture (same as `CWnd::SetCapture`).

##  <a name="setcontrolsize"></a>  COleControl::SetControlSize

Sets the size of the OLE control window and notifies the container that the control site is changing.

```
BOOL SetControlSize(int cx, int cy);
```

### Parameters

*cx*<br/>
Specifies the new width of the control in pixels.

*cy*<br/>
Specifies the new height of the control in pixels.

### Return Value

Nonzero if the call was successful; otherwise 0.

### Remarks

This function should not be used in your control's constructor.

Note that all coordinates for control windows are relative to the upper-left corner of the control.

##  <a name="setenabled"></a>  COleControl::SetEnabled

Sets the stock Enabled property value of your control.

```
void SetEnabled(BOOL bEnabled);
```

### Parameters

*bEnabled*<br/>
TRUE if the control is to be enabled; otherwise FALSE.

### Remarks

After setting this property, `OnEnabledChange` is called.

##  <a name="setfocus"></a>  COleControl::SetFocus

Causes the control's container window to take possession of the input focus on the control's behalf.

```
CWnd* SetFocus();
```

### Return Value

A pointer to the `CWnd` window object that previously had the input focus, or NULL if there is no such window.

### Remarks

If the control is activated and windowless, this function causes the control's container window to take possession of the input focus, on the control's behalf. The input focus directs keyboard input to the container's window, and the container dispatches all subsequent keyboard messages to the OLE object that calls `SetFocus`. Any window that previously had the input focus loses it.

If the control is not windowless, this function causes the control itself to take possession of the input focus (same as `CWnd::SetFocus`).

##  <a name="setfont"></a>  COleControl::SetFont

Sets the stock Font property of your control.

```
void SetFont(LPFONTDISP pFontDisp);
```

### Parameters

*pFontDisp*<br/>
A pointer to a Font dispatch interface.

##  <a name="setforecolor"></a>  COleControl::SetForeColor

Sets the stock ForeColor property value of your control.

```
void SetForeColor(OLE_COLOR dwForeColor);
```

### Parameters

*dwForeColor*<br/>
An OLE_COLOR value to be used for foreground drawing of your control.

### Remarks

For more information on using this property and other related properties, see the article [ActiveX Controls: Properties](../../mfc/mfc-activex-controls-properties.md).

##  <a name="setinitialdataformats"></a>  COleControl::SetInitialDataFormats

Called by the framework to initialize the list of data formats supported by the control.

```
virtual void SetInitialDataFormats();
```

### Remarks

The default implementation specifies two formats: CF_METAFILEPICT and the persistent property set.

##  <a name="setinitialsize"></a>  COleControl::SetInitialSize

Sets the size of an OLE control when first displayed in a container.

```
void SetInitialSize(
    int cx,
    int cy);
```

### Parameters

*cx*<br/>
The initial width of the OLE control in pixels.

*cy*<br/>
The initial height of the OLE control in pixels.

### Remarks

Call this function in your constructor to set the initial size of your control. The initial size is measured in device units, or pixels. It is recommended that this call be made in your control's constructor.

##  <a name="setmodifiedflag"></a>  COleControl::SetModifiedFlag

Changes the modified state of a control.

```
void SetModifiedFlag(BOOL bModified = TRUE);
```

### Parameters

*bModified*<br/>
The new value for the control's modified flag. TRUE indicates that the control's state has been modified; FALSE indicates that the control's state has just been saved.

### Remarks

Call this function whenever a change occurs that would affect your control's persistent state. For example, if the value of a persistent property changes, call this function with *bModified* **TRUE**.

##  <a name="setnotpermitted"></a>  COleControl::SetNotPermitted

Indicates that an edit request has failed.

```
void SetNotPermitted();
```

### Remarks

Call this function when `BoundPropertyRequestEdit` fails. This function throws an exception of type `COleDispScodeException` to indicate that the set operation was not permitted.

##  <a name="setnotsupported"></a>  COleControl::SetNotSupported

Prevents modification to a control's property value by the user.

```
void SetNotSupported();
```

### Remarks

Call this function in place of the Set function of any property where modification of the property value by the control's user is not supported. One example would be a property that is read only.

##  <a name="setrectincontainer"></a>  COleControl::SetRectInContainer

Sets the coordinates of the control's rectangle relative to the container, expressed in device units.

```
BOOL SetRectInContainer(LPCRECT lpRect);
```

### Parameters

*lpRect*<br/>
A pointer to a rectangle containing the control's new coordinates relative to the container.

### Return Value

Nonzero if the call was successful; otherwise 0.

### Remarks

If the control is open, it is resized; otherwise the container's `OnPosRectChanged` function is called.

##  <a name="settext"></a>  COleControl::SetText

Sets the value of your control's stock Caption or Text property.

```
void SetText(LPCTSTR pszText);
```

### Parameters

*pszText*<br/>
A pointer to a character string.

### Remarks

Note that the stock Caption and Text properties are both mapped to the same value. This means that any changes made to either property will automatically change both properties. In general, a control should support either the stock Caption or Text property, but not both.

##  <a name="throwerror"></a>  COleControl::ThrowError

Signals the occurrence of an error in your control.

```
void ThrowError(
    SCODE sc,
    UINT nDescriptionID,
    UINT nHelpID = -1);


void ThrowError(
    SCODE sc,
    LPCTSTR pszDescription = NULL,
    UINT nHelpID = 0);
```

### Parameters

*sc*<br/>
The status code value to be reported. For a complete list of possible codes, see the article [ActiveX Controls: Advanced Topics](../../mfc/mfc-activex-controls-advanced-topics.md).

*nDescriptionID*<br/>
The string resource ID of the exception to be reported.

*nHelpID*<br/>
The help ID of the topic to be reported on.

*pszDescription*<br/>
A string containing an explanation of the exception to be reported.

### Remarks

This function should only be called from within a Get or Set function for an OLE property, or the implementation of an OLE automation method. If you need to signal errors that occur at other times, you should fire the stock Error event.

##  <a name="transformcoords"></a>  COleControl::TransformCoords

Transforms coordinate values between HIMETRIC units and the container's native units.

```
void TransformCoords(
    POINTL* lpptlHimetric,
    POINTF* lpptfContainer,
    DWORD flags);
<<<<<<< HEAD
```

### Parameters

*lpptlHimetric*<br/>
Pointer to a `POINTL` structure containing coordinates in HIMETRIC units.

*lpptfContainer*<br/>
Pointer to a `POINTF` structure containing coordinates in the container's unit size.

*flags*<br/>
A combination of the following values:

- XFORMCOORDS_POSITION A position in the container.

- XFORMCOORDS_SIZE A size in the container.

- XFORMCOORDS_HIMETRICTOCONTAINER Transform HIMETRIC units to the container's units.

- XFORMCOORDS_CONTAINERTOHIMETRIC Transform the container's units to HIMETRIC units.

### Remarks

The first two flags, XFORMCOORDS_POSITION and XFORMCOORDS_SIZE, indicate whether the coordinates should be treated as a position or a size. The remaining two flags indicate the direction of transformation.

##  <a name="translatecolor"></a>  COleControl::TranslateColor

Converts a color value from the OLE_COLOR data type to the [COLORREF](http://msdn.microsoft.com/library/windows/desktop/dd183449) data type.

```
=======
```  
  
### Parameters  
 *lpptlHimetric*  
 Pointer to a `POINTL` structure containing coordinates in HIMETRIC units.  
  
 *lpptfContainer*  
 Pointer to a `POINTF` structure containing coordinates in the container's unit size.  
  
 *flags*  
 A combination of the following values:  
  
- XFORMCOORDS_POSITION A position in the container.  
  
- XFORMCOORDS_SIZE A size in the container.  
  
- XFORMCOORDS_HIMETRICTOCONTAINER Transform HIMETRIC units to the container's units.  
  
- XFORMCOORDS_CONTAINERTOHIMETRIC Transform the container's units to HIMETRIC units.  
  
### Remarks  
 The first two flags, XFORMCOORDS_POSITION and XFORMCOORDS_SIZE, indicate whether the coordinates should be treated as a position or a size. The remaining two flags indicate the direction of transformation.  
  
##  <a name="translatecolor"></a>  COleControl::TranslateColor  
 Converts a color value from the OLE_COLOR data type to the [COLORREF](/windows/desktop/gdi/colorref) data type.  
  
```  
>>>>>>> 3bde588a
COLORREF TranslateColor(
    OLE_COLOR clrColor,
    HPALETTE hpal = NULL);
<<<<<<< HEAD
```

### Parameters

*clrColor*<br/>
A OLE_COLOR data type. For more information, see the Windows [OleTranslateColor](http://msdn.microsoft.com/library/windows/desktop/ms694353) function.

*hpal*<br/>
A handle to an optional palette; can be NULL.

### Return Value

An RGB (red, green, blue) 32-bit color value that defines the solid color closest to the *clrColor* value that the device can represent.

### Remarks

This function is useful to translate the stock ForeColor and BackColor properties to COLORREF types used by [CDC](../../mfc/reference/cdc-class.md) member functions.

##  <a name="willambientsbevalidduringload"></a>  COleControl::WillAmbientsBeValidDuringLoad

Determines whether your control should use the values of ambient properties as default values, when it is subsequently loaded from its persistent state.

```
BOOL WillAmbientsBeValidDuringLoad();
```

### Return Value

Nonzero indicates that ambient properties will be valid; otherwise ambient properties will not be valid.

### Remarks

In some containers, your control may not have access to its ambient properties during the initial call to the override of `COleControl::DoPropExchange`. This is the case if the container calls [IPersistStreamInit::Load](http://msdn.microsoft.com/library/windows/desktop/ms680730) or [IPersistStorage::Load](http://msdn.microsoft.com/library/windows/desktop/ms680557) prior to calling [IOleObject::SetClientSite](http://msdn.microsoft.com/library/windows/desktop/ms684013) (that is, if it does not honor the OLEMISC_SETCLIENTSITEFIRST status bit).

##  <a name="windowproc"></a>  COleControl::WindowProc

Provides a Windows procedure for a `COleControl` object.

```
=======
```  
  
### Parameters  
 *clrColor*  
 A OLE_COLOR data type. For more information, see the Windows [OleTranslateColor](/windows/desktop/api/olectl/nf-olectl-oletranslatecolor) function.  
  
 *hpal*  
 A handle to an optional palette; can be NULL.  
  
### Return Value  
 An RGB (red, green, blue) 32-bit color value that defines the solid color closest to the *clrColor* value that the device can represent.  
  
### Remarks  
 This function is useful to translate the stock ForeColor and BackColor properties to COLORREF types used by [CDC](../../mfc/reference/cdc-class.md) member functions.  
  
##  <a name="willambientsbevalidduringload"></a>  COleControl::WillAmbientsBeValidDuringLoad  
 Determines whether your control should use the values of ambient properties as default values, when it is subsequently loaded from its persistent state.  
  
```  
BOOL WillAmbientsBeValidDuringLoad();
```  
  
### Return Value  
 Nonzero indicates that ambient properties will be valid; otherwise ambient properties will not be valid.  
  
### Remarks  
 In some containers, your control may not have access to its ambient properties during the initial call to the override of `COleControl::DoPropExchange`. This is the case if the container calls [IPersistStreamInit::Load](/windows/desktop/api/ocidl/nf-ocidl-ipersiststreaminit-load) or [IPersistStorage::Load](/windows/desktop/api/objidl/nf-objidl-ipersiststorage-load) prior to calling [IOleObject::SetClientSite](/windows/desktop/api/oleidl/nf-oleidl-ioleobject-setclientsite) (that is, if it does not honor the OLEMISC_SETCLIENTSITEFIRST status bit).  
  
##  <a name="windowproc"></a>  COleControl::WindowProc  
 Provides a Windows procedure for a `COleControl` object.  
  
```  
>>>>>>> 3bde588a
virtual LRESULT WindowProc(
    UINT message,
    WPARAM wParam,
    LPARAM lParam);
```

### Parameters

*message*<br/>
Specifies the Windows message to be processed.

*wParam*<br/>
Provides additional information used in processing the message. The parameter value depends on the message.

*lParam*<br/>
Provides additional information used in processing the message. The parameter value depends on the message.

### Return Value

The return value of the message dispatched.

### Remarks

Call this function to dispatch specific messages through the control's message map.

## See Also

[MFC Sample CIRC3](../../visual-cpp-samples.md)<br/>
[MFC Sample TESTHELP](../../visual-cpp-samples.md)<br/>
[COlePropertyPage Class](../../mfc/reference/colepropertypage-class.md)<br/>
[CWnd Class](../../mfc/reference/cwnd-class.md)<br/>
[Hierarchy Chart](../../mfc/hierarchy-chart.md)<br/>
[CFontHolder Class](../../mfc/reference/cfontholder-class.md)<br/>
[CPictureHolder Class](../../mfc/reference/cpictureholder-class.md)<br/><|MERGE_RESOLUTION|>--- conflicted
+++ resolved
@@ -13,7 +13,6 @@
 ms.workload: ["cplusplus"]
 ---
 # COleControl Class
-<<<<<<< HEAD
 A powerful base class for developing OLE controls.
 
 ## Syntax
@@ -219,9 +218,9 @@
 
 Controls do not need a window. Services that a window offers can easily be provided via a single shared window (usually the container's) and a bit of dispatching code. Having a window is mostly an unnecessary complication on the object.
 
-When windowless activation is used, the container (which does have a window) is responsible for providing services that would otherwise have been provided by the control's own window. For example, if your control needs to query the keyboard focus, query the mouse capture, or obtain a device context, these operations are managed by the container. The `COleControl`[windowless-operation member functions](http://msdn.microsoft.com/e9e28f79-9a70-4ae4-a5aa-b3e92f1904df) invoke these operations on the container.
-
-When windowless activation is enabled, the container delegates input messages to the control's `IOleInPlaceObjectWindowless` interface (an extension of [IOleInPlaceObject](http://msdn.microsoft.com/library/windows/desktop/ms692646) for windowless support). `COleControl`'s implementation of this interface will dispatch these messages through your control's message map, after adjusting the mouse coordinates appropriately. You can process these messages like ordinary window messages, by adding the corresponding entries to the message map.
+When windowless activation is used, the container (which does have a window) is responsible for providing services that would otherwise have been provided by the control's own window. For example, if your control needs to query the keyboard focus, query the mouse capture, or obtain a device context, these operations are managed by the container. The `COleControl` windowless-operation member functions invoke these operations on the container.
+
+When windowless activation is enabled, the container delegates input messages to the control's `IOleInPlaceObjectWindowless` interface (an extension of [IOleInPlaceObject](/windows/desktop/api/oleidl/nn-oleidl-ioleinplaceobject) for windowless support). `COleControl`'s implementation of this interface will dispatch these messages through your control's message map, after adjusting the mouse coordinates appropriately. You can process these messages like ordinary window messages, by adding the corresponding entries to the message map.
 
 In a windowless control, you should always use the `COleControl` member functions instead of the corresponding `CWnd` member functions or their related Windows API functions.
 
@@ -248,237 +247,6 @@
 Returns the value of the ambient BackColor property.
 
 ```
-=======
-A powerful base class for developing OLE controls.  
-  
-## Syntax  
-  
-```  
-class COleControl : public CWnd  
-```  
-  
-## Members  
-  
-### Public Constructors  
-  
-|Name|Description|  
-|----------|-----------------|  
-|[COleControl::COleControl](#colecontrol)|Creates a `COleControl` object.|  
-  
-### Public Methods  
-  
-|Name|Description|  
-|----------|-----------------|  
-|[COleControl::AmbientAppearance](#ambientappearance)|Retrieves the current appearance of the control.|  
-|[COleControl::AmbientBackColor](#ambientbackcolor)|Returns the value of the ambient BackColor property.|  
-|[COleControl::AmbientDisplayName](#ambientdisplayname)|Returns the name of the control as specified by the container.|  
-|[COleControl::AmbientFont](#ambientfont)|Returns the value of the ambient Font property.|  
-|[COleControl::AmbientForeColor](#ambientforecolor)|Returns the value of the ambient ForeColor property.|  
-|[COleControl::AmbientLocaleID](#ambientlocaleid)|Returns the container's locale ID.|  
-|[COleControl::AmbientScaleUnits](#ambientscaleunits)|Returns the type of units used by the container.|  
-|[COleControl::AmbientShowGrabHandles](#ambientshowgrabhandles)|Determines if grab handles should be displayed.|  
-|[COleControl::AmbientShowHatching](#ambientshowhatching)|Determines if hatching should be displayed.|  
-|[COleControl::AmbientTextAlign](#ambienttextalign)|Returns the type of text alignment specified by the container.|  
-|[COleControl::AmbientUIDead](#ambientuidead)|Determines if the control should respond to user-interface actions.|  
-|[COleControl::AmbientUserMode](#ambientusermode)|Determines the mode of the container.|  
-|[COleControl::BoundPropertyChanged](#boundpropertychanged)|Notifies the container that a bound property has been changed.|  
-|[COleControl::BoundPropertyRequestEdit](#boundpropertyrequestedit)|Requests permission to edit the property value.|  
-|[COleControl::ClientToParent](#clienttoparent)|Translates a point relative to the control's origin to a point relative to its container's origin.|  
-|[COleControl::ClipCaretRect](#clipcaretrect)|Adjusts a caret rectangle if it is overlapped by a control.|  
-|[COleControl::ControlInfoChanged](#controlinfochanged)|Call this function after the set of mnemonics handled by the control has changed.|  
-|[COleControl::DisplayError](#displayerror)|Displays stock Error events to the control's user.|  
-|[COleControl::DoClick](#doclick)|Implementation of the stock `DoClick` method.|  
-|[COleControl::DoPropExchange](#dopropexchange)|Serializes the properties of a `COleControl` object.|  
-|[COleControl::DoSuperclassPaint](#dosuperclasspaint)|Redraws an OLE control that has been subclassed from a Windows control.|  
-|[COleControl::EnableSimpleFrame](#enablesimpleframe)|Enables simple frame support for a control.|  
-|[COleControl::ExchangeExtent](#exchangeextent)|Serializes the control's width and height.|  
-|[COleControl::ExchangeStockProps](#exchangestockprops)|Serializes the control's stock properties.|  
-|[COleControl::ExchangeVersion](#exchangeversion)|Serializes the control's version number.|  
-|[COleControl::FireClick](#fireclick)|Fires the stock `Click` event.|  
-|[COleControl::FireDblClick](#firedblclick)|Fires the stock `DblClick` event.|  
-|[COleControl::FireError](#fireerror)|Fires the stock `Error` event.|  
-|[COleControl::FireEvent](#fireevent)|Fires a custom event.|  
-|[COleControl::FireKeyDown](#firekeydown)|Fires the stock `KeyDown` event.|  
-|[COleControl::FireKeyPress](#firekeypress)|Fires the stock `KeyPress` event.|  
-|[COleControl::FireKeyUp](#firekeyup)|Fires the stock `KeyUp` event.|  
-|[COleControl::FireMouseDown](#firemousedown)|Fires the stock `MouseDown` event.|  
-|[COleControl::FireMouseMove](#firemousemove)|Fires the stock `MouseMove` event.|  
-|[COleControl::FireMouseUp](#firemouseup)|Fires the stock `MouseUp` event.|  
-|[COleControl::FireReadyStateChange](#firereadystatechange)|Fires an event when the control's ready state changes.|  
-|[COleControl::GetActivationPolicy](#getactivationpolicy)|Alters the default activation behavior of a control that supports the `IPointerInactive` interface.|  
-|[COleControl::GetAmbientProperty](#getambientproperty)|Returns the value of the specified ambient property.|  
-|[COleControl::GetAppearance](#getappearance)|Returns the value of the stock Appearance property.|  
-|[COleControl::GetBackColor](#getbackcolor)|Returns the value of the stock BackColor property.|  
-|[COleControl::GetBorderStyle](#getborderstyle)|Returns the value of the stock BorderStyle property.|  
-|[COleControl::GetCapture](#getcapture)|Determines whether a windowless, activated control object has the mouse capture.|  
-|[COleControl::GetClassID](#getclassid)|Retrieves the OLE class ID of the control.|  
-|[COleControl::GetClientOffset](#getclientoffset)|Retrieves the difference between the upper left corner of the control's rectangular area and the upper left corner of its client area.|  
-|[COleControl::GetClientRect](#getclientrect)|Retrieves the size of the control's client area.|  
-|[COleControl::GetClientSite](#getclientsite)|Queries an object for the pointer to its current client site within its container.|  
-|[COleControl::GetControlFlags](#getcontrolflags)|Retrieves the control flag settings.|  
-|[COleControl::GetControlSize](#getcontrolsize)|Returns the position and size of the OLE control.|  
-|[COleControl::GetDC](#getdc)|Provides a means for a windowless control to get a device context from its container.|  
-|[COleControl::GetEnabled](#getenabled)|Returns the value of the stock Enabled property.|  
-|[COleControl::GetExtendedControl](#getextendedcontrol)|Retrieves a pointer to an extended control object belonging to the container.|  
-|[COleControl::GetFocus](#getfocus)|Determines whether the control has the focus.|  
-|[COleControl::GetFont](#getfont)|Returns the value of the stock Font property.|  
-|[COleControl::GetFontTextMetrics](#getfonttextmetrics)|Returns the metrics of a `CFontHolder` object.|  
-|[COleControl::GetForeColor](#getforecolor)|Returns the value of the stock ForeColor property.|  
-|[COleControl::GetHwnd](#gethwnd)|Returns the value of the stock hWnd property.|  
-|[COleControl::GetMessageString](#getmessagestring)|Provides status bar text for a menu item.|  
-|[COleControl::GetNotSupported](#getnotsupported)|Prevents access to a control's property value by the user.|  
-|[COleControl::GetReadyState](#getreadystate)|Returns the control's readiness state.|  
-|[COleControl::GetRectInContainer](#getrectincontainer)|Returns the control's rectangle relative to its container.|  
-|[COleControl::GetStockTextMetrics](#getstocktextmetrics)|Returns the metrics of the stock Font property.|  
-|[COleControl::GetText](#gettext)|Returns the value of the stock Text or Caption property.|  
-|[COleControl::GetWindowlessDropTarget](#getwindowlessdroptarget)|Override to allow a windowless control to be the target of drag and drop operations.|  
-|[COleControl::InitializeIIDs](#initializeiids)|Informs the base class of the IIDs the control will use.|  
-|[COleControl::InternalGetFont](#internalgetfont)|Returns a `CFontHolder` object for the stock Font property.|  
-|[COleControl::InternalGetText](#internalgettext)|Retrieves the stock Caption or Text property.|  
-|[COleControl::InternalSetReadyState](#internalsetreadystate)|Sets the control's readiness state and fires the ready-state-change event.|  
-|[COleControl::InvalidateControl](#invalidatecontrol)|Invalidates an area of the displayed control, causing it to be redrawn.|  
-|[COleControl::InvalidateRgn](#invalidatergn)|Invalidates the container window's client area within the given region. Can be used to redraw windowless controls in the region.|  
-|[COleControl::IsConvertingVBX](#isconvertingvbx)|Allows specialized loading of an OLE control.|  
-|[COleControl::IsModified](#ismodified)|Determines if the control state has changed.|  
-|[COleControl::IsOptimizedDraw](#isoptimizeddraw)|Indicates whether the container supports optimized drawing for the current drawing operation.|  
-|[COleControl::IsSubclassedControl](#issubclassedcontrol)|Called to determine if the control subclasses a Windows control.|  
-|[COleControl::Load](#load)|Resets any previous asynchronous data and initiates a new load of the control's asynchronous property.|  
-|[COleControl::LockInPlaceActive](#lockinplaceactive)|Determines if your control can be deactivated by the container.|  
-|[COleControl::OnAmbientPropertyChange](#onambientpropertychange)|Called when an ambient property is changed.|  
-|[COleControl::OnAppearanceChanged](#onappearancechanged)|Called when the stock Appearance property is changed.|  
-|[COleControl::OnBackColorChanged](#onbackcolorchanged)|Called when the stock BackColor property is changed.|  
-|[COleControl::OnBorderStyleChanged](#onborderstylechanged)|Called when the stock BorderStyle property is changed.|  
-|[COleControl::OnClick](#onclick)|Called to fire the stock Click event.|  
-|[COleControl::OnClose](#onclose)|Notifies the control that `IOleControl::Close` has been called.|  
-|[COleControl::OnDoVerb](#ondoverb)|Called after a control verb has been executed.|  
-|[COleControl::OnDraw](#ondraw)|Called when a control is requested to redraw itself.|  
-|[COleControl::OnDrawMetafile](#ondrawmetafile)|Called by the container when a control is requested to redraw itself using a metafile device context.|  
-|[COleControl::OnEdit](#onedit)|Called by the container to UI Activate an OLE control.|  
-|[COleControl::OnEnabledChanged](#onenabledchanged)|Called when the stock Enabled property is changed.|  
-|[COleControl::OnEnumVerbs](#onenumverbs)|Called by the container to enumerate a control's verbs.|  
-|[COleControl::OnEventAdvise](#oneventadvise)|Called when event handlers are connected or disconnected from a control.|  
-|[COleControl::OnFontChanged](#onfontchanged)|Called when the stock Font property is changed.|  
-|[COleControl::OnForeColorChanged](#onforecolorchanged)|Called when the stock ForeColor property is changed.|  
-|[COleControl::OnFreezeEvents](#onfreezeevents)|Called when a control's events are frozen or unfrozen.|  
-|[COleControl::OnGetColorSet](#ongetcolorset)|Notifies the control that `IOleObject::GetColorSet` has been called.|  
-|[COleControl::OnGetControlInfo](#ongetcontrolinfo)|Provides mnemonic information to the container.|  
-|[COleControl::OnGetDisplayString](#ongetdisplaystring)|Called to obtain a string to represent a property value.|  
-|[COleControl::OnGetInPlaceMenu](#ongetinplacemenu)|Requests the handle of the control's menu that will be merged with the container menu.|  
-|[COleControl::OnGetNaturalExtent](#ongetnaturalextent)|Override to retrieve the control's display size closest to the proposed size and extent mode.|  
-|[COleControl::OnGetPredefinedStrings](#ongetpredefinedstrings)|Returns strings representing possible values for a property.|  
-|[COleControl::OnGetPredefinedValue](#ongetpredefinedvalue)|Returns the value corresponding to a predefined string.|  
-|[COleControl::OnGetViewExtent](#ongetviewextent)|Override to retrieve the size of the control's display areas (can be used to enable two-pass drawing).|  
-|[COleControl::OnGetViewRect](#ongetviewrect)|Override to convert control's size into a rectangle starting at a specific position.|  
-|[COleControl::OnGetViewStatus](#ongetviewstatus)|Override to retrieve the control's view status.|  
-|[COleControl::OnHideToolBars](#onhidetoolbars)|Called by the container when the control is UI deactivated.|  
-|[COleControl::OnInactiveMouseMove](#oninactivemousemove)|Override to have the container for the inactive control under the mouse pointer dispatch WM_MOUSEMOVE messages to the control.|  
-|[COleControl::OnInactiveSetCursor](#oninactivesetcursor)|Override to have the container for the inactive control under the mouse pointer dispatch WM_SETCURSOR messages to the control.|  
-|[COleControl::OnKeyDownEvent](#onkeydownevent)|Called after the stock KeyDown event has been fired.|  
-|[COleControl::OnKeyPressEvent](#onkeypressevent)|Called after the stock KeyPress event has been fired.|  
-|[COleControl::OnKeyUpEvent](#onkeyupevent)|Called after the stock KeyUp event has been fired.|  
-|[COleControl::OnMapPropertyToPage](#onmappropertytopage)|Indicates which property page to use for editing a property.|  
-|[COleControl::OnMnemonic](#onmnemonic)|Called when a mnemonic key of the control has been pressed.|  
-|[COleControl::OnProperties](#onproperties)|Called when the control's "Properties" verb has been invoked.|  
-|[COleControl::OnQueryHitPoint](#onqueryhitpoint)|Override to query whether a control's display overlaps a given point.|  
-|[COleControl::OnQueryHitRect](#onqueryhitrect)|Override to query whether a control's display overlaps any point in a given rectangle.|  
-|[COleControl::OnRenderData](#onrenderdata)|Called by the framework to retrieve data in the specified format.|  
-|[COleControl::OnRenderFileData](#onrenderfiledata)|Called by the framework to retrieve data from a file in the specified format.|  
-|[COleControl::OnRenderGlobalData](#onrenderglobaldata)|Called by the framework to retrieve data from global memory in the specified format.|  
-|[COleControl::OnResetState](#onresetstate)|Resets a control's properties to the default values.|  
-|[COleControl::OnSetClientSite](#onsetclientsite)|Notifies the control that `IOleControl::SetClientSite` has been called.|  
-|[COleControl::OnSetData](#onsetdata)|Replaces the control's data with another value.|  
-|[COleControl::OnSetExtent](#onsetextent)|Called after the control's extent has changed.|  
-|[COleControl::OnSetObjectRects](#onsetobjectrects)|Called after the control's dimensions have been changed.|  
-|[COleControl::OnShowToolBars](#onshowtoolbars)|Called when the control has been UI activated.|  
-|[COleControl::OnTextChanged](#ontextchanged)|Called when the stock Text or Caption property is changed.|  
-|[COleControl::OnWindowlessMessage](#onwindowlessmessage)|Processes window messages (other than mouse and keyboard messages) for windowless controls.|  
-|[COleControl::ParentToClient](#parenttoclient)|Translates a point relative to the container's origin to a point relative to the control's origin.|  
-|[COleControl::PostModalDialog](#postmodaldialog)|Notifies the container that a modal dialog box has been closed.|  
-|[COleControl::PreModalDialog](#premodaldialog)|Notifies the container that a modal dialog box is about to be displayed.|  
-|[COleControl::RecreateControlWindow](#recreatecontrolwindow)|Destroys and re-creates the control's window.|  
-|[COleControl::Refresh](#refresh)|Forces a repaint of a control's appearance.|  
-|[COleControl::ReleaseCapture](#releasecapture)|Releases mouse capture.|  
-|[COleControl::ReleaseDC](#releasedc)|Releases the display device context of a container of a windowless control.|  
-|[COleControl::ReparentControlWindow](#reparentcontrolwindow)|Resets the parent of the control window.|  
-|[COleControl::ResetStockProps](#resetstockprops)|Initializes `COleControl` stock properties to their default values.|  
-|[COleControl::ResetVersion](#resetversion)|Initializes the version number to a given value.|  
-|[COleControl::ScrollWindow](#scrollwindow)|Allows a windowless control to scroll an area within its in-place active image on the display.|  
-|[COleControl::SelectFontObject](#selectfontobject)|Selects a custom Font property into a device context.|  
-|[COleControl::SelectStockFont](#selectstockfont)|Selects the stock Font property into a device context.|  
-|[COleControl::SerializeExtent](#serializeextent)|Serializes or initializes the display space for the control.|  
-|[COleControl::SerializeStockProps](#serializestockprops)|Serializes or initializes the `COleControl` stock properties.|  
-|[COleControl::SerializeVersion](#serializeversion)|Serializes or initializes the control's version information.|  
-|[COleControl::SetAppearance](#setappearance)|Sets the value of the stock Appearance property.|  
-|[COleControl::SetBackColor](#setbackcolor)|Sets the value of the stock BackColor property.|  
-|[COleControl::SetBorderStyle](#setborderstyle)|Sets the value of the stock BorderStyle property.|  
-|[COleControl::SetCapture](#setcapture)|Causes the control's container window to take possession of the mouse capture on the control's behalf.|  
-|[COleControl::SetControlSize](#setcontrolsize)|Sets the position and size of the OLE control.|  
-|[COleControl::SetEnabled](#setenabled)|Sets the value of the stock Enabled property.|  
-|[COleControl::SetFocus](#setfocus)|Causes the control's container window to take possession of the input focus on the control's behalf.|  
-|[COleControl::SetFont](#setfont)|Sets the value of the stock Font property.|  
-|[COleControl::SetForeColor](#setforecolor)|Sets the value of the stock ForeColor property.|  
-|[COleControl::SetInitialSize](#setinitialsize)|Sets the size of an OLE control when first displayed in a container.|  
-|[COleControl::SetModifiedFlag](#setmodifiedflag)|Changes the modified state of a control.|  
-|[COleControl::SetNotPermitted](#setnotpermitted)|Indicates that an edit request has failed.|  
-|[COleControl::SetNotSupported](#setnotsupported)|Prevents modification to a control's property value by the user.|  
-|[COleControl::SetRectInContainer](#setrectincontainer)|Sets the control's rectangle relative to its container.|  
-|[COleControl::SetText](#settext)|Sets the value of the stock Text or Caption property.|  
-|[COleControl::ThrowError](#throwerror)|Signals that an error has occurred in an OLE control.|  
-|[COleControl::TransformCoords](#transformcoords)|Transforms coordinate values between a container and the control.|  
-|[COleControl::TranslateColor](#translatecolor)|Converts an OLE_COLOR value to a COLORREF value.|  
-|[COleControl::WillAmbientsBeValidDuringLoad](#willambientsbevalidduringload)|Determines whether ambient properties will be available the next time the control is loaded.|  
-|[COleControl::WindowProc](#windowproc)|Provides a Windows procedure for a `COleControl` object.|  
-  
-### Protected Methods  
-  
-|Name|Description|  
-|----------|-----------------|  
-|[COleControl::DrawContent](#drawcontent)|Called by the framework when the control's appearance needs to be updated.|  
-|[COleControl::DrawMetafile](#drawmetafile)|Called by the framework when the metafile device context is being used.|  
-|[COleControl::IsInvokeAllowed](#isinvokeallowed)|Enables automation method invocation.|  
-|[COleControl::SetInitialDataFormats](#setinitialdataformats)|Called by the framework to initialize the list of data formats supported by the control.|  
-  
-## Remarks  
- Derived from `CWnd`, this class inherits all the functionality of a Windows window object plus additional functionality specific to OLE, such as event firing and the ability to support methods and properties.  
-  
- OLE controls can be inserted into OLE container applications and communicate with the container by using a two-way system of event firing and exposing methods and properties to the container. Note that standard OLE containers only support the basic functionality of an OLE control. They are unable to support extended features of an OLE control. Event firing occurs when events are sent to the container as a result of certain actions taking place in the control. In turn, the container communicates with the control by using an exposed set of methods and properties analogous to the member functions and data members of a C++ class. This approach allows the developer to control the appearance of the control and notify the container when certain actions occur.  
-  
-## Windowless Controls  
- OLE controls can be used in-place active without a window. Windowless controls have significant advantages:  
-  
--   Windowless controls can be transparent and non-rectangular  
-  
--   Windowless controls reduce instance size and creation time of the object  
-  
- Controls do not need a window. Services that a window offers can easily be provided via a single shared window (usually the container's) and a bit of dispatching code. Having a window is mostly an unnecessary complication on the object.  
-  
- When windowless activation is used, the container (which does have a window) is responsible for providing services that would otherwise have been provided by the control's own window. For example, if your control needs to query the keyboard focus, query the mouse capture, or obtain a device context, these operations are managed by the container. The `COleControl`[windowless-operation member functions](https://msdn.microsoft.com/e9e28f79-9a70-4ae4-a5aa-b3e92f1904df) invoke these operations on the container.  
-  
- When windowless activation is enabled, the container delegates input messages to the control's `IOleInPlaceObjectWindowless` interface (an extension of [IOleInPlaceObject](/windows/desktop/api/oleidl/nn-oleidl-ioleinplaceobject) for windowless support). `COleControl`'s implementation of this interface will dispatch these messages through your control's message map, after adjusting the mouse coordinates appropriately. You can process these messages like ordinary window messages, by adding the corresponding entries to the message map.  
-  
- In a windowless control, you should always use the `COleControl` member functions instead of the corresponding `CWnd` member functions or their related Windows API functions.  
-  
- OLE control objects can also create a window only when they become active, but the amount of work needed for the inactive-active transition goes up and the speed of the transition goes down. There are cases when this is a problem: as an example, consider a grid of text boxes. When cursoring up and down through the column, each control must be in-place activated and then deactivated. The speed of the inactive/active transition will directly affect the scrolling speed.  
-  
- For more information on developing an OLE control framework, see the articles [MFC ActiveX Controls](../../mfc/mfc-activex-controls.md) and [Overview: Creating an MFC ActiveX Control Program](../../mfc/reference/mfc-activex-control-wizard.md). For information on optimizing OLE controls, including windowless and flicker-free controls, see [MFC ActiveX Controls: Optimization](../../mfc/mfc-activex-controls-optimization.md).  
-  
-## Inheritance Hierarchy  
- [CObject](../../mfc/reference/cobject-class.md)  
-  
- [CCmdTarget](../../mfc/reference/ccmdtarget-class.md)  
-  
- [CWnd](../../mfc/reference/cwnd-class.md)  
-  
- `COleControl`  
-  
-## Requirements  
- **Header:** afxctl.h  
-  
-##  <a name="ambientbackcolor"></a>  COleControl::AmbientBackColor  
- Returns the value of the ambient BackColor property.  
-  
-```  
->>>>>>> 3bde588a
 OLE_COLOR AmbientBackColor();
 ```
 
@@ -512,12 +280,11 @@
 
 ```
 LPFONTDISP AmbientFont();
-<<<<<<< HEAD
-```
-
-### Return Value
-
-A pointer to the container's ambient Font dispatch interface. The default value is NULL. If the return is not equal to NULL, you are responsible for releasing the font by calling its [IUnknown::Release](http://msdn.microsoft.com/library/windows/desktop/ms682317) member function.
+```
+
+### Return Value
+
+A pointer to the container's ambient Font dispatch interface. The default value is NULL. If the return is not equal to NULL, you are responsible for releasing the font by calling its [IUnknown::Release](/windows/desktop/api/unknwn/nf-unknwn-iunknown-release) member function.
 
 ### Remarks
 
@@ -528,20 +295,6 @@
 Returns the value of the ambient ForeColor property.
 
 ```
-=======
-```  
-  
-### Return Value  
- A pointer to the container's ambient Font dispatch interface. The default value is NULL. If the return is not equal to NULL, you are responsible for releasing the font by calling its [IUnknown::Release](/windows/desktop/api/unknwn/nf-unknwn-iunknown-release) member function.  
-  
-### Remarks  
- The ambient Font property is defined by the container and available to all controls.Note that the container is not required to support this property.  
-  
-##  <a name="ambientforecolor"></a>  COleControl::AmbientForeColor  
- Returns the value of the ambient ForeColor property.  
-  
-```  
->>>>>>> 3bde588a
 OLE_COLOR AmbientForeColor();
 ```
 
@@ -797,29 +550,17 @@
 
 ```
 void ControlInfoChanged();
-<<<<<<< HEAD
-```
-
-### Remarks
-
-Upon receiving this notification, the control's container obtains the new set of mnemonics by making a call to [IOleControl::GetControlInfo](http://msdn.microsoft.com/library/windows/desktop/ms693730). Note that the container is not required to respond to this notification.
+```
+
+### Remarks
+
+Upon receiving this notification, the control's container obtains the new set of mnemonics by making a call to [IOleControl::GetControlInfo](/windows/desktop/api/ocidl/nf-ocidl-iolecontrol-getcontrolinfo). Note that the container is not required to respond to this notification.
 
 ##  <a name="displayerror"></a>  COleControl::DisplayError
 
 Called by the framework after the stock Error event has been handled (unless the event handler has suppressed the display of the error).
 
 ```
-=======
-```  
-  
-### Remarks  
- Upon receiving this notification, the control's container obtains the new set of mnemonics by making a call to [IOleControl::GetControlInfo](/windows/desktop/api/ocidl/nf-ocidl-iolecontrol-getcontrolinfo). Note that the container is not required to respond to this notification.  
-  
-##  <a name="displayerror"></a>  COleControl::DisplayError  
- Called by the framework after the stock Error event has been handled (unless the event handler has suppressed the display of the error).  
-  
-```  
->>>>>>> 3bde588a
 virtual void DisplayError(
     SCODE scode,
     LPCTSTR lpszDescription,
@@ -1613,7 +1354,6 @@
     noFlickerActivate = 0x0008,
     windowlessActivate = 0x0010,
     canOptimizeDraw = 0x0020,
-<<<<<<< HEAD
     };
 ```
 
@@ -1622,7 +1362,7 @@
 By default, `GetControlFlags` returns `fastBeginPaint | clipPaintDC`.
 
 `fastBeginPaint`
-If set, uses a begin-paint function tailored for OLE controls instead of the [BeginPaint](http://msdn.microsoft.com/library/windows/desktop/dd183362) API (set by default).
+If set, uses a begin-paint function tailored for OLE controls instead of the [BeginPaint](/windows/desktop/api/winuser/nf-winuser-beginpaint) API (set by default).
 
 `clipPaintDC`
 If not set, disables the call to `IntersectClipRect` made by `COleControl` and gains a small speed advantage. If you are using windowless activation, the flag has no effect.
@@ -1646,38 +1386,6 @@
 Retrieves the size of the OLE control window.
 
 ```
-=======
-    };  
-```  
-  
-### Remarks  
- By default, `GetControlFlags` returns `fastBeginPaint | clipPaintDC`.  
-  
- `fastBeginPaint`  
- If set, uses a begin-paint function tailored for OLE controls instead of the [BeginPaint](/windows/desktop/api/winuser/nf-winuser-beginpaint) API (set by default).  
-  
- `clipPaintDC`  
- If not set, disables the call to `IntersectClipRect` made by `COleControl` and gains a small speed advantage. If you are using windowless activation, the flag has no effect.  
-  
- `pointerInactive`  
- If set, provides mouse interaction while your control is inactive by enabling `COleControl`'s implementation of the `IPointerInactive` interface, which is disabled by default.  
-  
- `noFlickerActivate`  
- If set, eliminates extra drawing operations and the accompanying visual flicker. Use when your control draws itself identically in the inactive and active states. If you are using windowless activation, the flag has no effect.  
-  
- `windowlessActivate`  
- If set, indicates your control uses windowless activation.  
-  
- `canOptimizeDraw`  
- If set, indicates that the control will perform optimized drawing, if the container supports it.  
-  
- For more information about `GetControlFlags` and other optimizations of OLE controls, see [ActiveX Controls: Optimization](../../mfc/mfc-activex-controls-optimization.md).  
-  
-##  <a name="getcontrolsize"></a>  COleControl::GetControlSize  
- Retrieves the size of the OLE control window.  
-  
-```  
->>>>>>> 3bde588a
 void GetControlSize(
     int* pcx,
     int* pcy);
@@ -1799,20 +1507,19 @@
 void GetFontTextMetrics(
     LPTEXTMETRIC lptm,
     CFontHolder& fontHolder);
-<<<<<<< HEAD
 ```
 
 ### Parameters
 
 *lptm*<br/>
-Pointer to a [TEXTMETRIC](http://msdn.microsoft.com/library/windows/desktop/dd145132) structure.
+Pointer to a [TEXTMETRIC](/windows/desktop/api/wingdi/ns-wingdi-tagtextmetrica) structure.
 
 *fontHolder*<br/>
 Reference to a [CFontHolder](../../mfc/reference/cfontholder-class.md) object.
 
 ### Remarks
 
-Such a font can be selected with the [COleControl::SelectFontObject](#selectfontobject) function. `GetFontTextMetrics` will initialize the `TEXTMETRIC` structure pointed to by *lptm* with valid metrics information about `fontHolder`'s font if successful, or fill the structure with zeros if not successful. You should use this function instead of [GetTextMetrics](http://msdn.microsoft.com/library/windows/desktop/dd144941) when painting your control because controls, like any embedded OLE object, may be required to render themselves into a metafile.
+Such a font can be selected with the [COleControl::SelectFontObject](#selectfontobject) function. `GetFontTextMetrics` will initialize the `TEXTMETRIC` structure pointed to by *lptm* with valid metrics information about `fontHolder`'s font if successful, or fill the structure with zeros if not successful. You should use this function instead of [GetTextMetrics](/windows/desktop/api/wingdi/nf-wingdi-gettextmetrics) when painting your control because controls, like any embedded OLE object, may be required to render themselves into a metafile.
 
 The `TEXTMETRIC` structure for the default font is refreshed when the [SelectFontObject](#selectfontobject) function is called. You should call `GetFontTextMetrics` only after selecting the stock Font property to assure the information it provides is valid.
 
@@ -1826,43 +1533,13 @@
 
 ### Return Value
 
-The return value specifies the current foreground color as a OLE_COLOR value, if successful. This value can be translated to a [COLORREF](http://msdn.microsoft.com/library/windows/desktop/dd183449) value with a call to `TranslateColor`.
+The return value specifies the current foreground color as a OLE_COLOR value, if successful. This value can be translated to a [COLORREF](/windows/desktop/gdi/colorref) value with a call to `TranslateColor`.
 
 ##  <a name="gethwnd"></a>  COleControl::GetHwnd
 
 Implements the Get function of the stock hWnd property.
 
 ```
-=======
-```  
-  
-### Parameters  
- *lptm*  
- Pointer to a [TEXTMETRIC](/windows/desktop/api/wingdi/ns-wingdi-tagtextmetrica) structure.  
-  
- *fontHolder*  
- Reference to a [CFontHolder](../../mfc/reference/cfontholder-class.md) object.  
-  
-### Remarks  
- Such a font can be selected with the [COleControl::SelectFontObject](#selectfontobject) function. `GetFontTextMetrics` will initialize the `TEXTMETRIC` structure pointed to by *lptm* with valid metrics information about `fontHolder`'s font if successful, or fill the structure with zeros if not successful. You should use this function instead of [GetTextMetrics](/windows/desktop/api/wingdi/nf-wingdi-gettextmetrics) when painting your control because controls, like any embedded OLE object, may be required to render themselves into a metafile.  
-  
- The `TEXTMETRIC` structure for the default font is refreshed when the [SelectFontObject](#selectfontobject) function is called. You should call `GetFontTextMetrics` only after selecting the stock Font property to assure the information it provides is valid.  
-  
-##  <a name="getforecolor"></a>  COleControl::GetForeColor  
- Implements the Get function of the stock ForeColor property.  
-  
-```  
-OLE_COLOR GetForeColor();
-```  
-  
-### Return Value  
- The return value specifies the current foreground color as a OLE_COLOR value, if successful. This value can be translated to a [COLORREF](/windows/desktop/gdi/colorref) value with a call to `TranslateColor`.  
-  
-##  <a name="gethwnd"></a>  COleControl::GetHwnd  
- Implements the Get function of the stock hWnd property.  
-  
-```  
->>>>>>> 3bde588a
 OLE_HANDLE GetHwnd();
 ```
 
@@ -1962,17 +1639,16 @@
 
 ```
 void GetStockTextMetrics(LPTEXTMETRIC lptm);
-<<<<<<< HEAD
 ```
 
 ### Parameters
 
 *lptm*<br/>
-A pointer to a [TEXTMETRIC](http://msdn.microsoft.com/library/windows/desktop/dd145132) structure.
-
-### Remarks
-
-The `GetStockTextMetrics` function will initialize the `TEXTMETRIC` structure pointed to by *lptm* with valid metrics information if successful, or fill the structure with zeros if not successful. Use this function instead of [GetTextMetrics](http://msdn.microsoft.com/library/windows/desktop/dd144941) when painting your control because controls, like any embedded OLE object, may be required to render themselves into a metafile.
+A pointer to a [TEXTMETRIC](/windows/desktop/api/wingdi/ns-wingdi-tagtextmetrica) structure.
+
+### Remarks
+
+The `GetStockTextMetrics` function will initialize the `TEXTMETRIC` structure pointed to by *lptm* with valid metrics information if successful, or fill the structure with zeros if not successful. Use this function instead of [GetTextMetrics](/windows/desktop/api/wingdi/nf-wingdi-gettextmetrics) when painting your control because controls, like any embedded OLE object, may be required to render themselves into a metafile.
 
 The `TEXTMETRIC` structure for the default font is refreshed when the `SelectStockFont` function is called. You should call this function only after selecting the stock font to assure the information it provides is valid.
 
@@ -1981,23 +1657,6 @@
 Implements the Get function of the stock Text or Caption property.
 
 ```
-=======
-```  
-  
-### Parameters  
- *lptm*  
- A pointer to a [TEXTMETRIC](/windows/desktop/api/wingdi/ns-wingdi-tagtextmetrica) structure.  
-  
-### Remarks  
- The `GetStockTextMetrics` function will initialize the `TEXTMETRIC` structure pointed to by *lptm* with valid metrics information if successful, or fill the structure with zeros if not successful. Use this function instead of [GetTextMetrics](/windows/desktop/api/wingdi/nf-wingdi-gettextmetrics) when painting your control because controls, like any embedded OLE object, may be required to render themselves into a metafile.  
-  
- The `TEXTMETRIC` structure for the default font is refreshed when the `SelectStockFont` function is called. You should call this function only after selecting the stock font to assure the information it provides is valid.  
-  
-##  <a name="gettext"></a>  COleControl::GetText  
- Implements the Get function of the stock Text or Caption property.  
-  
-```  
->>>>>>> 3bde588a
 BSTR GetText();
 ```
 
@@ -2116,7 +1775,6 @@
 void InvalidateControl(
     LPCRECT lpRect = NULL,
     BOOL bErase = TRUE);
-<<<<<<< HEAD
 ```
 
 ### Parameters
@@ -2129,7 +1787,7 @@
 
 ### Remarks
 
-If *lpRect* has a NULL value, the entire control will be redrawn. If *lpRect* is not NULL, this indicates the portion of the control's rectangle that is to be invalidated. In cases where the control has no window, or is currently not active, the rectangle is ignored, and a call is made to the client site's [IAdviseSink::OnViewChange](http://msdn.microsoft.com/library/windows/desktop/ms694337) member function. Use this function instead of `CWnd::InvalidateRect` or `InvalidateRect`.
+If *lpRect* has a NULL value, the entire control will be redrawn. If *lpRect* is not NULL, this indicates the portion of the control's rectangle that is to be invalidated. In cases where the control has no window, or is currently not active, the rectangle is ignored, and a call is made to the client site's [IAdviseSink::OnViewChange](/windows/desktop/api/objidl/nf-objidl-iadvisesink-onviewchange) member function. Use this function instead of `CWnd::InvalidateRect` or `InvalidateRect`.
 
 ##  <a name="invalidatergn"></a>  COleControl::InvalidateRgn
 
@@ -2149,7 +1807,7 @@
 
 ### Remarks
 
-This can be used to redraw windowless controls within the container. The invalidated region, along with all other areas in the update region, is marked for painting when the next [WM_PAINT](http://msdn.microsoft.com/library/windows/desktop/dd145213) message is sent.
+This can be used to redraw windowless controls within the container. The invalidated region, along with all other areas in the update region, is marked for painting when the next [WM_PAINT](/windows/desktop/gdi/wm-paint) message is sent.
 
 If *bErase* is TRUE for any part of the update region, the background in the entire region, not just in the given part, is erased.
 
@@ -2158,43 +1816,6 @@
 Allows specialized loading of an OLE control.
 
 ```
-=======
-```  
-  
-### Parameters  
- *lpRect*  
- A pointer to the region of the control to be invalidated.  
-  
- *bErase*  
- Specifies whether the background within the update region is to be erased when the update region is processed.  
-  
-### Remarks  
- If *lpRect* has a NULL value, the entire control will be redrawn. If *lpRect* is not NULL, this indicates the portion of the control's rectangle that is to be invalidated. In cases where the control has no window, or is currently not active, the rectangle is ignored, and a call is made to the client site's [IAdviseSink::OnViewChange](/windows/desktop/api/objidl/nf-objidl-iadvisesink-onviewchange) member function. Use this function instead of `CWnd::InvalidateRect` or `InvalidateRect`.  
-  
-##  <a name="invalidatergn"></a>  COleControl::InvalidateRgn  
- Invalidates the container window's client area within the given region.  
-  
-```  
-void InvalidateRgn(CRgn* pRgn, BOOL bErase = TRUE);
-```  
-  
-### Parameters  
- *pRgn*  
- A pointer to a [CRgn](../../mfc/reference/crgn-class.md) object that identifies the display region of the OLE object to invalidate, in client coordinates of the containing window. If this parameter is NULL, the extent is the entire object.  
-  
- *bErase*  
- Specifies whether the background within the invalidated region is to be erased. If TRUE, the background is erased. If FALSE, the background remains unchanged.  
-  
-### Remarks  
- This can be used to redraw windowless controls within the container. The invalidated region, along with all other areas in the update region, is marked for painting when the next [WM_PAINT](/windows/desktop/gdi/wm-paint) message is sent.  
-  
- If *bErase* is TRUE for any part of the update region, the background in the entire region, not just in the given part, is erased.  
-  
-##  <a name="isconvertingvbx"></a>  COleControl::IsConvertingVBX  
- Allows specialized loading of an OLE control.  
-  
-```  
->>>>>>> 3bde588a
 BOOL IsConvertingVBX();
 ```
 
@@ -2671,13 +2292,12 @@
 
 ```
 virtual void OnGetControlInfo(LPCONTROLINFO pControlInfo);
-<<<<<<< HEAD
 ```
 
 ### Parameters
 
 *pControlInfo*<br/>
-Pointer to a [CONTROLINFO](http://msdn.microsoft.com/library/windows/desktop/ms680734) structure to be filled in.
+Pointer to a [CONTROLINFO](/windows/desktop/api/ocidl/ns-ocidl-tagcontrolinfo) structure to be filled in.
 
 ### Remarks
 
@@ -2690,23 +2310,6 @@
 Called by the framework to obtain a string that represents the current value of the property identified by *dispid*.
 
 ```
-=======
-```  
-  
-### Parameters  
- *pControlInfo*  
- Pointer to a [CONTROLINFO](/windows/desktop/api/ocidl/ns-ocidl-tagcontrolinfo) structure to be filled in.  
-  
-### Remarks  
- This information consists primarily of a description of the control's mnemonic keys. The default implementation fills *pControlInfo* with default information.  
-  
- Override this function if your control needs to process mnemonic keys.  
-  
-##  <a name="ongetdisplaystring"></a>  COleControl::OnGetDisplayString  
- Called by the framework to obtain a string that represents the current value of the property identified by *dispid*.  
-  
-```  
->>>>>>> 3bde588a
 virtual BOOL OnGetDisplayString(
     DISPID dispid,
     CString& strValue);
@@ -2756,19 +2359,18 @@
     HDC hicTargetDev,
     DVEXTENTINFO* pExtentInfo,
     LPSIZEL psizel);
-<<<<<<< HEAD
 ```
 
 ### Parameters
 
 *dwAspect*<br/>
-Specifies how the object is to be represented. Representations include content, an icon, a thumbnail, or a printed document. Valid values are taken from the enumeration [DVASPECT](http://msdn.microsoft.com/library/windows/desktop/ms690318) or DVASPECT2.
+Specifies how the object is to be represented. Representations include content, an icon, a thumbnail, or a printed document. Valid values are taken from the enumeration [DVASPECT](/windows/desktop/api/wtypes/ne-wtypes-tagdvaspect) or DVASPECT2.
 
 *lindex*<br/>
 The portion of the object that is of interest. Currently only -1 is valid.
 
 *ptd*<br/>
-Points to the [DVTARGETDEVICE](http://msdn.microsoft.com/library/windows/desktop/ms686613) structure defining the target device for which the object's size should be returned.
+Points to the [DVTARGETDEVICE](/windows/desktop/api/objidl/ns-objidl-tagdvtargetdevice) structure defining the target device for which the object's size should be returned.
 
 *hicTargetDev*<br/>
 Specifies the information context for the target device indicated by the *ptd* parameter from which the object can extract device metrics and test the device's capabilities. If *ptd* is NULL, the object should ignore the value in the *hicTargetDev* parameter.
@@ -2776,17 +2378,14 @@
 *pExtentInfo*<br/>
 Points to the `DVEXTENTINFO` structure that specifies sizing data. The `DVEXTENTINFO` structure is:
 
-`typedef struct  tagExtentInfo`
-
-`{`
-
-`UINT cb;`
-
-`DWORD dwExtentMode;`
-
-`SIZEL sizelProposed;`
-
-`}   DVEXTENTINFO;`
+```cpp
+typedef struct tagExtentInfo
+{
+    UINT cb;
+    DWORD dwExtentMode;
+    SIZEL sizelProposed;
+}   DVEXTENTINFO;
+```
 
 The structure member `dwExtentMode` can take one of two values:
 
@@ -2810,57 +2409,6 @@
 Called by the framework to obtain a set of predefined strings representing the possible values for a property.
 
 ```
-=======
-```  
-  
-### Parameters  
- *dwAspect*  
- Specifies how the object is to be represented. Representations include content, an icon, a thumbnail, or a printed document. Valid values are taken from the enumeration [DVASPECT](/windows/desktop/api/wtypes/ne-wtypes-tagdvaspect) or DVASPECT2.  
-  
- *lindex*  
- The portion of the object that is of interest. Currently only -1 is valid.  
-  
- *ptd*  
- Points to the [DVTARGETDEVICE](/windows/desktop/api/objidl/ns-objidl-tagdvtargetdevice) structure defining the target device for which the object's size should be returned.  
-  
- *hicTargetDev*  
- Specifies the information context for the target device indicated by the *ptd* parameter from which the object can extract device metrics and test the device's capabilities. If *ptd* is NULL, the object should ignore the value in the *hicTargetDev* parameter.  
-  
- *pExtentInfo*  
- Points to the `DVEXTENTINFO` structure that specifies sizing data. The `DVEXTENTINFO` structure is:  
-  
- `typedef struct  tagExtentInfo`  
-  
- `{`  
-  
- `UINT cb;`  
-  
- `DWORD dwExtentMode;`  
-  
- `SIZEL sizelProposed;`  
-  
- `}   DVEXTENTINFO;`  
-  
- The structure member `dwExtentMode` can take one of two values:  
-  
-- DVEXTENT_CONTENT Inquire how big the control should be to exactly fit content (snap-to-size)  
-  
-- DVEXTENT_INTEGRAL When resizing, pass proposed size to control  
-  
- *psizel*  
- Points to sizing data returned by control. The returned sizing data is set to -1 for any dimension that was not adjusted.  
-  
-### Return Value  
- Nonzero if it successfully returns or adjusts the size; otherwise 0.  
-  
-### Remarks  
- Override this function to return the object's display size closest to the proposed size and extent mode in the `DVEXTENTINFO` structure. The default implementation returns FALSE and makes no adjustments to the size.  
-  
-##  <a name="ongetpredefinedstrings"></a>  COleControl::OnGetPredefinedStrings  
- Called by the framework to obtain a set of predefined strings representing the possible values for a property.  
-  
-```  
->>>>>>> 3bde588a
 virtual BOOL OnGetPredefinedStrings(
     DISPID dispid,
     CStringArray* pStringArray,
@@ -2895,7 +2443,6 @@
     DISPID dispid,
     DWORD dwCookie,
     VARIANT* lpvarOut);
-<<<<<<< HEAD
 ```
 
 ### Parameters
@@ -2915,48 +2462,26 @@
 
 ##  <a name="ongetviewextent"></a>  COleControl::OnGetViewExtent
 
-Called by the framework in response to a container's [IViewObject2::GetExtent](http://msdn.microsoft.com/library/windows/desktop/ms684032) request.
-
-```
-=======
-```  
-  
-### Parameters  
- *dispid*  
- The dispatch ID of a property of the control.  
-  
- *dwCookie*  
- A cookie value previously returned by an override of `COleControl::OnGetPredefinedStrings`.  
-  
- *lpvarOut*  
- Pointer to a `VARIANT` structure through which a property value will be returned.  
-  
-### Return Value  
- Nonzero if a value has been returned in *lpvarOut*; otherwise 0.  
-  
-##  <a name="ongetviewextent"></a>  COleControl::OnGetViewExtent  
- Called by the framework in response to a container's [IViewObject2::GetExtent](/windows/desktop/api/oleidl/nf-oleidl-iviewobject2-getextent) request.  
-  
-```  
->>>>>>> 3bde588a
+Called by the framework in response to a container's [IViewObject2::GetExtent](/windows/desktop/api/oleidl/nf-oleidl-iviewobject2-getextent) request.
+
+```
 virtual BOOL OnGetViewExtent(
     DWORD dwDrawAspect,
     LONG lindex,
     DVTARGETDEVICE* ptd,
     LPSIZEL lpsizel);
-<<<<<<< HEAD
 ```
 
 ### Parameters
 
 *dwDrawAspect*<br/>
-DWORD describing which form, or aspect, of an object is to be displayed. Valid values are taken from the enumeration [DVASPECT](http://msdn.microsoft.com/library/windows/desktop/ms690318) or DVASPECT2.
+DWORD describing which form, or aspect, of an object is to be displayed. Valid values are taken from the enumeration [DVASPECT](/windows/desktop/api/wtypes/ne-wtypes-tagdvaspect) or DVASPECT2.
 
 *lindex*<br/>
 The portion of the object that is of interest. Currently only -1 is valid.
 
 *ptd*<br/>
-Points to the [DVTARGETDEVICE](http://msdn.microsoft.com/library/windows/desktop/ms686613) structure defining the target device for which the object's size should be returned.
+Points to the [DVTARGETDEVICE](/windows/desktop/api/objidl/ns-objidl-tagdvtargetdevice) structure defining the target device for which the object's size should be returned.
 
 *lpsizel*<br/>
 Points to the location where the object's size is returned.
@@ -2980,7 +2505,7 @@
 ### Parameters
 
 *dwAspect*<br/>
-DWORD describing which form, or aspect, of an object is to be displayed. Valid values are taken from the enumeration [DVASPECT](http://msdn.microsoft.com/library/windows/desktop/ms690318) or DVASPECT2:
+DWORD describing which form, or aspect, of an object is to be displayed. Valid values are taken from the enumeration [DVASPECT](/windows/desktop/api/wtypes/ne-wtypes-tagdvaspect) or DVASPECT2:
 
 - DVASPECT_CONTENT Bounding rectangle of the whole object. Top-left corner at the object's origin and size equal to the extent returned by `GetViewExtent`*.*
 
@@ -2989,7 +2514,7 @@
 - DVASPECT_TRANSPARENT Rectangle covering all transparent or irregular parts.
 
 *pRect*<br/>
-Points to the [RECTL](http://msdn.microsoft.com/library/windows/desktop/dd162907) structure specifying the rectangle in which the object should be drawn. This parameter controls the positioning and stretching of the object.
+Points to the [RECTL](https://msdn.microsoft.com/library/windows/desktop/dd162907) structure specifying the rectangle in which the object should be drawn. This parameter controls the positioning and stretching of the object.
 
 ### Return Value
 
@@ -3004,59 +2529,6 @@
 Called by the framework in response to a container's `IViewObjectEx::GetViewStatus` request.
 
 ```
-=======
-```  
-  
-### Parameters  
- *dwDrawAspect*  
- DWORD describing which form, or aspect, of an object is to be displayed. Valid values are taken from the enumeration [DVASPECT](/windows/desktop/api/wtypes/ne-wtypes-tagdvaspect) or DVASPECT2.  
-  
- *lindex*  
- The portion of the object that is of interest. Currently only -1 is valid.  
-  
- *ptd*  
- Points to the [DVTARGETDEVICE](/windows/desktop/api/objidl/ns-objidl-tagdvtargetdevice) structure defining the target device for which the object's size should be returned.  
-  
- *lpsizel*  
- Points to the location where the object's size is returned.  
-  
-### Return Value  
- Nonzero if extent information is successfully returned; otherwise 0.  
-  
-### Remarks  
- Override this function if your control uses two-pass drawing, and its opaque and transparent parts have different dimensions.  
-  
-##  <a name="ongetviewrect"></a>  COleControl::OnGetViewRect  
- Called by the framework in response to a container's `IViewObjectEx::GetRect` request.  
-  
-```  
-virtual BOOL OnGetViewRect(DWORD dwAspect, LPRECTL pRect);
-```  
-  
-### Parameters  
- *dwAspect*  
- DWORD describing which form, or aspect, of an object is to be displayed. Valid values are taken from the enumeration [DVASPECT](/windows/desktop/api/wtypes/ne-wtypes-tagdvaspect) or DVASPECT2:  
-  
-- DVASPECT_CONTENT Bounding rectangle of the whole object. Top-left corner at the object's origin and size equal to the extent returned by `GetViewExtent`*.*  
-  
-- DVASPECT_OPAQUE Objects with a rectangular opaque region return that rectangle. Others fail.  
-  
-- DVASPECT_TRANSPARENT Rectangle covering all transparent or irregular parts.  
-  
- *pRect*  
- Points to the [RECTL](https://msdn.microsoft.com/library/windows/desktop/dd162907) structure specifying the rectangle in which the object should be drawn. This parameter controls the positioning and stretching of the object.  
-  
-### Return Value  
- Nonzero if the rectangle sized to the object is successfully returned; otherwise 0.  
-  
-### Remarks  
- The object's size is converted by `OnGetViewRect` into a rectangle starting at a specific position (the default is the upper left corner of the display). Override this function if your control uses two-pass drawing, and its opaque and transparent parts have different dimensions.  
-  
-##  <a name="ongetviewstatus"></a>  COleControl::OnGetViewStatus  
- Called by the framework in response to a container's `IViewObjectEx::GetViewStatus` request.  
-  
-```  
->>>>>>> 3bde588a
 virtual DWORD OnGetViewStatus();
 ```
 
@@ -3321,13 +2793,12 @@
     POINT ptlLoc,
     LONG lCloseHint,
     DWORD* pHitResult);
-<<<<<<< HEAD
 ```
 
 ### Parameters
 
 *dwAspect*<br/>
-Specifies how the object is represented. Valid values are taken from the enumeration [DVASPECT](http://msdn.microsoft.com/library/windows/desktop/ms690318) or DVASPECT2.
+Specifies how the object is represented. Valid values are taken from the enumeration [DVASPECT](/windows/desktop/api/wtypes/ne-wtypes-tagdvaspect) or DVASPECT2.
 
 *pRectBounds*<br/>
 Pointer to a `RECT` structure specifying the bounding rectangle of the OLE control client area.
@@ -3362,57 +2833,18 @@
 Called by the framework in response to a container's `IViewObjectEx::QueryHitRect` request.
 
 ```
-=======
-```  
-  
-### Parameters  
- *dwAspect*  
- Specifies how the object is represented. Valid values are taken from the enumeration [DVASPECT](/windows/desktop/api/wtypes/ne-wtypes-tagdvaspect) or DVASPECT2.  
-  
- *pRectBounds*  
- Pointer to a `RECT` structure specifying the bounding rectangle of the OLE control client area.  
-  
- *ptlLoc*  
- Pointer to the `POINT` structure specifying the point to be checked for a hit. The point is specified in OLE client area coordinates.  
-  
- *lCloseHint*  
- The distance that defines "close" to the point checked for a hit.  
-  
- *pHitResult*  
- Pointer to the result of the hit query. One of the following values:  
-  
-- HITRESULT_OUTSIDE *ptlLoc* is outside the OLE object and not close.  
-  
-- HITRESULT_TRANSPARENT *ptlLoc* is within the bounds of the OLE object, but not close to the image. For example, a point in the middle of a transparent circle could be HITRESULT_TRANSPARENT.  
-  
-- HITRESULT_CLOSE *ptlLoc* is inside or outside the OLE object but close enough to the object to be considered inside. Small, thin, or detailed objects may use this value. Even if a point is outside the bounding rectangle of an object it may still be close (this is needed for hitting small objects).  
-  
-- HITRESULT_HIT *ptlLoc* is within the image of the object.  
-  
-### Return Value  
- Nonzero if a hit result is successfully returned; otherwise 0. A hit is an overlap with the OLE control display area.  
-  
-### Remarks  
- Queries whether an object's display rectangle overlaps the given point (hits the point). `QueryHitPoint` can be overridden to test hits for non-rectangular objects.  
-  
-##  <a name="onqueryhitrect"></a>  COleControl::OnQueryHitRect  
- Called by the framework in response to a container's `IViewObjectEx::QueryHitRect` request.  
-  
-```  
->>>>>>> 3bde588a
 virtual BOOL OnQueryHitRect(
     DWORD dwAspect,
     LPCRECT pRectBounds,
     LPCRECT prcLoc,
     LONG lCloseHint,
     DWORD* pHitResult);
-<<<<<<< HEAD
 ```
 
 ### Parameters
 
 *dwAspect*<br/>
-Specifies how the object is to be represented. Valid values are taken from the enumeration [DVASPECT](http://msdn.microsoft.com/library/windows/desktop/ms690318) or DVASPECT2.
+Specifies how the object is to be represented. Valid values are taken from the enumeration [DVASPECT](/windows/desktop/api/wtypes/ne-wtypes-tagdvaspect) or DVASPECT2.
 
 *pRectBounds*<br/>
 Pointer to a `RECT` structure specifying the bounding rectangle of the OLE control client area.
@@ -3443,53 +2875,18 @@
 Called by the framework to retrieve data in the specified format.
 
 ```
-=======
-```  
-  
-### Parameters  
- *dwAspect*  
- Specifies how the object is to be represented. Valid values are taken from the enumeration [DVASPECT](/windows/desktop/api/wtypes/ne-wtypes-tagdvaspect) or DVASPECT2.  
-  
- *pRectBounds*  
- Pointer to a `RECT` structure specifying the bounding rectangle of the OLE control client area.  
-  
- *prcLoc*  
- Pointer to the `RECT` structure specifying the rectangle to be checked for a hit (overlap with the object rectangle), relative to the upper left corner of the object.  
-  
- *lCloseHint*  
- Not used.  
-  
- *pHitResult*  
- Pointer to the result of the hit query. One of the following values:  
-  
-- HITRESULT_OUTSIDE no point in the rectangle is hit by the OLE object.  
-  
-- HITRESULT_HIT at least one point in the rectangle would be a hit on the object.  
-  
-### Return Value  
- Nonzero if a hit result is successfully returned; otherwise 0.  
-  
-### Remarks  
- Queries whether an object's display rectangle overlaps any point in the given rectangle (hits the rectangle). `QueryHitRect` can be overridden to test hits for non-rectangular objects.  
-  
-##  <a name="onrenderdata"></a>  COleControl::OnRenderData  
- Called by the framework to retrieve data in the specified format.  
-  
-```  
->>>>>>> 3bde588a
 virtual BOOL OnRenderData(
     LPFORMATETC lpFormatEtc,
     LPSTGMEDIUM lpStgMedium);
-<<<<<<< HEAD
 ```
 
 ### Parameters
 
 *lpFormatEtc*<br/>
-Points to the [FORMATETC](http://msdn.microsoft.com/library/windows/desktop/ms682177) structure specifying the format in which information is requested.
+Points to the [FORMATETC](/windows/desktop/api/objidl/ns-objidl-tagformatetc) structure specifying the format in which information is requested.
 
 *lpStgMedium*<br/>
-Points to a [STGMEDIUM](http://msdn.microsoft.com/library/windows/desktop/ms683812) structure in which the data is to be returned.
+Points to a [STGMEDIUM](/windows/desktop/api/objidl/ns-objidl-tagstgmedium) structure in which the data is to be returned.
 
 ### Return Value
 
@@ -3510,43 +2907,15 @@
 Called by the framework to retrieve data in the specified format when the storage medium is a file.
 
 ```
-=======
-```  
-  
-### Parameters  
- *lpFormatEtc*  
- Points to the [FORMATETC](/windows/desktop/api/objidl/ns-objidl-tagformatetc) structure specifying the format in which information is requested.  
-  
- *lpStgMedium*  
- Points to a [STGMEDIUM](/windows/desktop/api/objidl/ns-objidl-tagstgmedium) structure in which the data is to be returned.  
-  
-### Return Value  
- Nonzero if successful; otherwise 0.  
-  
-### Remarks  
- The specified format is one previously placed in the control object using the [DelayRenderData](../../mfc/reference/coledatasource-class.md#delayrenderdata) or [DelayRenderFileData](../../mfc/reference/coledatasource-class.md#delayrenderfiledata) member functions for delayed rendering. The default implementation of this function calls `OnRenderFileData` or `OnRenderGlobalData`, respectively, if the supplied storage medium is either a file or memory. If the requested format is CF_METAFILEPICT or the persistent property set format, the default implementation renders the appropriate data and returns nonzero. Otherwise, it returns 0 and does nothing.  
-  
- If *lpStgMedium->tymed* is TYMED_NULL, the STGMEDIUM should be allocated and filled as specified by *lpFormatEtc->tymed*. If not TYMED_NULL, the STGMEDIUM should be filled in place with the data.  
-  
- Override this function to provide your data in the requested format and medium. Depending on your data, you may want to override one of the other versions of this function instead. If your data is small and fixed in size, override `OnRenderGlobalData`. If your data is in a file, or is of variable size, override `OnRenderFileData`.  
-  
- For more information, see the `FORMATETC` and `STGMEDIUM` structures in the Windows SDK.  
-  
-##  <a name="onrenderfiledata"></a>  COleControl::OnRenderFileData  
- Called by the framework to retrieve data in the specified format when the storage medium is a file.  
-  
-```  
->>>>>>> 3bde588a
 virtual BOOL OnRenderFileData(
     LPFORMATETC lpFormatEtc,
     CFile* pFile);
-<<<<<<< HEAD
 ```
 
 ### Parameters
 
 *lpFormatEtc*<br/>
-Points to the [FORMATETC](http://msdn.microsoft.com/library/windows/desktop/ms682177) structure specifying the format in which information is requested.
+Points to the [FORMATETC](/windows/desktop/api/objidl/ns-objidl-tagformatetc) structure specifying the format in which information is requested.
 
 *pFile*<br/>
 Points to a [CFile](../../mfc/reference/cfile-class.md) object in which the data is to be rendered.
@@ -3568,41 +2937,15 @@
 Called by the framework to retrieve data in the specified format when the specified storage medium is global memory.
 
 ```
-=======
-```  
-  
-### Parameters  
- *lpFormatEtc*  
- Points to the [FORMATETC](/windows/desktop/api/objidl/ns-objidl-tagformatetc) structure specifying the format in which information is requested.  
-  
- *pFile*  
- Points to a [CFile](../../mfc/reference/cfile-class.md) object in which the data is to be rendered.  
-  
-### Return Value  
- Nonzero if successful; otherwise 0.  
-  
-### Remarks  
- The specified format is one previously placed in the control object using the [DelayRenderData](../../mfc/reference/coledatasource-class.md#delayrenderdata) member function for delayed rendering. The default implementation of this function simply returns FALSE.  
-  
- Override this function to provide your data in the requested format and medium. Depending on your data, you might want to override one of the other versions of this function instead. If you want to handle multiple storage mediums, override `OnRenderData`. If your data is in a file, or is of variable size, override `OnRenderFileData`.  
-  
- For more information, see the `FORMATETC` structure in the Windows SDK.  
-  
-##  <a name="onrenderglobaldata"></a>  COleControl::OnRenderGlobalData  
- Called by the framework to retrieve data in the specified format when the specified storage medium is global memory.  
-  
-```  
->>>>>>> 3bde588a
 virtual BOOL OnRenderGlobalData(
     LPFORMATETC lpFormatEtc,
     HGLOBAL* phGlobal);
-<<<<<<< HEAD
 ```
 
 ### Parameters
 
 *lpFormatEtc*<br/>
-Points to the [FORMATETC](http://msdn.microsoft.com/library/windows/desktop/ms682177) structure specifying the format in which information is requested.
+Points to the [FORMATETC](/windows/desktop/api/objidl/ns-objidl-tagformatetc) structure specifying the format in which information is requested.
 
 *phGlobal*<br/>
 Points to a handle to global memory in which the data is to be returned. If no memory has been allocated, this parameter can be NULL.
@@ -3633,52 +2976,13 @@
 
 The default implementation calls [DoPropExchange](#dopropexchange), passing a `CPropExchange` object that causes properties to be set to their default values.
 
-The control writer can insert initialization code for the OLE control in this overridable. This function is called when [IPersistStream::Load](http://msdn.microsoft.com/library/windows/desktop/ms680568) or [IPersistStorage::Load](http://msdn.microsoft.com/library/windows/desktop/ms680557) fails, or [IPersistStreamInit::InitNew](http://msdn.microsoft.com/library/windows/desktop/ms690234) or [IPersistStorage::InitNew](http://msdn.microsoft.com/library/windows/desktop/ms687194) is called, without first calling either `IPersistStream::Load` or `IPersistStorage::Load`.
+The control writer can insert initialization code for the OLE control in this overridable. This function is called when [IPersistStream::Load](/windows/desktop/api/objidl/nf-objidl-ipersiststream-load) or [IPersistStorage::Load](/windows/desktop/api/objidl/nf-objidl-ipersiststorage-load) fails, or [IPersistStreamInit::InitNew](/windows/desktop/api/ocidl/nf-ocidl-ipersiststreaminit-initnew) or [IPersistStorage::InitNew](/windows/desktop/api/objidl/nf-objidl-ipersiststorage-initnew) is called, without first calling either `IPersistStream::Load` or `IPersistStorage::Load`.
 
 ##  <a name="onsetclientsite"></a>  COleControl::OnSetClientSite
 
 Called by the framework when the container has called the control's `IOleControl::SetClientSite` function.
 
 ```
-=======
-```  
-  
-### Parameters  
- *lpFormatEtc*  
- Points to the [FORMATETC](/windows/desktop/api/objidl/ns-objidl-tagformatetc) structure specifying the format in which information is requested.  
-  
- *phGlobal*  
- Points to a handle to global memory in which the data is to be returned. If no memory has been allocated, this parameter can be NULL.  
-  
-### Return Value  
- Nonzero if successful; otherwise 0.  
-  
-### Remarks  
- The specified format is one previously placed in the control object using the [DelayRenderData](../../mfc/reference/coledatasource-class.md#delayrenderdata) member function for delayed rendering. The default implementation of this function simply returns FALSE.  
-  
- If *phGlobal* is NULL, then a new HGLOBAL should be allocated and returned in *phGlobal*. Otherwise, the HGLOBAL specified by *phGlobal* should be filled with the data. The amount of data placed in the HGLOBAL must not exceed the current size of the memory block. Also, the block cannot be reallocated to a larger size.  
-  
- Override this function to provide your data in the requested format and medium. Depending on your data, you may want to override one of the other versions of this function instead. If you want to handle multiple storage mediums, override `OnRenderData`. If your data is in a file, or is of variable size, override `OnRenderFileData`.  
-  
- For more information, see the `FORMATETC` structure in the Windows SDK.  
-  
-##  <a name="onresetstate"></a>  COleControl::OnResetState  
- Called by the framework when the control's properties should be set to their default values.  
-  
-```  
-virtual void OnResetState();
-```  
-  
-### Remarks  
- The default implementation calls [DoPropExchange](#dopropexchange), passing a `CPropExchange` object that causes properties to be set to their default values.  
-  
- The control writer can insert initialization code for the OLE control in this overridable. This function is called when [IPersistStream::Load](/windows/desktop/api/objidl/nf-objidl-ipersiststream-load) or [IPersistStorage::Load](/windows/desktop/api/objidl/nf-objidl-ipersiststorage-load) fails, or [IPersistStreamInit::InitNew](/windows/desktop/api/ocidl/nf-ocidl-ipersiststreaminit-initnew) or [IPersistStorage::InitNew](/windows/desktop/api/objidl/nf-objidl-ipersiststorage-initnew) is called, without first calling either `IPersistStream::Load` or `IPersistStorage::Load`.  
-  
-##  <a name="onsetclientsite"></a>  COleControl::OnSetClientSite  
- Called by the framework when the container has called the control's `IOleControl::SetClientSite` function.  
-  
-```  
->>>>>>> 3bde588a
 virtual void OnSetClientSite();
 ```
 
@@ -3697,16 +3001,15 @@
     LPFORMATETC lpFormatEtc,
     LPSTGMEDIUM lpStgMedium,
     BOOL bRelease);
-<<<<<<< HEAD
 ```
 
 ### Parameters
 
 *lpFormatEtc*<br/>
-Pointer to a [FORMATETC](http://msdn.microsoft.com/library/windows/desktop/ms682177) structure specifying the format of the data.
+Pointer to a [FORMATETC](/windows/desktop/api/objidl/ns-objidl-tagformatetc) structure specifying the format of the data.
 
 *lpStgMedium*<br/>
-Pointer to a [STGMEDIUM](http://msdn.microsoft.com/library/windows/desktop/ms683812) structure in which the data resides.
+Pointer to a [STGMEDIUM](/windows/desktop/api/objidl/ns-objidl-tagstgmedium) structure in which the data resides.
 
 *bRelease*<br/>
 TRUE if the control should free the storage medium; FALSE if the control should not free the storage medium.
@@ -3725,7 +3028,7 @@
 
 ##  <a name="onsetextent"></a>  COleControl::OnSetExtent
 
-Called by the framework when the control's extent needs to be changed, as a result of a call to [IOleObject::SetExtent](http://msdn.microsoft.com/library/windows/desktop/ms694330).
+Called by the framework when the control's extent needs to be changed, as a result of a call to [IOleObject::SetExtent](/windows/desktop/api/oleidl/nf-oleidl-ioleobject-setextent).
 
 ```
 virtual BOOL OnSetExtent(LPSIZEL lpSizeL);
@@ -3748,56 +3051,9 @@
 
 ##  <a name="onsetobjectrects"></a>  COleControl::OnSetObjectRects
 
-Called by the framework to implement a call to [IOleInPlaceObject::SetObjectRects](http://msdn.microsoft.com/library/windows/desktop/ms683767).
-
-```
-=======
-```  
-  
-### Parameters  
- *lpFormatEtc*  
- Pointer to a [FORMATETC](/windows/desktop/api/objidl/ns-objidl-tagformatetc) structure specifying the format of the data.  
-  
- *lpStgMedium*  
- Pointer to a [STGMEDIUM](/windows/desktop/api/objidl/ns-objidl-tagstgmedium) structure in which the data resides.  
-  
- *bRelease*  
- TRUE if the control should free the storage medium; FALSE if the control should not free the storage medium.  
-  
-### Return Value  
- Nonzero if successful; otherwise 0.  
-  
-### Remarks  
- If the data is in the persistent property set format, the default implementation modifies the control's state accordingly. Otherwise, the default implementation does nothing. If *bRelease* is TRUE, then a call to `ReleaseStgMedium` is made; otherwise not.  
-  
- Override this function to replace the control's data with the specified data.  
-  
- For more information, see the `FORMATETC` and `STGMEDIUM` structures in the Windows SDK.  
-  
-##  <a name="onsetextent"></a>  COleControl::OnSetExtent  
- Called by the framework when the control's extent needs to be changed, as a result of a call to [IOleObject::SetExtent](/windows/desktop/api/oleidl/nf-oleidl-ioleobject-setextent).  
-  
-```  
-virtual BOOL OnSetExtent(LPSIZEL lpSizeL);
-```  
-  
-### Parameters  
- *lpSizeL*  
- A pointer to the `SIZEL` structure that uses long integers to represent the width and height of the control, expressed in HIMETRIC units.  
-  
-### Return Value  
- Nonzero if the size change was accepted; otherwise 0.  
-  
-### Remarks  
- The default implementation handles the resizing of the control's extent. If the control is in-place active, a call to the container's `OnPosRectChanged` is then made.  
-  
- Override this function to alter the default resizing of your control.  
-  
-##  <a name="onsetobjectrects"></a>  COleControl::OnSetObjectRects  
- Called by the framework to implement a call to [IOleInPlaceObject::SetObjectRects](/windows/desktop/api/oleidl/nf-oleidl-ioleinplaceobject-setobjectrects).  
-  
-```  
->>>>>>> 3bde588a
+Called by the framework to implement a call to [IOleInPlaceObject::SetObjectRects](/windows/desktop/api/oleidl/nf-oleidl-ioleinplaceobject-setobjectrects).
+
+```
 virtual BOOL OnSetObjectRects(
     LPCRECT lpRectPos,
     LPCRECT lpRectClip);
@@ -3857,7 +3113,6 @@
     WPARAM wParam,
     LPARAM lParam,
     LRESULT* plResult);
-<<<<<<< HEAD
 ```
 
 ### Parameters
@@ -3882,42 +3137,13 @@
 
 Processes window messages for windowless controls. `COleControl`'s `OnWindowlessMessage` should be used for window messages other than mouse messages and keyboard messages. `COleControl` provides [SetCapture](#setcapture) and [SetFocus](#setfocus) specifically to get mouse capture and keyboard focus for windowless OLE objects.
 
-Because windowless objects do not have a window, they need a mechanism to let the container dispatch messages to them. A windowless OLE object gets messages from its container, through the `OnWindowMessage` method on the `IOleInPlaceObjectWindowless` interface (an extension of [IOleInPlaceObject](http://msdn.microsoft.com/library/windows/desktop/ms692646) for windowless support). `OnWindowMessage` does not take an `HWND` parameter.
+Because windowless objects do not have a window, they need a mechanism to let the container dispatch messages to them. A windowless OLE object gets messages from its container, through the `OnWindowMessage` method on the `IOleInPlaceObjectWindowless` interface (an extension of [IOleInPlaceObject](/windows/desktop/api/oleidl/nn-oleidl-ioleinplaceobject) for windowless support). `OnWindowMessage` does not take an `HWND` parameter.
 
 ##  <a name="parenttoclient"></a>  COleControl::ParentToClient
 
 Translates the coordinates of *pPoint* into client coordinates.
 
 ```
-=======
-```  
-  
-### Parameters  
- *msg*  
- Message identifier as passed by Windows.  
-  
- *wParam*  
- As passed by Windows. Specifies additional message-specific information. The contents of this parameter depend on the value of the *msg* parameter.  
-  
- *lParam*  
- As passed by Windows. Specifies additional message-specific information. The contents of this parameter depend on the value of the *msg* parameter.  
-  
- *plResult*  
- Windows result code. Specifies the result of the message processing and depends on the message sent.  
-  
-### Return Value  
- Nonzero if successful; otherwise 0.  
-  
-### Remarks  
- Processes window messages for windowless controls. `COleControl`'s `OnWindowlessMessage` should be used for window messages other than mouse messages and keyboard messages. `COleControl` provides [SetCapture](#setcapture) and [SetFocus](#setfocus) specifically to get mouse capture and keyboard focus for windowless OLE objects.  
-  
- Because windowless objects do not have a window, they need a mechanism to let the container dispatch messages to them. A windowless OLE object gets messages from its container, through the `OnWindowMessage` method on the `IOleInPlaceObjectWindowless` interface (an extension of [IOleInPlaceObject](/windows/desktop/api/oleidl/nn-oleidl-ioleinplaceobject) for windowless support). `OnWindowMessage` does not take an `HWND` parameter.  
-  
-##  <a name="parenttoclient"></a>  COleControl::ParentToClient  
- Translates the coordinates of *pPoint* into client coordinates.  
-  
-```  
->>>>>>> 3bde588a
 virtual UINT ParentToClient(
     LPCRECT lprcBounds,
     LPPOINT pPoint,
@@ -4593,7 +3819,6 @@
     POINTL* lpptlHimetric,
     POINTF* lpptfContainer,
     DWORD flags);
-<<<<<<< HEAD
 ```
 
 ### Parameters
@@ -4621,48 +3846,18 @@
 
 ##  <a name="translatecolor"></a>  COleControl::TranslateColor
 
-Converts a color value from the OLE_COLOR data type to the [COLORREF](http://msdn.microsoft.com/library/windows/desktop/dd183449) data type.
-
-```
-=======
-```  
-  
-### Parameters  
- *lpptlHimetric*  
- Pointer to a `POINTL` structure containing coordinates in HIMETRIC units.  
-  
- *lpptfContainer*  
- Pointer to a `POINTF` structure containing coordinates in the container's unit size.  
-  
- *flags*  
- A combination of the following values:  
-  
-- XFORMCOORDS_POSITION A position in the container.  
-  
-- XFORMCOORDS_SIZE A size in the container.  
-  
-- XFORMCOORDS_HIMETRICTOCONTAINER Transform HIMETRIC units to the container's units.  
-  
-- XFORMCOORDS_CONTAINERTOHIMETRIC Transform the container's units to HIMETRIC units.  
-  
-### Remarks  
- The first two flags, XFORMCOORDS_POSITION and XFORMCOORDS_SIZE, indicate whether the coordinates should be treated as a position or a size. The remaining two flags indicate the direction of transformation.  
-  
-##  <a name="translatecolor"></a>  COleControl::TranslateColor  
- Converts a color value from the OLE_COLOR data type to the [COLORREF](/windows/desktop/gdi/colorref) data type.  
-  
-```  
->>>>>>> 3bde588a
+Converts a color value from the OLE_COLOR data type to the [COLORREF](/windows/desktop/gdi/colorref) data type.
+
+```
 COLORREF TranslateColor(
     OLE_COLOR clrColor,
     HPALETTE hpal = NULL);
-<<<<<<< HEAD
 ```
 
 ### Parameters
 
 *clrColor*<br/>
-A OLE_COLOR data type. For more information, see the Windows [OleTranslateColor](http://msdn.microsoft.com/library/windows/desktop/ms694353) function.
+A OLE_COLOR data type. For more information, see the Windows [OleTranslateColor](/windows/desktop/api/olectl/nf-olectl-oletranslatecolor) function.
 
 *hpal*<br/>
 A handle to an optional palette; can be NULL.
@@ -4689,47 +3884,13 @@
 
 ### Remarks
 
-In some containers, your control may not have access to its ambient properties during the initial call to the override of `COleControl::DoPropExchange`. This is the case if the container calls [IPersistStreamInit::Load](http://msdn.microsoft.com/library/windows/desktop/ms680730) or [IPersistStorage::Load](http://msdn.microsoft.com/library/windows/desktop/ms680557) prior to calling [IOleObject::SetClientSite](http://msdn.microsoft.com/library/windows/desktop/ms684013) (that is, if it does not honor the OLEMISC_SETCLIENTSITEFIRST status bit).
+In some containers, your control may not have access to its ambient properties during the initial call to the override of `COleControl::DoPropExchange`. This is the case if the container calls [IPersistStreamInit::Load](/windows/desktop/api/ocidl/nf-ocidl-ipersiststreaminit-load) or [IPersistStorage::Load](/windows/desktop/api/objidl/nf-objidl-ipersiststorage-load) prior to calling [IOleObject::SetClientSite](/windows/desktop/api/oleidl/nf-oleidl-ioleobject-setclientsite) (that is, if it does not honor the OLEMISC_SETCLIENTSITEFIRST status bit).
 
 ##  <a name="windowproc"></a>  COleControl::WindowProc
 
 Provides a Windows procedure for a `COleControl` object.
 
 ```
-=======
-```  
-  
-### Parameters  
- *clrColor*  
- A OLE_COLOR data type. For more information, see the Windows [OleTranslateColor](/windows/desktop/api/olectl/nf-olectl-oletranslatecolor) function.  
-  
- *hpal*  
- A handle to an optional palette; can be NULL.  
-  
-### Return Value  
- An RGB (red, green, blue) 32-bit color value that defines the solid color closest to the *clrColor* value that the device can represent.  
-  
-### Remarks  
- This function is useful to translate the stock ForeColor and BackColor properties to COLORREF types used by [CDC](../../mfc/reference/cdc-class.md) member functions.  
-  
-##  <a name="willambientsbevalidduringload"></a>  COleControl::WillAmbientsBeValidDuringLoad  
- Determines whether your control should use the values of ambient properties as default values, when it is subsequently loaded from its persistent state.  
-  
-```  
-BOOL WillAmbientsBeValidDuringLoad();
-```  
-  
-### Return Value  
- Nonzero indicates that ambient properties will be valid; otherwise ambient properties will not be valid.  
-  
-### Remarks  
- In some containers, your control may not have access to its ambient properties during the initial call to the override of `COleControl::DoPropExchange`. This is the case if the container calls [IPersistStreamInit::Load](/windows/desktop/api/ocidl/nf-ocidl-ipersiststreaminit-load) or [IPersistStorage::Load](/windows/desktop/api/objidl/nf-objidl-ipersiststorage-load) prior to calling [IOleObject::SetClientSite](/windows/desktop/api/oleidl/nf-oleidl-ioleobject-setclientsite) (that is, if it does not honor the OLEMISC_SETCLIENTSITEFIRST status bit).  
-  
-##  <a name="windowproc"></a>  COleControl::WindowProc  
- Provides a Windows procedure for a `COleControl` object.  
-  
-```  
->>>>>>> 3bde588a
 virtual LRESULT WindowProc(
     UINT message,
     WPARAM wParam,
