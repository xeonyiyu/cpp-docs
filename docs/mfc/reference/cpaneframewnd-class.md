--- conflicted
+++ resolved
@@ -295,11 +295,7 @@
 ```  
   
 ##  <a name="create"></a>  CPaneFrameWnd::Create  
-<<<<<<< HEAD
  Creates a miniframe window and attaches it to the [CPaneFrameWnd](../../mfc/reference/cpaneframewnd-class.md) object.  
-=======
- Creates a miniframe window and attaches it to the `CPaneFrameWnd`  object.  
->>>>>>> 6c49d711
   
 ```  
 virtual BOOL Create(
@@ -333,11 +329,7 @@
  A miniframe window is created in two steps. First, the framework creates a `CPaneFrameWnd`  object. Second, it calls `Create` to create the Windows miniframe window and attach it to the `CPaneFrameWnd` object.  
   
 ##  <a name="createex"></a>  CPaneFrameWnd::CreateEx  
-<<<<<<< HEAD
  Creates a miniframe window and attaches it to the [CPaneFrameWnd](../../mfc/reference/cpaneframewnd-class.md) object.  
-=======
- Creates a miniframe window and attaches it to the `CPaneFrameWnd`  object.  
->>>>>>> 6c49d711
   
 ```  
 virtual BOOL CreateEx(
