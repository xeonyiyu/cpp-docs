--- conflicted
+++ resolved
@@ -85,11 +85,7 @@
   
 2.  Construct the [CBitmapButton](#cbitmapbutton) object.  
   
-<<<<<<< HEAD
 3.  Call the [Create](../../mfc/reference/cbutton-class.md#create) function to create the Windows button control and attach it to the `CBitmapButton` object.  
-=======
-3.  Call the [Create](#create) function to create the Windows button control and attach it to the `CBitmapButton` object.  
->>>>>>> 6c49d711
   
 4.  Call the [LoadBitmaps](#loadbitmaps) member function to load the bitmap resources after the bitmap button is constructed.  
   
