--- conflicted
+++ resolved
@@ -137,9 +137,6 @@
  You only need to call **Delete** if you are using the C++ **try**- **catch** mechanism. If you are using the MFC macros **TRY** and **CATCH**, then these macros will automatically call this function.  
   
 ### Example  
-<<<<<<< HEAD
- <!-- FIXME [!CODE [NVC_MFCExceptions#21](../codesnippet/vs_snippets_cpp/nvc_mfcexceptions#21)] -->  
-=======
  ```cpp
  CFile* pFile = NULL;
 // Constructing a CFile object with this override may throw
@@ -188,7 +185,6 @@
    delete pFile;
 }   
  ```
->>>>>>> 781cd9dd
   
 ##  <a name="cexception__reporterror"></a>  CException::ReportError  
  Call this member function to report error text in a message box to the user.  
@@ -212,10 +208,6 @@
 ### Example  
  Here is an example of the use of `CException::ReportError`. For another example, see the example for [CATCH]--brokenlink--(exception-processing.md#catch).  
   
-<<<<<<< HEAD
- <!-- FIXME [!CODE [NVC_MFCExceptions#23](../codesnippet/vs_snippets_cpp/nvc_mfcexceptions#23)] -->  
-  
-=======
 ```cpp
 CFile fileInput;
 CFileException ex;
@@ -248,7 +240,6 @@
 }
 ```
 
->>>>>>> 781cd9dd
 ## See Also  
  [CObject Class](cobject-class.md)   
  [Hierarchy Chart](../hierarchy-chart.md)   
