---
title: "CMouseManager Class | Microsoft Docs"
ms.custom: ""
ms.date: "11/04/2016"
ms.reviewer: ""
ms.suite: ""
ms.technology: 
  - "devlang-cpp"
ms.tgt_pltfrm: ""
ms.topic: "reference"
f1_keywords: 
  - "CMouseManager"
dev_langs: 
  - "C++"
helpviewer_keywords: 
  - "CMouseManager class"
ms.assetid: a4d05017-4e44-4a40-8b57-4ece0de20481
caps.latest.revision: 26
author: "mikeblome"
ms.author: "mblome"
manager: "ghogen"
translation.priority.ht: 
  - "cs-cz"
  - "de-de"
  - "es-es"
  - "fr-fr"
  - "it-it"
  - "ja-jp"
  - "ko-kr"
  - "pl-pl"
  - "pt-br"
  - "ru-ru"
  - "tr-tr"
  - "zh-cn"
  - "zh-tw"
---
# CMouseManager Class
Allows a user to associate different commands with a particular [CView](../../mfc/reference/cview-class.md) object when the user double-clicks inside that view.  
  
## Syntax  
  
```  
class CMouseManager : public CObject  
```  
  
## Members  
  
### Public Methods  
  
|Name|Description|  
|----------|-----------------|  
|[CMouseManager::AddView](#addview)|Adds a `CView` object to the **Customization** dialog box. The **Customization** dialog box enables the user to associate a double-click with a command for each of the listed views.|  
|[CMouseManager::GetViewDblClickCommand](#getviewdblclickcommand)|Returns the command that is executed when the user double-clicks inside the provided view.|  
|[CMouseManager::GetViewIconId](#getviewiconid)|Returns the icon associated with the provided view ID.|  
|[CMouseManager::GetViewIdByName](#getviewidbyname)|Returns the view ID associated with the provided view name.|  
|[CMouseManager::GetViewNames](#getviewnames)|Retrieves a list of all added view names.|  
|[CMouseManager::LoadState](#loadstate)|Loads the `CMouseManager` state from the Windows registry.|  
|[CMouseManager::SaveState](#savestate)|Writes the `CMouseManager` state to the Windows registry.|  
|[CMouseManager::SetCommandForDblClk](#setcommandfordblclk)|Associates the provided command and the provided view.|  
  
## Remarks  
 The `CMouseManager` class maintains a collection of `CView` objects. Each view is identified by a name and by an ID. These views are shown in the **Customization** dialog box. The user can change the command that is associated with any view through the **Customization** dialog box. The associated command is executed when the user double-clicks in that view. To support this from a coding perspective, you must process the `WM_LBUTTONDBLCLK` message and call the [CWinAppEx::OnViewDoubleClick](../../mfc/reference/cwinappex-class.md#onviewdoubleclick) function in the code for that `CView` object..  
  
 You should not create a `CMouseManager` object manually. It will be created by the framework of your application. It will also be destroyed automatically when the user exits the application. To get a pointer to the mouse manager for your application, call [CWinAppEx::GetMouseManager](../../mfc/reference/cwinappex-class.md#getmousemanager).  
  
## Inheritance Hierarchy  
 [CObject](../../mfc/reference/cobject-class.md)  
  
 `CMouseManager`  
  
## Requirements  
 **Header:** afxmousemanager.h  
  
##  <a name="addview"></a>  CMouseManager::AddView  
<<<<<<< HEAD
 Registers a [CView](../../mfc/reference/cview-class.md) object with the [CMouseManager Class](../../mfc/reference/cmousemanager-class.md) to support custom mouse behavior.  
=======
 Registers a [CView](../../mfc/reference/cview-class.md) object with the `CMouseManager` class to support custom mouse behavior.  
>>>>>>> 6c49d711
  
```  
BOOL AddView(
    int iViewId,  
    UINT uiViewNameResId,  
    UINT uiIconId = 0);

 
BOOL AddView(
    int iId,  
    LPCTSTR lpszViewName,  
    UINT uiIconId = 0);
```  
  
### Parameters  
 [in] `iViewId`  
 A view ID.  
  
 [in] `uiViewNameResId`  
 A resource string ID that references the view name.  
  
 [in] `uiIconId`  
 A view icon ID.  
  
 [in] `iId`  
 A view ID.  
  
 [in] `lpszViewName`  
 A view name.  
  
### Return Value  
 Nonzero if successful; otherwise 0.  
  
### Remarks  
 In order to support custom mouse behavior, a view must be registered with the `CMouseManager` object. Any object derived from the `CView` class can be registered with the mouse manager. The string and icon associated with a view are displayed in the **Mouse** tab of the **Customize** dialog box.  
  
 It is the responsibility of the programmer to create and maintain view IDs such as `iViewId` and `iId`.  
  
 For more information about how to provide custom mouse behavior, see [Keyboard and Mouse Customization](../../mfc/keyboard-and-mouse-customization.md).  
  
### Example  
 The following example demonstrates how to retrieve a pointer to a `CMouseManager` object by using the `CWinAppEx::GetMouseManager` method and the `AddView` method in the `CMouseManager` class. This code snippet is part of the [State Collection sample](../../visual-cpp-samples.md).  
  
 [!code-cpp[NVC_MFC_StateCollection#4](../../mfc/reference/codesnippet/cpp/cmousemanager-class_1.cpp)]  
  
##  <a name="getviewdblclickcommand"></a>  CMouseManager::GetViewDblClickCommand  
 Returns the command that is executed when the user double-clicks inside the provided view.  
  
```  
UINT GetViewDblClickCommand(int iId) const;

 
```  
  
### Parameters  
 [in] `iId`  
 The view ID.  
  
### Return Value  
 The command identifier if the view is associated with a command; otherwise 0.  
  
##  <a name="getviewiconid"></a>  CMouseManager::GetViewIconId  
 Retrieves the icon associated with a view ID.  
  
```  
UINT GetViewIconId(int iViewId) const;

 
```  
  
### Parameters  
 [in] `iViewId`  
 The view ID.  
  
### Return Value  
 An icon resource identifier if successful; otherwise 0.  
  
### Remarks  
 This method will fail if the view is not first registered by using [CMouseManager::AddView](#addview).  
  
##  <a name="getviewidbyname"></a>  CMouseManager::GetViewIdByName  
 Retrieves the view ID associated with a view name.  
  
```  
int GetViewIdByName(LPCTSTR lpszName) const;

 
```  
  
### Parameters  
 [in] `lpszName`  
 The view name.  
  
### Return Value  
 A view ID if successful; otherwise 0.  
  
### Remarks  
 This method searches through views registered by using [CMouseManager::AddView](#addview).  
  
##  <a name="getviewnames"></a>  CMouseManager::GetViewNames  
 Retrieves a list of all the registered view names.  
  
```  
void GetViewNames(CStringList& listOfNames) const;

 
```  
  
### Parameters  
 [out] `listOfNames`  
 A reference to `CStringList` object.  
  
### Remarks  
 This method fills the parameter `listOfNames` with the names of all the views registered by using [CMouseManager::AddView](#addview).  
  
##  <a name="loadstate"></a>  CMouseManager::LoadState  
<<<<<<< HEAD
 Loads the state of the [CMouseManager Class](../../mfc/reference/cmousemanager-class.md) from the registry.  
=======
 Loads the state of the `CMouseManager` class from the registry.  
>>>>>>> 6c49d711
  
```  
BOOL LoadState(LPCTSTR lpszProfileName = NULL);
```  
  
### Parameters  
 [in] `lpszProfileName`  
 A path of a registry key.  
  
### Return Value  
 Nonzero if successful; otherwise 0.  
  
### Remarks  
 The state information loaded from the registry includes the registered views, view identifiers, and the associated commands. If the parameter `lpszProfileName` is `NULL`, this function loads the `CMouseManager` data from the default registry location controlled by the [CWinAppEx Class](../../mfc/reference/cwinappex-class.md).  
  
 In most cases, you do not have to call this function directly. It is called as a part of the workspace initialization process. For more information about the workspace initialization process, see [CWinAppEx::LoadState](../../mfc/reference/cwinappex-class.md#loadstate).  
  
##  <a name="savestate"></a>  CMouseManager::SaveState  
<<<<<<< HEAD
 Writes the state of the [CMouseManager Class](../../mfc/reference/cmousemanager-class.md) to the registry.  
=======
 Writes the state of the `CMouseManager` class to the registry.  
>>>>>>> 6c49d711
  
```  
BOOL SaveState(LPCTSTR lpszProfileName = NULL);
```  
  
### Parameters  
 [in] `lpszProfileName`  
 A path of a registry key.  
  
### Return Value  
 Nonzero if successful; otherwise 0.  
  
### Remarks  
 The state information written to the registry includes all registered views, view identifiers, and the associated commands. If the parameter `lpszProfileName` is `NULL`, this function writes the `CMouseManager` data to the default registry location controlled by the [CWinAppEx Class](../../mfc/reference/cwinappex-class.md).  
  
 In most cases, you do not have to call this function directly. It is called as a part of the workspace serialization process. For more information about the workspace serialization process, see [CWinAppEx::SaveState](../../mfc/reference/cwinappex-class.md#savestate).  
  
##  <a name="setcommandfordblclk"></a>  CMouseManager::SetCommandForDblClk  
 Associates a custom command with a view that is first registered with the mouse manager.  
  
```  
void SetCommandForDblClk(
    int iViewId,  
    UINT uiCmd);
```  
  
### Parameters  
 [in] `iViewId`  
 The view identifier.  
  
 [in] `uiCmd`  
 The command identifier.  
  
### Remarks  
 In order to associate a custom command with a view, you must first register the view by using [CMouseManager::AddView](#addview). The `AddView` method requires a view identifier as an input parameter. Once you register a view, you can call `CMouseManager::SetCommandForDblClk` with the same view identifier input parameter that you supplied to `AddView`. Thereafter, when the user double-clicks the mouse in the registered view, the application will execute the command indicated by `uiCmd.` To support the custom mouse behavior, you will also need to customize the view registered with the mouse manager. For more information about custom mouse behavior, see [Keyboard and Mouse Customization]--brokenlink--(../mouse-and-keyboard-customization.md).  
  
 If `uiCmd` is set to 0, the specified view is no longer associated with a command.  
  
## See Also  
 [Hierarchy Chart](../../mfc/hierarchy-chart.md)   
 [Classes](../../mfc/reference/mfc-classes.md)   
 [CWinAppEx Class](../../mfc/reference/cwinappex-class.md)   
 [Keyboard and Mouse Customization](../../mfc/keyboard-and-mouse-customization.md)


<|MERGE_RESOLUTION|>--- conflicted
+++ resolved
@@ -72,11 +72,7 @@
  **Header:** afxmousemanager.h  
   
 ##  <a name="addview"></a>  CMouseManager::AddView  
-<<<<<<< HEAD
  Registers a [CView](../../mfc/reference/cview-class.md) object with the [CMouseManager Class](../../mfc/reference/cmousemanager-class.md) to support custom mouse behavior.  
-=======
- Registers a [CView](../../mfc/reference/cview-class.md) object with the `CMouseManager` class to support custom mouse behavior.  
->>>>>>> 6c49d711
   
 ```  
 BOOL AddView(
@@ -193,11 +189,7 @@
  This method fills the parameter `listOfNames` with the names of all the views registered by using [CMouseManager::AddView](#addview).  
   
 ##  <a name="loadstate"></a>  CMouseManager::LoadState  
-<<<<<<< HEAD
  Loads the state of the [CMouseManager Class](../../mfc/reference/cmousemanager-class.md) from the registry.  
-=======
- Loads the state of the `CMouseManager` class from the registry.  
->>>>>>> 6c49d711
   
 ```  
 BOOL LoadState(LPCTSTR lpszProfileName = NULL);
@@ -216,11 +208,7 @@
  In most cases, you do not have to call this function directly. It is called as a part of the workspace initialization process. For more information about the workspace initialization process, see [CWinAppEx::LoadState](../../mfc/reference/cwinappex-class.md#loadstate).  
   
 ##  <a name="savestate"></a>  CMouseManager::SaveState  
-<<<<<<< HEAD
  Writes the state of the [CMouseManager Class](../../mfc/reference/cmousemanager-class.md) to the registry.  
-=======
- Writes the state of the `CMouseManager` class to the registry.  
->>>>>>> 6c49d711
   
 ```  
 BOOL SaveState(LPCTSTR lpszProfileName = NULL);
