--- conflicted
+++ resolved
@@ -1,9 +1,6 @@
 ---
 title: "Upgrading Projects from Earlier Versions of Visual C++"
-<<<<<<< HEAD
-=======
 description: "How to upgrade Microsoft C++ projects from older versions of Visual Studio."
->>>>>>> 71e386d0
 ms.date: "05/03/2019"
 helpviewer_keywords: ["32-bit code porting", "upgrading Visual C++ applications, 32-bit code"]
 ms.assetid: 18cdacaa-4742-43db-9e4c-2d9e73d8cc84
