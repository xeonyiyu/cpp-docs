---
<<<<<<< HEAD
title: "C++ binary compatibility between Visual Studio 2015, 2017, and 2019"
description: "Describes how binary compatibility works between compiled C++ files in Visual Studio 2015, 2017, and 2019. One Microsoft Visual C++ Redistributable package works for all three versions."
ms.date: "11/11/2019"
=======
title: "C++ binary compatibility between Visual Studio 2015 and Visual Studio 2019"
description: "Describes how binary compatibility works between compiled C++ files in Visual Studio 2015, 2017, and 2019. One Microsoft Visual C++ Redistributable package works for all three versions."
ms.date: "11/07/2019"
>>>>>>> a02fff88
helpviewer_keywords: ["binary compatibility, Visual C++"]
ms.assetid: 591580f6-3181-4bbe-8ac3-f4fbaca949e6
---
# C++ binary compatibility between Visual Studio 2015, 2017, and 2019

<<<<<<< HEAD
The Microsoft C++ (MSVC) compiler toolsets in Visual Studio 2013 and earlier don't guarantee binary compatibility across versions. You can't link object files, static libraries, dynamic libraries, and executables built by different versions. The ABIs, object formats, and runtime libraries are incompatible.

We've changed this behavior in Visual Studio 2015, 2017, and 2019. The runtime libraries and apps compiled by any of these versions of the compiler are binary-compatible. It's reflected in the C++ toolset major number, which is 14 for all three versions. (The toolset version is v140 for Visual Studio 2015, v141 for 2017, and v142 for 2019). Say you have third-party libraries built by Visual Studio 2015. You can still use them in an application built by Visual Studio 2017 or 2019. There's no need to recompile with a matching toolset. The latest version of the Microsoft Visual C++ Redistributable package (the Redistributable) works for all of them.

There's an exception to this rule: static libraries or object files compiled using the `/GL` compiler switch *aren't* binary-compatible across versions.

The Redistributable your app uses has an important binary-compatibility restriction. It applies when you mix binaries built with different supported versions of the toolset. The Redistributable version must be at least as new as the latest toolset used by any app component.
=======
In Microsoft Visual Studio 2013 and earlier, binary compatibility isn't guaranteed between object files (OBJs), static libraries (LIBs), dynamic-link libraries (DLLs), and executables (EXEs) that were built by using different versions of the compiler toolset and runtime libraries.

In Visual Studio 2015 and later, the C++ toolset major number is 14 (v140 for Visual Studio 2015, v141 for Visual Studio 2017, and v142 for Visual Studio 2019). This numbering reflects the fact that both the runtime libraries and the applications compiled with any of these versions of the compiler are binary-compatible. Therefore, if you have a third-party library that was built with Visual Studio 2015, you don't have to recompile it in order to consume it from an application that was built with Visual Studio 2017 or Visual Studio 2019.

The only exception to this rule is that static libraries or object files that are compiled with the `/GL` compiler switch are *not* binary-compatible.

When you mix binaries built with different supported versions of the Microsoft C++ (MSVC) toolset, the Visual C++ redistributable package that your application runs on can't be older than any of the toolset versions used to build your app or any libraries it consumes.
>>>>>>> a02fff88

## Upgrade the Microsoft Visual C++ Redistributable from Visual Studio 2015 or 2017 to Visual Studio 2019

<<<<<<< HEAD
We've kept the Microsoft Visual C++ Redistributable major version number the same for Visual Studio 2015, 2017, and 2019. That means only one instance of the Redistributable can be installed at a time. A newer version overwrites any older version that's already installed. For example, one app may install the Redistributable from Visual Studio 2015. Then, another app installs the Redistributable from Visual Studio 2019. The 2019 version overwrites the older version, but because they're binary-compatible, the earlier app still works fine. We make sure the latest version of the Redistributable has all the newest features, security updates, and bug fixes. That's why we always recommend you upgrade to the latest available version.

Similarly, you can't install an older Redistributable when a newer version is already installed. The installer reports an error if you try. You'll see an error like this if you install the 2015 or 2017 Redistributable on a machine that already has the 2019 version:
=======
Because we have preserved binary compatibility and kept the major version (14) the same across the Microsoft Visual C++ Redistributable for Visual Studio 2015, 2017, and 2019, only one version of the Visual C++ Redistributable can be installed from those at any one time. A newer version overwrites an older version that's already installed. If you have the Visual C++ Redistributable from Visual Studio 2015 or 2017 and then later install Visual Studio 2019, the 2019 version overwrites the older version. Because we make sure that the latest version has all the newest features and bug fixes (including security fixes), we always recommend that you upgrade to the latest available version.

Similarly, we don't let you install an older version of the Visual C++ Redistributable on a machine where a newer version is already installed. Installing the Visual C++ Redistributable from Visual Studio 2015 or 2017 on a machine that already has the 2019 version triggers an installation failure. The error resembles the following:
>>>>>>> a02fff88

```Output
0x80070666 - Another version of this product is already installed. Installation of this version cannot continue. To configure or remove the existing version of this product, use Add/Remove Programs on the Control Panel.
```

<<<<<<< HEAD
This error is by design. We recommend you keep the newest version installed. Make sure your installer can recover from this error silently.
=======
This error is by design. We recommend keeping the newest version installed.
>>>>>>> a02fff88

## See also

[Visual C++ change history](../porting/visual-cpp-change-history-2003-2015.md)\
[The latest supported Visual C++ Redistributable downloads](https://support.microsoft.com/en-us/help/2977003/the-latest-supported-visual-c-downloads)<|MERGE_RESOLUTION|>--- conflicted
+++ resolved
@@ -1,19 +1,12 @@
 ---
-<<<<<<< HEAD
 title: "C++ binary compatibility between Visual Studio 2015, 2017, and 2019"
 description: "Describes how binary compatibility works between compiled C++ files in Visual Studio 2015, 2017, and 2019. One Microsoft Visual C++ Redistributable package works for all three versions."
 ms.date: "11/11/2019"
-=======
-title: "C++ binary compatibility between Visual Studio 2015 and Visual Studio 2019"
-description: "Describes how binary compatibility works between compiled C++ files in Visual Studio 2015, 2017, and 2019. One Microsoft Visual C++ Redistributable package works for all three versions."
-ms.date: "11/07/2019"
->>>>>>> a02fff88
 helpviewer_keywords: ["binary compatibility, Visual C++"]
 ms.assetid: 591580f6-3181-4bbe-8ac3-f4fbaca949e6
 ---
 # C++ binary compatibility between Visual Studio 2015, 2017, and 2019
 
-<<<<<<< HEAD
 The Microsoft C++ (MSVC) compiler toolsets in Visual Studio 2013 and earlier don't guarantee binary compatibility across versions. You can't link object files, static libraries, dynamic libraries, and executables built by different versions. The ABIs, object formats, and runtime libraries are incompatible.
 
 We've changed this behavior in Visual Studio 2015, 2017, and 2019. The runtime libraries and apps compiled by any of these versions of the compiler are binary-compatible. It's reflected in the C++ toolset major number, which is 14 for all three versions. (The toolset version is v140 for Visual Studio 2015, v141 for 2017, and v142 for 2019). Say you have third-party libraries built by Visual Studio 2015. You can still use them in an application built by Visual Studio 2017 or 2019. There's no need to recompile with a matching toolset. The latest version of the Microsoft Visual C++ Redistributable package (the Redistributable) works for all of them.
@@ -21,37 +14,18 @@
 There's an exception to this rule: static libraries or object files compiled using the `/GL` compiler switch *aren't* binary-compatible across versions.
 
 The Redistributable your app uses has an important binary-compatibility restriction. It applies when you mix binaries built with different supported versions of the toolset. The Redistributable version must be at least as new as the latest toolset used by any app component.
-=======
-In Microsoft Visual Studio 2013 and earlier, binary compatibility isn't guaranteed between object files (OBJs), static libraries (LIBs), dynamic-link libraries (DLLs), and executables (EXEs) that were built by using different versions of the compiler toolset and runtime libraries.
-
-In Visual Studio 2015 and later, the C++ toolset major number is 14 (v140 for Visual Studio 2015, v141 for Visual Studio 2017, and v142 for Visual Studio 2019). This numbering reflects the fact that both the runtime libraries and the applications compiled with any of these versions of the compiler are binary-compatible. Therefore, if you have a third-party library that was built with Visual Studio 2015, you don't have to recompile it in order to consume it from an application that was built with Visual Studio 2017 or Visual Studio 2019.
-
-The only exception to this rule is that static libraries or object files that are compiled with the `/GL` compiler switch are *not* binary-compatible.
-
-When you mix binaries built with different supported versions of the Microsoft C++ (MSVC) toolset, the Visual C++ redistributable package that your application runs on can't be older than any of the toolset versions used to build your app or any libraries it consumes.
->>>>>>> a02fff88
 
 ## Upgrade the Microsoft Visual C++ Redistributable from Visual Studio 2015 or 2017 to Visual Studio 2019
 
-<<<<<<< HEAD
 We've kept the Microsoft Visual C++ Redistributable major version number the same for Visual Studio 2015, 2017, and 2019. That means only one instance of the Redistributable can be installed at a time. A newer version overwrites any older version that's already installed. For example, one app may install the Redistributable from Visual Studio 2015. Then, another app installs the Redistributable from Visual Studio 2019. The 2019 version overwrites the older version, but because they're binary-compatible, the earlier app still works fine. We make sure the latest version of the Redistributable has all the newest features, security updates, and bug fixes. That's why we always recommend you upgrade to the latest available version.
 
 Similarly, you can't install an older Redistributable when a newer version is already installed. The installer reports an error if you try. You'll see an error like this if you install the 2015 or 2017 Redistributable on a machine that already has the 2019 version:
-=======
-Because we have preserved binary compatibility and kept the major version (14) the same across the Microsoft Visual C++ Redistributable for Visual Studio 2015, 2017, and 2019, only one version of the Visual C++ Redistributable can be installed from those at any one time. A newer version overwrites an older version that's already installed. If you have the Visual C++ Redistributable from Visual Studio 2015 or 2017 and then later install Visual Studio 2019, the 2019 version overwrites the older version. Because we make sure that the latest version has all the newest features and bug fixes (including security fixes), we always recommend that you upgrade to the latest available version.
-
-Similarly, we don't let you install an older version of the Visual C++ Redistributable on a machine where a newer version is already installed. Installing the Visual C++ Redistributable from Visual Studio 2015 or 2017 on a machine that already has the 2019 version triggers an installation failure. The error resembles the following:
->>>>>>> a02fff88
 
 ```Output
 0x80070666 - Another version of this product is already installed. Installation of this version cannot continue. To configure or remove the existing version of this product, use Add/Remove Programs on the Control Panel.
 ```
 
-<<<<<<< HEAD
 This error is by design. We recommend you keep the newest version installed. Make sure your installer can recover from this error silently.
-=======
-This error is by design. We recommend keeping the newest version installed.
->>>>>>> a02fff88
 
 ## See also
 
