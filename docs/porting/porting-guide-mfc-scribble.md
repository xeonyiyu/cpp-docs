---
title: "Porting Guide: MFC Scribble | Microsoft Docs"
ms.custom: ""
ms.date: "11/04/2016"
ms.technology: ["cpp-language"]
ms.topic: "conceptual"
dev_langs: ["C++"]
ms.assetid: 8ddb517d-89ba-41a1-ab0d-4d2c6d9047e8
author: "mikeblome"
ms.author: "mblome"
ms.workload: ["cplusplus"]
---
# Porting Guide: MFC Scribble
This topic is the first of several topics that introduce you to the upgrade procedure for Visual C++ projects that were created in older versions of Visual Studio to Visual Studio 2017. These topics introduce the upgrade process by example, starting with a very simple project and moving to slightly more complex ones. In this topic, we work through the upgrade process for a specific project, MFC Scribble. It is suitable as a basic introduction to the upgrade process for C++ projects.  
  
Each version of Visual Studio introduces possible incompatibilities that can complicate moving code from an older version of Visual Studio to a newer one. Sometimes the required changes are in your code, so you must recompile and update your code, and sometimes the required changes are to the project files. When you open a project that was created with a previous version of Visual Studio, Visual Studio automatically asks you whether to update a project or solution to the latest version. These tools usually upgrade only the project files; they do not modify your source code.  
  
## MFC Scribble  
 
MFC Scribble is a well-known sample that has been included in many different releases of Visual C++. It's a simple drawing application that illustrates some of the basic features of MFC. There are various versions of it available, including both managed and native code versions. For this example, we found an old version of Scribble in native code from Visual Studio 2005 and opened it in Visual Studio 2017.  
  
Before attempting to upgrade, make sure that you have the Windows Desktop workload installed. Open the Visual Studio installer (vs_installer.exe). One way to open the installer is to choose **File** > **New Project** and scroll to the bottom of the list of installed templates until you see **Open Visual Studio Installer**. After opening the installer you will see all the available workloads. If the box for the **Windows Desktop** workload is not selected, then select it and click the **Modify** button at the bottom of the window. 

Next, back up the entire solution and all its contents. 
 
Finally, we needed to decide on the specific method of upgrade. For more complex solutions and projects that haven't been upgraded for a long time, you should consider upgrading one version of Visual Studio at a time. That way, you can narrow down which version of Visual Studio introduced a problem. For a simple project, it's worth trying to open it in the latest version of Visual Studio and allowing the wizard to convert the project. If that doesn't work, you can try upgrading one version at a time, if you have access to the appropriate versions of Visual Studio.  
  
Note that you can also run devenv at the command line, using the `/Upgrade` option, instead of using the wizard to upgrade your projects. See [/Upgrade (devenv.exe)](/visualstudio/ide/reference/upgrade-devenv-exe). That could be helpful in automating the upgrade process for a large number of projects.  
  
### Step 1. Converting the Project File  
When you open an old project file in Visual Studio 2017, Visual Studio offers to convert the project file to the most recent version, which we accepted. The following dialog box appeared:  
  
![Review Project and Solution Changes](../porting/media/scribbleprojectupgrade.PNG "ScribbleProjectUpgrade")  
  
An error occurred notifying us that the Itanium target is not available and won't be converted.  
  
```Output  
Platform 'Itanium' is missing from this project. All the configurations and their file configuration settings specific to this platform will be ignored. If you want this platform converted, please make sure you have the corresponding platform installed under '%vctargetpath%\platforms\Itanium'.Continue to convert this project without this platform?  
```  
  
At the time the previous Scribble project was created, Itanium was an important target platform. The Windows platform no longer supports Itanium, so we chose to continue without supporting the Itanium platform.  
  
Visual Studio then displayed a migration report listing all of the issues with the old project file.  
  
![Upgrade Report](../porting/media/scribblemigrationreport.PNG "ScribbleMigrationReport")  
  
In this case, the issues were all warnings, and Visual Studio made the appropriate changes in the project file. The big difference as far as the project is concerned is that the build tool changed from vcbuild to msbuild. This change was first introduced in Visual Studio 2010. Other changes include some rearrangement of the sequence of elements in the project file itself. None of the issues required further attention for this simple project.  
  
### Step 2. Getting it to build  
Before building, we check the platform toolset so we know what compiler version the project system is using. In the project properties dialog, under **Configuration Properties**, in the **General** category, look at the **Platform Toolset** property. It contains the version of Visual Studio and the platform tool version number, which in this case is v141 for the Visual Studio 2017 version of the tools. When you convert a project that was originally compiled with Visual C++ 2010, 2012, 2013 or 2015, the toolset is not automatically updated to the Visual Studio 2017 toolset.   
  
To make the switch to Unicode, open the project's properties, under **Configuration Properties**, choose the **General** section, and locate the **Character Set** property. Change this from **Use Multi-Byte Character Set** to **Use Unicode Character Set**. The effect of this change is that now the _UNICODE and UNICODE macros are defined and _MBCS is not, which you can verify in the properties dialog under the **C/C++** category at the **Command Line** property.  
  
```Output  
/GS /analyze- /W4 /Zc:wchar_t /Zi /Gm- /Od /Fd".\Debug\vc141.pdb" /Zc:inline /fp:precise /D "_AFXDLL" /D "WIN32" /D "_DEBUG" /D "_WINDOWS" /D "_UNICODE" /D "UNICODE" /errorReport:prompt /WX /Zc:forScope /Gd /Oy- /MDd /Fa".\Debug\" /EHsc /nologo /Fo".\Debug\" /Fp".\Debug\Scribble.pch" /diagnostics:classic 
```  
  
Although Scribble project wasn't set up to compile with Unicode characters, it was already written with TCHAR instead of char, so nothing actually needs to be changed. The project builds successfully with the Unicode character set.  
  
Now build the solution. In the output window, the compiler tells us that _WINNT32_WINNT is not defined:  
  
```Output  
_WIN32_WINNT not defined. Defaulting to _WIN32_WINNT_MAXVER (see WinSDKVer.h)  
```  
  
<<<<<<< HEAD
This is a warning, not an error, and is very common when upgrading a Visual C++ project. This is the macro that defines what the lowest version of Windows that our application will run on. If we ignore the warning, we accept the default value, _WIN32_WINNT_MAXVER, which means the current version of Windows. For a table of possible values, see [Using the Windows Headers](https://msdn.microsoft.com/en-us/library/aa383745.aspx). For example, we can set it to run on any version from Vista onwards.  
=======
 This is a warning, not an error, and is very common when upgrading a Visual C++ project. This is the macro that defines what the lowest version of Windows that our application will run on. If we ignore the warning, we accept the default value, _WIN32_WINNT_MAXVER, which means the current version of Windows. For a table of possible values, see [Using the Windows Headers](/windows/desktop/WinProg/using-the-windows-headers). For example, we can set it to run on any version from Vista onwards.  
>>>>>>> 07f7dfaa
  
```  
#define _WIN32_WINNT _WIN32_WINNT_VISTA  
```  
  
If the code uses parts of the Windows API that aren't available on the version of Windows that you specify with this macro, you should see that as a compiler error. In the case of the Scribble code, there is no error.  
  
### Step 3. Testing and debugging  
There is no test suite, so we just started the app, tested its features manually through the UI. No issues were observed.  
  
### Step 4. Improve the code  
Now that you've migrated to Visual Studio 2017, you might want to make some changes to take advantage of new C++ features. The current version of the C++ compiler is much more conformant to the C++ standard then previous versions, so if you have a mind to make some code changes to make your code more secure, and more portable to other compilers and operating systems, you should consider some improvements.  
  
## Next steps  
 
Scribble was a small and simple Windows desktop application, and it wasn't hard to convert. Many small, simple apps convert just as easily to the new version.  For more complex applications, with many more lines of code, older legacy code that might not be up to modern engineering standards, multiple projects and libraries, custom build steps, or for complex scripted automated builds, it will take more time to upgrade. Continue with the [next example](../porting/porting-guide-com-spy.md), an ATL/COM application called COM Spy.  
  
## See Also  
 
[Porting and Upgrading: Examples and Case Studies](../porting/porting-and-upgrading-examples-and-case-studies.md)   
[Next Example: COM Spy](../porting/porting-guide-com-spy.md)<|MERGE_RESOLUTION|>--- conflicted
+++ resolved
@@ -63,11 +63,7 @@
 _WIN32_WINNT not defined. Defaulting to _WIN32_WINNT_MAXVER (see WinSDKVer.h)  
 ```  
   
-<<<<<<< HEAD
-This is a warning, not an error, and is very common when upgrading a Visual C++ project. This is the macro that defines what the lowest version of Windows that our application will run on. If we ignore the warning, we accept the default value, _WIN32_WINNT_MAXVER, which means the current version of Windows. For a table of possible values, see [Using the Windows Headers](https://msdn.microsoft.com/en-us/library/aa383745.aspx). For example, we can set it to run on any version from Vista onwards.  
-=======
  This is a warning, not an error, and is very common when upgrading a Visual C++ project. This is the macro that defines what the lowest version of Windows that our application will run on. If we ignore the warning, we accept the default value, _WIN32_WINNT_MAXVER, which means the current version of Windows. For a table of possible values, see [Using the Windows Headers](/windows/desktop/WinProg/using-the-windows-headers). For example, we can set it to run on any version from Vista onwards.  
->>>>>>> 07f7dfaa
   
 ```  
 #define _WIN32_WINNT _WIN32_WINNT_VISTA  
