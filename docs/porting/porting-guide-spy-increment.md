--- conflicted
+++ resolved
@@ -65,11 +65,7 @@
   
 Windows XP is no longer supported by Microsoft, so even though targeting it is allowed in Visual Studio 2015, you should be phasing out support for it in your applications, and encouraging your users to adopt new versions of Windows.  
   
-<<<<<<< HEAD
-To get rid of the error, define WINVER by updating the **Project Properties** setting to the lowest version of Windows you currently want to target. Find a table of values for various Windows releases [here](http://msdn.microsoft.com/library/windows/desktop/aa383745.aspx).  
-=======
  To get rid of the error, define WINVER by updating the **Project Properties** setting to the lowest version of Windows you currently want to target. Find a table of values for various Windows releases [here](/windows/desktop/WinProg/using-the-windows-headers).  
->>>>>>> 07f7dfaa
   
 The stdafx.h file contained some of these macro definitions.  
   
@@ -546,11 +542,7 @@
   
 The _T macro has the effect of making a string literal compile as a **char** string or a **wchar_t** string, depending on the setting of MBCS or UNICODE. To replace all strings with _T in Visual Studio, first open the **Quick Replace** (Keyboard: **Ctrl**+**F**) box or the **Replace In Files** (Keyboard: **Ctrl**+**Shift**+**H**), then choose the **Use Regular Expressions** checkbox. Enter `((\".*?\")|('.+?'))` as the search text and `_T($1)` as the replacement text. If you already have the _T macro around some strings, this procedure will add it again, and it might also find cases where you don't want _T, such as when you use `#include`, so it's best to use **Replace Next** rather than **Replace All**.  
   
-<<<<<<< HEAD
-This particular function, [wsprintf](https://msdn.microsoft.com/library/windows/desktop/ms647550.aspx), is actually defined in the Windows headers, and the documentation for it recommends that it not be used, due to possible buffer overrun. No size is given for the `szTmp` buffer, so there is no way for the function to check that the buffer can hold all the data to be written to it. See the next section about porting to the Secure CRT, in which we fix other similar problems. We ended up replacing it with [_stprintf_s](../c-runtime-library/reference/sprintf-s-sprintf-s-l-swprintf-s-swprintf-s-l.md).  
-=======
  This particular function, [wsprintf](/windows/desktop/api/winuser/nf-winuser-wsprintfa), is actually defined in the Windows headers, and the documentation for it recommends that it not be used, due to possible buffer overrun. No size is given for the `szTmp` buffer, so there is no way for the function to check that the buffer can hold all the data to be written to it. See the next section about porting to the Secure CRT, in which we fix other similar problems. We ended up replacing it with [_stprintf_s](../c-runtime-library/reference/sprintf-s-sprintf-s-l-swprintf-s-swprintf-s-l.md).  
->>>>>>> 07f7dfaa
   
 Another common error you’ll see in converting to Unicode is this.  
   
