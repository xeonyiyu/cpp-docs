--- conflicted
+++ resolved
@@ -92,8 +92,7 @@
   
 |Title|Description|  
 |-----------|-----------------|  
-<<<<<<< HEAD
-|[Upgrading Projects from Earlier Versions of Visual C++](upgrading-projects-from-earlier-versions-of-visual-cpp.md)|Discusses how to use projects created in earlier versions of Visual C++.|  
+ |[Upgrading Projects from Earlier Versions of Visual C++](upgrading-projects-from-earlier-versions-of-visual-cpp.md)|Discusses how to use projects created in earlier versions of Visual C++.|  
 |[What's New for Visual C++ in Visual Studio 2017 RC](what-s-new-for-visual-cpp-in-visual-studio.md)|Changes in the IDE and tools from Visual Studio 2015 to Visual Studio 2017|
 |[C++ conformance improvements in Visual Studio 2017](cpp-conformance-improvements-2017.md)|Standards conformance improvements from Visual Studio 2015 to Visual Studio 2017|
 |[Visual C++ change history 2003 - 2015](visual-cpp-change-history-2003-2015.md)|A list of all the changes in the Visual C++ libraries and build tools from Visual Studio 2003 through 2015 that might require changes in your code.|  
@@ -102,17 +101,7 @@
 |[Porting and Upgrading: Examples and Case Studies](porting-and-upgrading-examples-and-case-studies.md)|For this section, we ported and upgrades several samples and applications and discussed the experiences and results. You might find that reading these gives you a sense of what is involved in the porting and upgrading process. Throughout the process, we discuss tips and tricks for upgrading and show how specific errors were fixed.|  
 |[Porting to the Universal Windows Platform](porting-to-the-universal-windows-platform-cpp.md)|Contains information about porting code to Windows 10|  
 |[Introduction to Visual C++ for UNIX Users](introduction-to-visual-cpp-for-unix-users.md)|Provides information for UNIX users who are new to [!INCLUDE[vcprvc](../build/includes/vcprvc_md.md)] and want to become productive with it.|  
-|[Porting from UNIX to Win32](porting-from-unix-to-win32.md)|Discusses options for migrating UNIX applications to Windows.|  
-=======
-|[Upgrading Projects from Earlier Versions of Visual C++](../porting/upgrading-projects-from-earlier-versions-of-visual-cpp.md)|Discusses how to use projects created in earlier versions of Visual C++.|  
-|[Visual C++ change history 2003 - 2015](../porting/visual-cpp-change-history-2003-2015.md)|A list of all the changes in the Visual C++ libraries and build tools since 2003 that might require changes in your code.|  
-|[Visual C++ What's New 2003 through 2015](../porting/visual-cpp-what-s-new-2003-through-2015.md)|All the "what's new" information for Visual C++ going back to Visual Studio 2003.|  
-|[Porting 3rd-party libraries](porting-third-party-libraries.md)|How to use the **vcpkg** command line tool to port older open-source libraries to versions compiled with more recent Visual C++ toolsets.|
-|[Porting and Upgrading: Examples and Case Studies](../porting/porting-and-upgrading-examples-and-case-studies.md)|For this section, we ported and upgrades several samples and applications and discussed the experiences and results. You might find that reading these gives you a sense of what is involved in the porting and upgrading process. Throughout the process, we discuss tips and tricks for upgrading and show how specific errors were fixed.|  
-|[Porting to the Universal Windows Platform](../porting/porting-to-the-universal-windows-platform-cpp.md)|Contains information about porting code to Windows 10|  
-|[Introduction to Visual C++ for UNIX Users](../porting/introduction-to-visual-cpp-for-unix-users.md)|Provides information for UNIX users who are new to [!INCLUDE[vcprvc](../build/includes/vcprvc_md.md)] and want to become productive with it.|  
-|[Porting from UNIX to Win32](../porting/porting-from-unix-to-win32.md)|Discusses options for migrating UNIX applications to Windows.|  
->>>>>>> ae23be09
+|[Porting from UNIX to Win32](porting-from-unix-to-win32.md)|Discusses options for migrating UNIX applications to Windows.| 
 |[C++/CLI Migration Primer](../dotnet/cpp-cli-migration-primer.md)|Shows in detail how to upgrade your Managed Extensions for C++ syntax to use the new syntax. For more information, see [Component Extensions for Runtime Platforms](../windows/component-extensions-for-runtime-platforms.md).|  
   
 ## See Also  
