---
title: "Recordset: Architecture (ODBC) | Microsoft Docs"
ms.custom: ""
ms.date: "11/04/2016"
ms.reviewer: ""
ms.suite: ""
ms.technology: 
  - "devlang-cpp"
ms.tgt_pltfrm: ""
ms.topic: "article"
dev_langs: 
  - "C++"
helpviewer_keywords: 
  - "recordsets, data members"
  - "field data members, recordset architecture"
  - "field data members"
  - "m_nParams data member, recordsets"
  - "recordsets, architecture"
  - "parameter data members in recordsets"
  - "m_nFields data member"
  - "ODBC recordsets, architecture"
  - "m_nParams data member"
  - "m_nFields data member, recordsets"
ms.assetid: 47555ddb-11be-4b9e-9b9a-f2931764d298
caps.latest.revision: 8
author: "mikeblome"
ms.author: "mblome"
manager: "ghogen"
translation.priority.ht: 
  - "cs-cz"
  - "de-de"
  - "es-es"
  - "fr-fr"
  - "it-it"
  - "ja-jp"
  - "ko-kr"
  - "pl-pl"
  - "pt-br"
  - "ru-ru"
  - "tr-tr"
  - "zh-cn"
  - "zh-tw"
---
# Recordset: Architecture (ODBC)
This topic applies to the MFC ODBC classes.  
  
 This topic describes the data members that comprise the architecture of a recordset object:  
  
-   [Field data members](#_core_field_data_members)  
  
-   [Parameter data members](#_core_parameter_data_members)  
  
-   [Using m_nFields and m_nParams data members](#_core_using_m_nfields_and_m_nparams)  
  
> [!NOTE]
>  This topic applies to objects derived from `CRecordset` in which bulk row fetching has not been implemented. If bulk row fetching is implemented, the architecture is similar. To understand the differences, see [Recordset: Fetching Records in Bulk (ODBC)](../../data/odbc/recordset-fetching-records-in-bulk-odbc.md).  
  
##  <a name="_core_a_sample_class"></a> Sample Class  
 When you use the [MFC ODBC Consumer Wizard](../../mfc/reference/adding-an-mfc-odbc-consumer.md) from **Add Class** wizard to declare a recordset class derived from `CRecordset`, the resulting class has the general structure shown in the following simple class:  
  
```  
class CCourse : public CRecordset  
{  
public:  
   CCourse(CDatabase* pDatabase = NULL);  
   ...  
   CString m_strCourseID;  
   CString m_strCourseTitle;  
   CString m_strIDParam;  
};  
```  
  
 At the beginning of the class, the wizard writes a set of [field data members](#_core_field_data_members). When you create the class, you must specify one or more field data members. If the class is parameterized, as the sample class is (with the data member `m_strIDParam`), you must manually add [parameter data members](#_core_parameter_data_members). The wizard does not support adding parameters to a class.  
  
##  <a name="_core_field_data_members"></a> Field Data Members  
 The most important members of your recordset class are the field data members. For each column you select from the data source, the class contains a data member of the appropriate data type for that column. For example, the [sample class](#_core_a_sample_class) shown at the beginning of this topic has two field data members, both of type `CString`, called `m_strCourseID` and `m_strCourseTitle`.  
  
 When the recordset selects a set of records, the framework automatically binds the columns of the current record (after the **Open** call, the first record is current) to the field data members of the object. That is, the framework uses the appropriate field data member as a buffer in which to store the contents of a record column.  
  
 As the user scrolls to a new record, the framework uses the field data members to represent the current record. The framework refreshes the field data members, replacing the previous record's values. The field data members are also used for updating the current record and for adding new records. As part of the process of updating a record, you specify the update values by assigning values directly to the appropriate field data member or members.  
  
##  <a name="_core_parameter_data_members"></a> Parameter Data Members  
 If the class is parameterized, it has one or more parameter data members. A parameterized class lets you base a recordset query on information obtained or calculated at run time.  
  
 Typically, the parameter helps narrow the selection, as in the following example. Based on the [sample class](#_core_a_sample_class) at the beginning of this topic, the recordset object might execute the following SQL statement:  
  
```  
SELECT CourseID, CourseTitle FROM Course WHERE CourseID = ?  
```  
  
 The "?" is a placeholder for a parameter value that you supply at run time. When you construct the recordset and set its `m_strIDParam` data member to MATH101, the effective SQL statement for the recordset becomes:  
  
```  
SELECT CourseID, CourseTitle FROM Course WHERE CourseID = MATH101  
```  
  
 By defining parameter data members, you tell the framework about parameters in the SQL string. The framework binds the parameter, which lets ODBC know where to get values to substitute for the placeholder. In the example, the resulting recordset contains only the record from the Course table with a CourseID column whose value is MATH101. All specified columns of this record are selected. You can specify as many parameters (and placeholders) as you need.  
  
> [!NOTE]
>  MFC does nothing itself with the parameters — in particular, it does not perform a text substitution. Instead, MFC tells ODBC where to get the parameter; ODBC retrieves the data and performs the necessary parameterization.  
  
> [!NOTE]
>  The order of parameters is important. For information about this and more information about parameters, see [Recordset: Parameterizing a Recordset (ODBC)](../../data/odbc/recordset-parameterizing-a-recordset-odbc.md).  
  
##  <a name="_core_using_m_nfields_and_m_nparams"></a> Using m_nFields and m_nParams  
<<<<<<< HEAD
 When a wizard writes a constructor for your class, it also initializes the [m_nFields](../topic/crecordset::m_nfields.md) data member, which specifies the number of [field data members](#_core_field_data_members) in the class. If you add any [parameters](#_core_parameter_data_members) to your class, you must also add an initialization for the [m_nParams](../topic/crecordset::m_nparams.md) data member, which specifies the number of parameter data members. The framework uses these values to work with the data members.  
=======
 When a wizard writes a constructor for your class, it also initializes the [m_nFields](../../mfc/reference/crecordset-class.md#crecordset__m_n_fields) data member, which specifies the number of [field data members](#_core_field_data_members) in the class. If you add any [parameters](#_core_parameter_data_members) to your class, you must also add an initialization for the [m_nParams](../../mfc/reference/crecordset-class.md#crecordset__m_n_params) data member, which specifies the number of parameter data members. The framework uses these values to work with the data members.  
>>>>>>> 85ef69ce
  
 For more information and examples, see [Record Field Exchange: Using RFX](../../data/odbc/record-field-exchange-using-rfx.md).  
  
## See Also  
 [Recordset (ODBC)](../../data/odbc/recordset-odbc.md)   
 [Recordset: Declaring a Class for a Table (ODBC)](../../data/odbc/recordset-declaring-a-class-for-a-table-odbc.md)   
 [Record Field Exchange (RFX)](../../data/odbc/record-field-exchange-rfx.md)<|MERGE_RESOLUTION|>--- conflicted
+++ resolved
@@ -103,11 +103,8 @@
 >  The order of parameters is important. For information about this and more information about parameters, see [Recordset: Parameterizing a Recordset (ODBC)](../../data/odbc/recordset-parameterizing-a-recordset-odbc.md).  
   
 ##  <a name="_core_using_m_nfields_and_m_nparams"></a> Using m_nFields and m_nParams  
-<<<<<<< HEAD
- When a wizard writes a constructor for your class, it also initializes the [m_nFields](../topic/crecordset::m_nfields.md) data member, which specifies the number of [field data members](#_core_field_data_members) in the class. If you add any [parameters](#_core_parameter_data_members) to your class, you must also add an initialization for the [m_nParams](../topic/crecordset::m_nparams.md) data member, which specifies the number of parameter data members. The framework uses these values to work with the data members.  
-=======
+
  When a wizard writes a constructor for your class, it also initializes the [m_nFields](../../mfc/reference/crecordset-class.md#crecordset__m_n_fields) data member, which specifies the number of [field data members](#_core_field_data_members) in the class. If you add any [parameters](#_core_parameter_data_members) to your class, you must also add an initialization for the [m_nParams](../../mfc/reference/crecordset-class.md#crecordset__m_n_params) data member, which specifies the number of parameter data members. The framework uses these values to work with the data members.  
->>>>>>> 85ef69ce
   
  For more information and examples, see [Record Field Exchange: Using RFX](../../data/odbc/record-field-exchange-using-rfx.md).  
   
