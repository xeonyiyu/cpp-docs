--- conflicted
+++ resolved
@@ -64,11 +64,8 @@
   
 -   Passing run-time arguments to a predefined query.  
   
-<<<<<<< HEAD
      To pass parameters to a stored procedure, you must specify a complete custom ODBC **CALL** statement — with parameter placeholders — when you call **Open**, overriding the recordset's default SQL statement. For more information, see [CRecordset::Open](../../mfc/reference/crecordset-class.md#crecordset__open) in the *Class Library Reference* and [SQL: Customizing Your Recordset's SQL Statement (ODBC)](../../data/odbc/sql-customizing-your-recordsets-sql-statement-odbc.md) and [Recordset: Declaring a Class for a Predefined Query (ODBC)](../../data/odbc/recordset-declaring-a-class-for-a-predefined-query-odbc.md).  
-=======
-     To pass parameters to a stored procedure, you must specify a complete custom ODBC **CALL** statement — with parameter placeholders — when you call **Open**, overriding the recordset's default SQL statement. For more information, see [CRecordset::Open](../../mfc/reference/crecordset-class.md#crecordset__open) in the *Class Library Reference* and [SQL: Customizing Your Recordset's SQL Statement (ODBC)](../../data/odbc/sql-customizing-your-recordset’s-sql-statement-odbc.md) and [Recordset: Declaring a Class for a Predefined Query (ODBC)](../../data/odbc/recordset-declaring-a-class-for-a-predefined-query-odbc.md).  
->>>>>>> 85ef69ce
+
   
 -   Efficiently performing numerous requeries with different parameter information.  
   
@@ -155,11 +152,8 @@
 >  Parameter order is important: the order of RFX calls for parameters in your `DoFieldExchange` function must match the order of the parameter placeholders in your SQL string.  
   
 > [!TIP]
-<<<<<<< HEAD
->  The most likely string to work with is the string you specify (if any) for the class's [m_strFilter](../topic/crecordset::m_strfilter.md) data member, but some ODBC drivers might allow parameters in other SQL clauses.  
-=======
+
 >  The most likely string to work with is the string you specify (if any) for the class's [m_strFilter](../../mfc/reference/crecordset-class.md#crecordset__m_strfilter) data member, but some ODBC drivers might allow parameters in other SQL clauses.  
->>>>>>> 85ef69ce
   
 ##  <a name="_core_passing_parameter_values_at_run_time"></a> Passing Parameter Values at Run Time  
  You must specify parameter values before you call **Open** (for a new recordset object) or **Requery** (for an existing one).  
