--- conflicted
+++ resolved
@@ -73,11 +73,7 @@
   
 4.  Manually add initializations for the new field data members in the recordset class constructor.  
   
-<<<<<<< HEAD
-     You must also increment the initialization value for the [m_nFields](../topic/crecordset::m_nfields.md) data member. The wizard writes the initialization, but it only covers the field data members it adds for you. For example:  
-=======
      You must also increment the initialization value for the [m_nFields](../../mfc/reference/crecordset-class.md#crecordset__m_n_fields) data member. The wizard writes the initialization, but it only covers the field data members it adds for you. For example:  
->>>>>>> 85ef69ce
   
     ```  
     m_nFields += 6;  
@@ -138,11 +134,7 @@
 }  
 ```  
   
-<<<<<<< HEAD
- Note the initializations for [m_nFields](../topic/crecordset::m_nfields.md) and [m_nParams](../topic/crecordset::m_nparams.md). The wizard initializes `m_nFields`; you initialize `m_nParams`.  
-=======
  Note the initializations for [m_nFields](../../mfc/reference/crecordset-class.md#crecordset__m_n_fields) and [m_nParams](../../mfc/reference/crecordset-class.md#crecordset__m_n_params). The wizard initializes `m_nFields`; you initialize `m_nParams`.  
->>>>>>> 85ef69ce
   
  The next example shows the RFX functions in `CDelinquents::DoFieldExchange`:  
   
