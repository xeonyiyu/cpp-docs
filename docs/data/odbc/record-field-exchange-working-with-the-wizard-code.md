---
title: "Record Field Exchange: Working with the Wizard Code | Microsoft Docs"
ms.custom: ""
ms.date: "11/04/2016"
ms.reviewer: ""
ms.suite: ""
ms.technology: 
  - "devlang-cpp"
ms.tgt_pltfrm: ""
ms.topic: "article"
dev_langs: 
  - "C++"
helpviewer_keywords: 
  - "DoFieldExchange method, overriding"
  - "Unicode, with database classes"
  - "field data members, declaring"
  - "RFX (ODBC), wizard code"
  - "RFX (ODBC), implementing"
  - "field data members"
  - "ODBC, RFX"
  - "m_nParams data member, initializing"
  - "m_nFields data member"
  - "m_nParams data member"
  - "overriding, DoFieldExchange"
  - "m_nFields data member, initializing"
ms.assetid: f00d882a-ff1b-4a75-9717-98d8762bb237
caps.latest.revision: 8
author: "mikeblome"
ms.author: "mblome"
manager: "ghogen"
translation.priority.ht: 
  - "de-de"
  - "es-es"
  - "fr-fr"
  - "it-it"
  - "ja-jp"
  - "ko-kr"
  - "ru-ru"
  - "zh-cn"
  - "zh-tw"
translation.priority.mt: 
  - "cs-cz"
  - "pl-pl"
  - "pt-br"
  - "tr-tr"
---
# Record Field Exchange: Working with the Wizard Code
This topic explains the code that the MFC Application Wizard and **Add Class** (as described in [Adding an MFC ODBC Consumer](../../mfc/reference/adding-an-mfc-odbc-consumer.md)) write to support RFX and how you might want to alter that code.  
  
> [!NOTE]
>  This topic applies to classes derived from `CRecordset` in which bulk row fetching has not been implemented. If you are using bulk row fetching, bulk record field exchange (Bulk RFX) is implemented. Bulk RFX is similar to RFX. To understand the differences, see [Recordset: Fetching Records in Bulk (ODBC)](../../data/odbc/recordset-fetching-records-in-bulk-odbc.md).  
  
 When you create a recordset class with the MFC Application Wizard or **Add Class**, the wizard writes the following RFX-related elements for you, based on the data source, table, and column choices you make in the wizard:  
  
-   Declarations of the recordset field data members in the recordset class  
  
-   An override of `CRecordset::DoFieldExchange`  
  
-   Initialization of recordset field data members in the recordset class constructor  
  
##  <a name="_core_the_field_data_member_declarations"></a> Field Data Member Declarations  
 The wizards write a recordset class declaration in an .h file that resembles the following for class `CSections`:  
  
```  
class CSections : public CRecordset  
{  
public:  
   CSections(CDatabase* pDatabase = NULL);  
   DECLARE_DYNAMIC(CSections)  
  
// Field/Param Data  
   CString   m_strCourseID;  
   CString   m_strInstructorID;  
   CString   m_strRoomNo;  
   CString   m_strSchedule;  
   CString   m_strSectionNo;  
  
// Overrides  
   // Wizard generated virtual function overrides  
   protected:  
   virtual CString GetDefaultConnect();  // Default connection string  
   virtual CString GetDefaultSQL();      // Default SQL for Recordset  
   virtual void DoFieldExchange(CFieldExchange* pFX);  // RFX support  
  
// Implementation  
#ifdef _DEBUG  
   virtual void AssertValid() const;  
   virtual void Dump(CDumpContext& dc) const;  
#endif  
  
};  
```  
  
 If you add parameter data members or new field data members that you bind yourself, add them after the wizard-generated ones.  
  
 Also, notice that the wizard overrides the `DoFieldExchange` member function of class `CRecordset`.  
  
##  <a name="_core_the_dofieldexchange_override"></a> DoFieldExchange Override  
<<<<<<< HEAD
=======

>>>>>>> 85ef69ce
 [DoFieldExchange](../../mfc/reference/crecordset-class.md#crecordset__dofieldexchange) is the heart of RFX. The framework calls `DoFieldExchange` any time it needs to move data either from data source to recordset or from recordset to data source. `DoFieldExchange` also supports obtaining information about field data members through the [IsFieldDirty](../../mfc/reference/crecordset-class.md#crecordset__isfielddirty) and [IsFieldNull](../../mfc/reference/crecordset-class.md#crecordset__isfieldnull) member functions.  
  
 The following `DoFieldExchange` override is for the `CSections` class. The wizard writes the function in the .cpp file for your recordset class.  
  
```  
void CSections::DoFieldExchange(CFieldExchange* pFX)  
{  
   pFX->SetFieldType(CFieldExchange::outputColumn);  
   RFX_Text(pFX, "CourseID", m_strCourseID);  
   RFX_Text(pFX, "InstructorID", m_strInstructorID);  
   RFX_Text(pFX, "RoomNo", m_strRoomNo);  
   RFX_Text(pFX, "Schedule", m_strSchedule);  
   RFX_Text(pFX, "SectionNo", m_strSectionNo);  
}  
```  
  
 Notice the following key features of the function:  
  
-   This section of the function is called the field map.  
  
-   A call to `CFieldExchange::SetFieldType`, through the `pFX` pointer. This call specifies that all RFX function calls up to the end of `DoFieldExchange` or the next call to `SetFieldType` are output columns. For more information, see [CFieldExchange::SetFieldType](../../mfc/reference/cfieldexchange-class.md#cfieldexchange__setfieldtype).  
  
-   Several calls to the `RFX_Text` global function — one per field data member (all of which are `CString` variables in the example). These calls specify the relationship between a column name on the data source and a field data member. The RFX functions do the actual data transfer. The class library supplies RFX functions for all the common data types. For more information about RFX functions, see [Record Field Exchange: Using the RFX Functions](../../data/odbc/record-field-exchange-using-the-rfx-functions.md).  
  
    > [!NOTE]
    >  The order of the columns in your result set must match the order of the RFX function calls in `DoFieldExchange`.  
  
-   The `pFX` pointer to a [CFieldExchange](../../mfc/reference/cfieldexchange-class.md) object that the framework passes when it calls `DoFieldExchange`. The `CFieldExchange` object specifies the operation that `DoFieldExchange` is to perform, the direction of transfer, and other context information.  
  
##  <a name="_core_the_recordset_constructor"></a> Recordset Constructor  
 The recordset constructor that the wizards write contains two things related to RFX:  
  
-   An initialization for each field data member  
  
<<<<<<< HEAD
-   An initialization for the [m_nFields](../topic/crecordset::m_nfields.md) data member, which contains the number of field data members  
=======
-   An initialization for the [m_nFields](../../mfc/reference/crecordset-class.md#crecordset__m_n_fields) data member, which contains the number of field data members  
>>>>>>> 85ef69ce
  
 The constructor for the `CSections` recordset example looks like this:  
  
```  
CSections::CSections(CDatabase* pdb)  
   : CRecordset(pdb)  
{  
   m_strCourseID = "";  
   m_strInstructorID = "";  
   m_strRoomNo = "";  
   m_strSchedule = "";  
   m_strSectionNo = "";  
   m_nFields = 5;  
}  
```  
  
> [!NOTE]
>  If you add any field data members manually, as you might if you bind new columns dynamically, you must increment `m_nFields`. Do so by appending another line of code, such as:  
  
```  
m_nFields += 3;  
```  
  
<<<<<<< HEAD
 This is the code for adding three new fields. If you add any parameter data members, you must initialize the [m_nParams](../topic/crecordset::m_nparams.md) data member, which contains the number of parameter data members. Put the `m_nParams` initialization outside the brackets.  
=======
 This is the code for adding three new fields. If you add any parameter data members, you must initialize the [m_nParams](../../mfc/reference/crecordset-class.md#crecordset__m_n_params) data member, which contains the number of parameter data members. Put the `m_nParams` initialization outside the brackets.  
>>>>>>> 85ef69ce
  
## See Also  
 [Record Field Exchange (RFX)](../../data/odbc/record-field-exchange-rfx.md)<|MERGE_RESOLUTION|>--- conflicted
+++ resolved
@@ -96,10 +96,7 @@
  Also, notice that the wizard overrides the `DoFieldExchange` member function of class `CRecordset`.  
   
 ##  <a name="_core_the_dofieldexchange_override"></a> DoFieldExchange Override  
-<<<<<<< HEAD
-=======
 
->>>>>>> 85ef69ce
  [DoFieldExchange](../../mfc/reference/crecordset-class.md#crecordset__dofieldexchange) is the heart of RFX. The framework calls `DoFieldExchange` any time it needs to move data either from data source to recordset or from recordset to data source. `DoFieldExchange` also supports obtaining information about field data members through the [IsFieldDirty](../../mfc/reference/crecordset-class.md#crecordset__isfielddirty) and [IsFieldNull](../../mfc/reference/crecordset-class.md#crecordset__isfieldnull) member functions.  
   
  The following `DoFieldExchange` override is for the `CSections` class. The wizard writes the function in the .cpp file for your recordset class.  
@@ -134,11 +131,7 @@
   
 -   An initialization for each field data member  
   
-<<<<<<< HEAD
--   An initialization for the [m_nFields](../topic/crecordset::m_nfields.md) data member, which contains the number of field data members  
-=======
 -   An initialization for the [m_nFields](../../mfc/reference/crecordset-class.md#crecordset__m_n_fields) data member, which contains the number of field data members  
->>>>>>> 85ef69ce
   
  The constructor for the `CSections` recordset example looks like this:  
   
@@ -161,12 +154,9 @@
 ```  
 m_nFields += 3;  
 ```  
-  
-<<<<<<< HEAD
- This is the code for adding three new fields. If you add any parameter data members, you must initialize the [m_nParams](../topic/crecordset::m_nparams.md) data member, which contains the number of parameter data members. Put the `m_nParams` initialization outside the brackets.  
-=======
+
  This is the code for adding three new fields. If you add any parameter data members, you must initialize the [m_nParams](../../mfc/reference/crecordset-class.md#crecordset__m_n_params) data member, which contains the number of parameter data members. Put the `m_nParams` initialization outside the brackets.  
->>>>>>> 85ef69ce
+
   
 ## See Also  
  [Record Field Exchange (RFX)](../../data/odbc/record-field-exchange-rfx.md)