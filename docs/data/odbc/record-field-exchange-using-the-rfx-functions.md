--- conflicted
+++ resolved
@@ -79,10 +79,6 @@
   
 
  For more information, see the RFX function documentation under [Macros and Globals](../../mfc/reference/mfc-macros-and-globals.md) in the *Class Library Reference*. For information about how C++ data types map to SQL data types, see the table ANSI SQL Data Types Mapped to C++ Data Types in [SQL: SQL and C++ Data Types (ODBC)](../../data/odbc/sql-sql-and-cpp-data-types-odbc.md).  
-<<<<<<< HEAD
-=======
-=======
->>>>>>> d2de51bc
   
 ## See Also  
  [Record Field Exchange (RFX)](../../data/odbc/record-field-exchange-rfx.md)   
