---
title: "Modifying a Control&#39;s Run-Time Behavior | Microsoft Docs"
ms.custom: ""
ms.date: "11/04/2016"
ms.reviewer: ""
ms.suite: ""
ms.technology: 
  - "devlang-cpp"
ms.tgt_pltfrm: ""
ms.topic: "article"
dev_langs: 
  - "C++"
helpviewer_keywords: 
  - "ActiveX controls [C++], run-time behavior"
ms.assetid: 78b44b0f-0d5a-4da0-8aa2-595f5789c634
caps.latest.revision: 10
author: "mikeblome"
ms.author: "mblome"
manager: "ghogen"
translation.priority.ht: 
  - "de-de"
  - "es-es"
  - "fr-fr"
  - "it-it"
  - "ja-jp"
  - "ko-kr"
  - "ru-ru"
  - "zh-cn"
  - "zh-tw"
translation.priority.mt: 
  - "cs-cz"
  - "pl-pl"
  - "pt-br"
  - "tr-tr"
---
# Modifying a Control&#39;s Run-Time Behavior
After you [insert a control](../../data/ado-rdo/inserting-the-control-into-a-visual-cpp-application.md) and generate one or more [wrapper classes](../../data/ado-rdo/wrapper-classes.md), you can invoke the control's methods and program the control's event handlers.  
  
 The control's [wrapper classes](../../data/ado-rdo/wrapper-classes.md) specify the functions you can use to modify the run-time behavior of the control. Include the appropriate wrapper class header file and use the methods. To set a property, look for an accessor method with the property name prefixed by Set. To retrieve a property, look for an accessor method with the property name prefixed by Get. Event handlers can be written later.  
  
 Because the controls are implemented using Automation, the types passed can only be Automation-safe types such as BSTR and VARIANT. While you can use system calls to allocate and set BSTRs and VARIANTs, you might want to use the ATL wrapper classes ([CComBSTR](../../atl/reference/ccombstr-class.md), [CComVariant](../../atl/reference/ccomvariant-class.md)), the Visual C++ COM Compiler support wrapper classes ([_bstr_t](../../cpp/bstr-t-class.md), [_variant_t](../../cpp/variant-t-class.md)), or the MFC wrapper class ([COleVariant](../../mfc/reference/colevariant-class.md)).  
  
 If you add a data control, the Insert ActiveX Control Wizard generates wrapper classes for the data control's coclasses that manage its internal data objects. These classes do not include all of RDO or ADO, but rather represent internal objects declared in the type library.  
  
 If you want to use ADO and RDO directly, you should connect to the ADO or RDO DLLs directly (Msado15.dll or Msrdo20.dll), either with the [compiler COM support classes](../../cpp/compiler-com-support-classes.md), which support the [#import directive](../../preprocessor/preprocessor-directives.md), or with the respective SDK.  
  
## To Set Control Properties at Run Time  
<<<<<<< HEAD
 Note that some properties of an ActiveX control might be read-only at run time, which makes dynamic creation difficult. You can temporarily simulate design mode for property initialization by overriding the control container's [OnAmbientPropertyChange](../topic/colecontrol::onambientpropertychange.md) handler, as described in the Knowledge Base article, "How to: Set ActiveX Control Design-Time Properties at Run Time (Q260744)". You can find Knowledge Base articles at [http://support.microsoft.com/](http://support.microsoft.com/).  
=======
 Note that some properties of an ActiveX control might be read-only at run time, which makes dynamic creation difficult. You can temporarily simulate design mode for property initialization by overriding the control container's [OnAmbientPropertyChange](../mfc/reference/colecontrol-class.md#colecontrol__onambientpropertychange) handler, as described in the Knowledge Base article, "How to: Set ActiveX Control Design-Time Properties at Run Time (Q260744)". You can find Knowledge Base articles at [http://support.microsoft.com/](http://support.microsoft.com/).  
>>>>>>> 85ef69ce
  
## See Also  
 [Using ActiveX Controls](../../data/ado-rdo/using-activex-controls.md)<|MERGE_RESOLUTION|>--- conflicted
+++ resolved
@@ -45,11 +45,7 @@
  If you want to use ADO and RDO directly, you should connect to the ADO or RDO DLLs directly (Msado15.dll or Msrdo20.dll), either with the [compiler COM support classes](../../cpp/compiler-com-support-classes.md), which support the [#import directive](../../preprocessor/preprocessor-directives.md), or with the respective SDK.  
   
 ## To Set Control Properties at Run Time  
-<<<<<<< HEAD
- Note that some properties of an ActiveX control might be read-only at run time, which makes dynamic creation difficult. You can temporarily simulate design mode for property initialization by overriding the control container's [OnAmbientPropertyChange](../topic/colecontrol::onambientpropertychange.md) handler, as described in the Knowledge Base article, "How to: Set ActiveX Control Design-Time Properties at Run Time (Q260744)". You can find Knowledge Base articles at [http://support.microsoft.com/](http://support.microsoft.com/).  
-=======
  Note that some properties of an ActiveX control might be read-only at run time, which makes dynamic creation difficult. You can temporarily simulate design mode for property initialization by overriding the control container's [OnAmbientPropertyChange](../mfc/reference/colecontrol-class.md#colecontrol__onambientpropertychange) handler, as described in the Knowledge Base article, "How to: Set ActiveX Control Design-Time Properties at Run Time (Q260744)". You can find Knowledge Base articles at [http://support.microsoft.com/](http://support.microsoft.com/).  
->>>>>>> 85ef69ce
   
 ## See Also  
  [Using ActiveX Controls](../../data/ado-rdo/using-activex-controls.md)