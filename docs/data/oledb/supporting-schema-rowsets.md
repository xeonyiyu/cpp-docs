---
title: "Supporting Schema Rowsets | Microsoft Docs"
ms.custom: ""
ms.date: "11/04/2016"
ms.technology: ["cpp-data"]
ms.topic: "reference"
dev_langs: ["C++"]
helpviewer_keywords: ["schema rowsets", "OLE DB consumer templates, schema rowsets", "OLE DB providers, schema rowsets", "OLE DB, schema rowsets"]
ms.assetid: 71c5e14b-6e33-4502-a2d9-a1dc6d6e9ba0
author: "mikeblome"
ms.author: "mblome"
ms.workload: ["cplusplus", "data-storage"]
---
# Supporting Schema Rowsets
<<<<<<< HEAD

Schema rowsets allow consumers to obtain information about a data store without knowing its underlying structure, or schema. For example, a data store might have tables organized into a user-defined hierarchy, so there would be no way to ensure knowledge of the schema except by reading it. (As another example, note that the Visual C++ wizards use schema rowsets to generate accessors for the consumer.) To allow the consumer to do this, the provider's session object exposes methods on the [IDBSchemaRowset](/previous-versions/windows/desktop/ms713686\(v=vs.85\)) interface. In Visual C++ applications, you use the [IDBSchemaRowsetImpl](../../data/oledb/idbschemarowsetimpl-class.md) class to implement `IDBSchemaRowset`.

`IDBSchemaRowsetImpl` supports the following methods:

- [CheckRestrictions](../../data/oledb/idbschemarowsetimpl-checkrestrictions.md) checks the validity of restrictions against a schema rowset.

- [CreateSchemaRowset](../../data/oledb/idbschemarowsetimpl-createschemarowset.md) implements a COM object creator function for the object specified by the template parameter.

- [SetRestrictions](../../data/oledb/idbschemarowsetimpl-setrestrictions.md) specifies which restrictions you support on a particular schema rowset.

- [IDBSchemaRowset::GetRowset](../../data/oledb/idbschemarowsetimpl-getrowset.md) returns a schema rowset (inherited from interface).

- [GetSchemas](../../data/oledb/idbschemarowsetimpl-getschemas.md) returns a list of schema rowsets accessible by `IDBSchemaRowsetImpl::GetRowset` (inherited from interface).

## ATL OLE DB Provider Wizard Support

The ATL OLE DB Provider Wizard creates three schema classes in the session header file:

- **C**<em>ShortName</em>**SessionTRSchemaRowset**

- **C**<em>ShortName</em>**SessionColSchemaRowset**

- **C**<em>ShortName</em>**SessionPTSchemaRowset**

These classes respond to consumer requests for schema information; note that the OLE DB specification requires that these three schema rowsets be supported:

- **C**<em>ShortName</em>**SessionTRSchemaRowset** handles requests for table information (the `DBSCHEMA_TABLES` schema rowset).

- **C**<em>ShortName</em>**SessionColSchemaRowset** handles requests for column information (the `DBSCHEMA_COLUMNS` schema rowset). The wizard supplies sample implementations for these classes, which return schema information for a DOS provider.

- **C**<em>ShortName</em>**SessionPTSchemaRowset** handles requests for schema information about the provider type (the `DBSCHEMA_PROVIDER_TYPES` schema rowset). The default implementation provided by the wizard returns `S_OK`.

You can customize these classes to handle schema information appropriate to your provider:

- In **C**<em>ShortName</em>**SessionTRSchemaRowset**, you must fill out the catalog, table, and description fields (`trData.m_szType`, `trData.m_szTable`, and `trData.m_szDesc`). The wizard-generated example uses only one row (table). Other providers might return more than one table.

- In **C**<em>ShortName</em>**SessionColSchemaRowset**, you pass the name of the table as a `DBID`.

## Setting Restrictions

An important concept in schema rowset support is setting restrictions, which you do using `SetRestrictions`. Restrictions allow consumers to fetch only matching rows (for example, find all the columns in the table "MyTable"). Restrictions are optional, and in the case in which none are supported (the default), all data is always returned. For an example of a provider that does support restrictions, see the [UpdatePV](https://github.com/Microsoft/VCSamples/tree/master/VC2010Samples/ATL/OLEDB/Provider/UPDATEPV) sample.

## Setting up the Schema Map

Set up a schema map such as this one in Session.h in UpdatePV:

```cpp
BEGIN_SCHEMA_MAP(CUpdateSession)
    SCHEMA_ENTRY(DBSCHEMA_TABLES, CUpdateSessionTRSchemaRowset)
    SCHEMA_ENTRY(DBSCHEMA_COLUMNS, CUpdateSessionColSchemaRowset)
    SCHEMA_ENTRY(DBSCHEMA_PROVIDER_TYPES, CUpdateSessionPTSchemaRowset)
END_SCHEMA_MAP()
```

To support `IDBSchemaRowset`, you must support `DBSCHEMA_TABLES`, `DBSCHEMA_COLUMNS`, and `DBSCHEMA_PROVIDER_TYPES`. You can add additional schema rowsets at your discretion.

Declare a schema rowset class with an `Execute` method such as `CUpdateSessionTRSchemaRowset` in UpdatePV:

```cpp
class CUpdateSessionTRSchemaRowset :
    public CSchemaRowsetImpl < CUpdateSessionTRSchemaRowset,
                              CTABLESRow, CUpdateSession >
...
// Execute looks like this; what pointers does the consumer use?
    HRESULT Execute(DBROWCOUNT* pcRowsAffected,
                    ULONG cRestrictions, const VARIANT* rgRestrictions)
```

Note that `CUpdateSession` inherits from `IDBSchemaRowsetImpl`, so it has all the restriction handling methods. Using `CSchemaRowsetImpl`, declare three child classes (listed in the schema map above): `CUpdateSessionTRSchemaRowset`, `CUpdateSessionColSchemaRowset`, and `CUpdateSessionPTSchemaRowset`. Each of these child classes has an `Execute` method that handles its respective set of restrictions (search criteria). Each `Execute` method compares the values of the `cRestrictions` and `rgRestrictions` parameters. See the description of these parameters in [SetRestrictions](../../data/oledb/idbschemarowsetimpl-setrestrictions.md).

For more information about which restrictions correspond to a particular schema rowset, consult the table of schema rowset GUIDs in [IDBSchemaRowset](/previous-versions/windows/desktop/ms713686\(v=vs.85\)) in the *OLE DB Programmer's Reference* in the Windows SDK.

For example, if you supported the **TABLE_NAME** restriction on `DBSCHEMA_TABLES`, you would do the following:

First, look up `DBSCHEMA_TABLES` and see that it supports four restrictions (in order).

|Schema rowset restriction|Restriction value|
|-------------------------------|-----------------------|
|**TABLE_CATALOG**|0x1 (binary 1)|
|**TABLE_SCHEMA**|0x2 (binary 10)|
|**TABLE_NAME**|0x4 (binary 100)|
|**TABLE_TYPE**|0x8 (binary 1000)|

Next, note that there is one bit for each restriction. Because you want to support **TABLE_NAME** only, you would return 0x4 in the `rgRestrictions` element. If you supported **TABLE_CATALOG** and **TABLE_NAME**, you would return 0x5 (binary 101).

By default, the implementation returns 0 (does not support any restrictions) for any request. UpdatePV is an example of a provider that does support restrictions.

### Example

This code is taken from the [UpdatePV](http://msdn.microsoft.com/c8bed873-223c-4a7d-af55-f90138c6f38f) sample. UpdatePv supports the three required schema rowsets: `DBSCHEMA_TABLES`, `DBSCHEMA_COLUMNS`, and `DBSCHEMA_PROVIDER_TYPES`. As an example of how to implement schema support in your provider, this topic takes you through implementing the `DBSCHEMA_TABLE` rowset.

> [!NOTE]
> The sample code might differ from what is listed here; you should regard the sample code as the more up-to-date version.

The first step in adding schema support is to determine which restrictions you are going to support. To determine which restrictions are available for your schema rowset, look at the OLE DB specification for the definition of `IDBSchemaRowset`. Following the main definition, you see a table containing the schema rowset name, the number of restrictions, and the restriction columns. Select the schema rowset you want to support and make a note of the number of restrictions and restriction columns. For example, `DBSCHEMA_TABLES` supports four restrictions (**TABLE_CATALOG**, **TABLE_SCHEMA**, **TABLE_NAME**, and **TABLE_TYPE**):

```cpp
void SetRestrictions(ULONG cRestrictions, GUID* rguidSchema,
   ULONG* rgRestrictions)
{
    for (ULONG l=0; l<cRestrictions; l++)
    {
        if (InlineIsEqualGUID(rguidSchema[l], DBSCHEMA_TABLES))
            rgRestrictions[l] = 0x0C;
        else if (InlineIsEqualGUID(rguidSchema[l], DBSCHEMA_COLUMNS))
                 rgRestrictions[l] = 0x04;
             else if (InlineIsEqualGUID(rguidSchema[l],
                                        DBSCHEMA_PROVIDER_TYPES))
                      rgRestrictions[l] = 0x00;
   }
}
```

A bit represents each restriction column. If you want to support a restriction (that is, you can query by it), set that bit to a 1. If you do not want to support a restriction, set that bit to zero. From the line of code above, UpdatePV supports the **TABLE_NAME** and **TABLE_TYPE** restrictions on the `DBSCHEMA_TABLES` rowset. These are the third (bit mask 100) and fourth (bit mask 1000) restrictions. Therefore, the bitmask for UpdatePv is 1100 (or 0x0C):

```cpp
if (InlineIsEqualGUID(rguidSchema[l], DBSCHEMA_TABLES))
    rgRestrictions[l] = 0x0C;
```

The following `Execute` function is similar to those in regular rowsets. You have three arguments: *pcRowsAffected*, *cRestrictions*, and *rgRestrictions*. The *pcRowsAffected* variable is an output parameter that the provider can return the count of rows in the schema rowset. The *cRestrictions* parameter is an input parameter containing the number of restrictions passed by the consumer to the provider. The *rgRestrictions* parameter is an array of `VARIANT` values that contain the restriction values.

```cpp
HRESULT Execute(DBROWCOUNT* pcRowsAffected, ULONG cRestrictions,
                const VARIANT* rgRestrictions)
```

The `cRestrictions` variable is based on the total number of restrictions for a schema rowset, regardless of whether the provider supports them. Because UpdatePv supports two restrictions (the third and fourth), this code only looks for a `cRestrictions` value greater than or equal to three.

The value for the **TABLE_NAME** restriction is stored in `rgRestrictions[2]` (again, the third restriction in a zero-based array is 2). You need to check that the restriction is not VT_EMPTY to actually support it. Note that VT_NULL is not equal to VT_EMPTY. VT_NULL specifies a valid restriction value.

The UpdatePv definition of a table name is a fully qualified path name to a text file. Extract the restriction value and then attempt to open the file to ensure that the file does actually exist. If the file does not exist, return S_OK. This might seem a bit backwards but what the code is really telling the consumer is that there were no supported tables by the name specified. The S_OK return means that the code executed correctly.

```cpp
USES_CONVERSION;
enum {
            sizeOfszFile = 255
};
CTABLESRow  trData;
FILE        *pFile = NULL;
TCHAR       szFile[ sizeOfszFile ];
errcode     err = 0;

// Handle any restrictions sent to us. This only handles
// the TABLE_NAME & TABLE_TYPE restictions (the 3rd and 4th
// restrictions in DBSCHEMA_TABLES...look in IDBSchemaRowsets
// in part 2 of the prog. ref) so your restrictions are 0x08 & 0x04
// for a total of (0x0C)
if (cRestrictions >= 3 && rgRestrictions[2].vt != VT_EMPTY)
{
    CComBSTR bstrName = rgRestrictions[2].bstrVal;
    if ((rgRestrictions[2].vt == VT_BSTR) && (bstrName != (BSTR)NULL))
    {
        // Check to see if the file exists
        _tcscpy_s(&szFile[0], sizeOfszFile, OLE2T(bstrName));
        if (szFile[0] == _T('\0') ||
           ((err = _tfopen(&pFile, &szFile[0], _T("r"))) == 0))
        {
            return S_OK;// Their restriction was invalid return no data
        }
        else
        {
            fclose(pFile);
        }
    }
}
```

Supporting the fourth restriction (**TABLE_TYPE**) is similar to the third restriction. Check to see that the value is not VT_EMPTY. This restriction only returns the table type, **TABLE**. To determine the valid values for the `DBSCHEMA_TABLES`, look in Appendix B of the *OLE DB Programmer's Reference* in the **TABLES** rowset section.

```cpp
// TABLE_TYPE restriction:
if (cRestrictions >=4 && rgRestrictions[3].vt != VT_EMPTY)
{
    CComBSTR bstrType = rgRestrictions[3].bstrVal;
    if ((rgRestrictions[3].vt == VT_BSTR) && (bstrType != (BSTR)NULL))
    {
        // This is kind of a blind restriction.
        // This only actually supports
        // TABLES so if you get anything else,
        // just return an empty rowset.
        if (_tcscmp(_T("TABLE"), OLE2T(bstrType)) != 0)
            return S_OK;
    }
}
```

This is where you actually create a row entry for the rowset. The variable `trData` corresponds to `CTABLESRow`, a structure defined in the OLE DB provider templates. `CTABLESRow` corresponds to the **TABLES** rowset definition in Appendix B of the OLE DB specification. You only have one row to add because you can only support one table at a time.

```cpp
// Bring over the data:
wcspy_s(trData.m_szType, OLESTR("TABLE"), 5);

wcspy_s(trData.m_szDesc, OLESTR("The Directory Table"), 19);

wcsncpy_s(trData.m_szTable, T2OLE(szFile), _TRUNCATE());
```

UpdatePV sets only three columns: **TABLE_NAME**, **TABLE_TYPE**, and **DESCRIPTION**. You should make a note of the columns for which you return information, because you need this information when you implement `GetDBStatus`:

```cpp
    _ATLTRY
    {
        m_rgRowData.Add(trData);
    }
    _ATLCATCHALL()
    {
        return E_OUTOFMEMORY;
    }
    //if (!m_rgRowData.Add(trData))
    //    return E_OUTOFMEMORY;
    *pcRowsAffected = 1;
    return S_OK;
}
```

The `GetDBStatus` function is very important to the correct operation of the schema rowset. Because you do not return data for every column in the **TABLES** rowset, you need to specify which columns you return data for and which you do not.

```cpp
virtual DBSTATUS GetDBStatus(CSimpleRow* , ATLCOLUMNINFO* pColInfo)
{
    ATLASSERT(pColInfo != NULL);

    switch(pColInfo->iOrdinal)
    {
    case 3:     // TABLE_NAME
    case 4:     // TABLE_TYPE
    case 6:     // DESCRIPTION
        return DBSTATUS_S_OK;
        break;
    default:
        return DBSTATUS_S_ISNULL;
    break;
    }
}
```

Because your `Execute` function returns data for the **TABLE_NAME**, **TABLE_TYPE**, and **DESCRIPTION** fields from the **TABLES** rowset, you can look in Appendix B of the OLE DB specification and determine (by counting from the top down) that they are ordinals 3, 4, and 6. For each of those columns, return DBSTATUS_S_OK. For all the other columns, return DBSTATUS_S_ISNULL. It is important to return this status, because a consumer might not understand that the value you return is NULL or something else. Again, note that NULL is not equivalent to empty.

For more information about the OLE DB schema rowset interface, see the [IDBSchemaRowset](../../data/oledb/idbschemarowsetimpl-class.md) interface in the OLE DB Programmer's Reference.

For information about how consumers can use `IDBSchemaRowset` methods, see [Obtaining Metadata with Schema Rowsets](../../data/oledb/obtaining-metadata-with-schema-rowsets.md).

For an example of an provider that supports schema rowsets, see the [UpdatePV](http://msdn.microsoft.com/c8bed873-223c-4a7d-af55-f90138c6f38f) sample.

## See Also

[Advanced Provider Techniques](../../data/oledb/advanced-provider-techniques.md)
=======
Schema rowsets allow consumers to obtain information about a data store without knowing its underlying structure, or schema. For example, a data store might have tables organized into a user-defined hierarchy, so there would be no way to ensure knowledge of the schema except by reading it. (As another example, note that the Visual C++ wizards use schema rowsets to generate accessors for the consumer.) To allow the consumer to do this, the provider's session object exposes methods on the [IDBSchemaRowset](/previous-versions/windows/desktop/ms713686\(v=vs.85\)) interface. In Visual C++ applications, you use the [IDBSchemaRowsetImpl](../../data/oledb/idbschemarowsetimpl-class.md) class to implement `IDBSchemaRowset`.  
  
 `IDBSchemaRowsetImpl` supports the following methods:  
  
-   [CheckRestrictions](../../data/oledb/idbschemarowsetimpl-checkrestrictions.md) checks the validity of restrictions against a schema rowset.  
  
-   [CreateSchemaRowset](../../data/oledb/idbschemarowsetimpl-createschemarowset.md) implements a COM object creator function for the object specified by the template parameter.  
  
-   [SetRestrictions](../../data/oledb/idbschemarowsetimpl-setrestrictions.md) specifies which restrictions you support on a particular schema rowset.  
  
-   [IDBSchemaRowset::GetRowset](../../data/oledb/idbschemarowsetimpl-getrowset.md) returns a schema rowset (inherited from interface).  
  
-   [GetSchemas](../../data/oledb/idbschemarowsetimpl-getschemas.md) returns a list of schema rowsets accessible by `IDBSchemaRowsetImpl::GetRowset` (inherited from interface).  
  
## ATL OLE DB Provider Wizard Support  
 The ATL OLE DB Provider Wizard creates three schema classes in the session header file:  
  
-   **C** *ShortName* **SessionTRSchemaRowset**  
  
-   **C** *ShortName* **SessionColSchemaRowset**  
  
-   **C** *ShortName* **SessionPTSchemaRowset**  
  
 These classes respond to consumer requests for schema information; note that the OLE DB specification requires that these three schema rowsets be supported:  
  
-   **C** *ShortName* **SessionTRSchemaRowset** handles requests for table information (the `DBSCHEMA_TABLES` schema rowset).  
  
-   **C** *ShortName* **SessionColSchemaRowset** handles requests for column information (the `DBSCHEMA_COLUMNS` schema rowset). The wizard supplies sample implementations for these classes, which return schema information for a DOS provider.  
  
-   **C** *ShortName* **SessionPTSchemaRowset** handles requests for schema information about the provider type (the `DBSCHEMA_PROVIDER_TYPES` schema rowset). The default implementation provided by the wizard returns `S_OK`.  
  
 You can customize these classes to handle schema information appropriate to your provider:  
  
-   In **C***ShortName***SessionTRSchemaRowset**, you must fill out the catalog, table, and description fields (`trData.m_szType`, `trData.m_szTable`, and `trData.m_szDesc`). The wizard-generated example uses only one row (table). Other providers might return more than one table.  
  
-   In **C***ShortName***SessionColSchemaRowset**, you pass the name of the table as a `DBID`.  
  
## Setting Restrictions  
 An important concept in schema rowset support is setting restrictions, which you do using `SetRestrictions`. Restrictions allow consumers to fetch only matching rows (for example, find all the columns in the table "MyTable"). Restrictions are optional, and in the case in which none are supported (the default), all data is always returned. For an example of a provider that does support restrictions, see the [UpdatePV](https://github.com/Microsoft/VCSamples/tree/master/VC2010Samples/ATL/OLEDB/Provider/UPDATEPV) sample.  
  
## Setting up the Schema Map  
 Set up a schema map such as this one in Session.h in UpdatePV:  
  
```  
BEGIN_SCHEMA_MAP(CUpdateSession)  
    SCHEMA_ENTRY(DBSCHEMA_TABLES, CUpdateSessionTRSchemaRowset)  
    SCHEMA_ENTRY(DBSCHEMA_COLUMNS, CUpdateSessionColSchemaRowset)  
    SCHEMA_ENTRY(DBSCHEMA_PROVIDER_TYPES, CUpdateSessionPTSchemaRowset)  
END_SCHEMA_MAP()  
```  
  
 To support `IDBSchemaRowset`, you must support `DBSCHEMA_TABLES`, `DBSCHEMA_COLUMNS`, and `DBSCHEMA_PROVIDER_TYPES`. You can add additional schema rowsets at your discretion.  
  
 Declare a schema rowset class with an `Execute` method such as `CUpdateSessionTRSchemaRowset` in UpdatePV:  
  
```  
class CUpdateSessionTRSchemaRowset :   
    public CSchemaRowsetImpl < CUpdateSessionTRSchemaRowset,   
                              CTABLESRow, CUpdateSession >  
...  
// Execute looks like this; what pointers does the consumer use?  
    HRESULT Execute(DBROWCOUNT* pcRowsAffected,   
                    ULONG cRestrictions, const VARIANT* rgRestrictions)  
```  
  
 Note that `CUpdateSession` inherits from `IDBSchemaRowsetImpl`, so it has all the restriction handling methods. Using `CSchemaRowsetImpl`, declare three child classes (listed in the schema map above): `CUpdateSessionTRSchemaRowset`, `CUpdateSessionColSchemaRowset`, and `CUpdateSessionPTSchemaRowset`. Each of these child classes has an `Execute` method that handles its respective set of restrictions (search criteria). Each `Execute` method compares the values of the `cRestrictions` and `rgRestrictions` parameters. See the description of these parameters in [SetRestrictions](../../data/oledb/idbschemarowsetimpl-setrestrictions.md).  
  
 For more information about which restrictions correspond to a particular schema rowset, consult the table of schema rowset GUIDs in [IDBSchemaRowset](/previous-versions/windows/desktop/ms713686\(v=vs.85\)) in the *OLE DB Programmer's Reference* in the Windows SDK.  
  
 For example, if you supported the **TABLE_NAME** restriction on `DBSCHEMA_TABLES`, you would do the following:  
  
 First, look up `DBSCHEMA_TABLES` and see that it supports four restrictions (in order).  
  
|Schema rowset restriction|Restriction value|  
|-------------------------------|-----------------------|  
|**TABLE_CATALOG**|0x1 (binary 1)|  
|**TABLE_SCHEMA**|0x2 (binary 10)|  
|**TABLE_NAME**|0x4 (binary 100)|  
|**TABLE_TYPE**|0x8 (binary 1000)|  
  
 Next, note that there is one bit for each restriction. Because you want to support **TABLE_NAME** only, you would return 0x4 in the `rgRestrictions` element. If you supported **TABLE_CATALOG** and **TABLE_NAME**, you would return 0x5 (binary 101).  
  
 By default, the implementation returns 0 (does not support any restrictions) for any request. UpdatePV is an example of a provider that does support restrictions.  
  
### Example  
 This code is taken from the [UpdatePV](https://msdn.microsoft.com/c8bed873-223c-4a7d-af55-f90138c6f38f) sample. UpdatePv supports the three required schema rowsets: `DBSCHEMA_TABLES`, `DBSCHEMA_COLUMNS`, and `DBSCHEMA_PROVIDER_TYPES`. As an example of how to implement schema support in your provider, this topic takes you through implementing the `DBSCHEMA_TABLE` rowset.  
  
> [!NOTE]
>  The sample code might differ from what is listed here; you should regard the sample code as the more up-to-date version.  
  
 The first step in adding schema support is to determine which restrictions you are going to support. To determine which restrictions are available for your schema rowset, look at the OLE DB specification for the definition of `IDBSchemaRowset`. Following the main definition, you see a table containing the schema rowset name, the number of restrictions, and the restriction columns. Select the schema rowset you want to support and make a note of the number of restrictions and restriction columns. For example, `DBSCHEMA_TABLES` supports four restrictions (**TABLE_CATALOG**, **TABLE_SCHEMA**, **TABLE_NAME**, and **TABLE_TYPE**):  
  
```cpp  
void SetRestrictions(ULONG cRestrictions, GUID* rguidSchema,   
   ULONG* rgRestrictions)  
{  
    for (ULONG l=0; l<cRestrictions; l++)  
    {  
        if (InlineIsEqualGUID(rguidSchema[l], DBSCHEMA_TABLES))  
            rgRestrictions[l] = 0x0C;  
        else if (InlineIsEqualGUID(rguidSchema[l], DBSCHEMA_COLUMNS))  
                 rgRestrictions[l] = 0x04;  
             else if (InlineIsEqualGUID(rguidSchema[l],  
                                        DBSCHEMA_PROVIDER_TYPES))  
                      rgRestrictions[l] = 0x00;  
   }  
}  
```  
  
 A bit represents each restriction column. If you want to support a restriction (that is, you can query by it), set that bit to a 1. If you do not want to support a restriction, set that bit to zero. From the line of code above, UpdatePV supports the **TABLE_NAME** and **TABLE_TYPE** restrictions on the `DBSCHEMA_TABLES` rowset. These are the third (bit mask 100) and fourth (bit mask 1000) restrictions. Therefore, the bitmask for UpdatePv is 1100 (or 0x0C):  
  
```  
if (InlineIsEqualGUID(rguidSchema[l], DBSCHEMA_TABLES))  
    rgRestrictions[l] = 0x0C;  
```  
  
 The following `Execute` function is similar to those in regular rowsets. You have three arguments: *pcRowsAffected*, *cRestrictions*, and *rgRestrictions*. The *pcRowsAffected* variable is an output parameter that the provider can return the count of rows in the schema rowset. The *cRestrictions* parameter is an input parameter containing the number of restrictions passed by the consumer to the provider. The *rgRestrictions* parameter is an array of `VARIANT` values that contain the restriction values.  
  
```  
HRESULT Execute(DBROWCOUNT* pcRowsAffected, ULONG cRestrictions,   
                const VARIANT* rgRestrictions)  
```  
  
 The `cRestrictions` variable is based on the total number of restrictions for a schema rowset, regardless of whether the provider supports them. Because UpdatePv supports two restrictions (the third and fourth), this code only looks for a `cRestrictions` value greater than or equal to three.  
  
 The value for the **TABLE_NAME** restriction is stored in `rgRestrictions[2]` (again, the third restriction in a zero-based array is 2). You need to check that the restriction is not VT_EMPTY to actually support it. Note that VT_NULL is not equal to VT_EMPTY. VT_NULL specifies a valid restriction value.  
  
 The UpdatePv definition of a table name is a fully qualified path name to a text file. Extract the restriction value and then attempt to open the file to ensure that the file does actually exist. If the file does not exist, return S_OK. This might seem a bit backwards but what the code is really telling the consumer is that there were no supported tables by the name specified. The S_OK return means that the code executed correctly.  
  
```cpp  
USES_CONVERSION;  
enum {  
            sizeOfszFile = 255  
};  
CTABLESRow  trData;  
FILE        *pFile = NULL;  
TCHAR       szFile[ sizeOfszFile ];  
errcode     err = 0;  
  
// Handle any restrictions sent to us. This only handles  
// the TABLE_NAME & TABLE_TYPE restictions (the 3rd and 4th   
// restrictions in DBSCHEMA_TABLES...look in IDBSchemaRowsets   
// in part 2 of the prog. ref) so your restrictions are 0x08 & 0x04   
// for a total of (0x0C)  
if (cRestrictions >= 3 && rgRestrictions[2].vt != VT_EMPTY)  
{  
    CComBSTR bstrName = rgRestrictions[2].bstrVal;  
    if ((rgRestrictions[2].vt == VT_BSTR) && (bstrName != (BSTR)NULL))  
    {  
        // Check to see if the file exists  
        _tcscpy_s(&szFile[0], sizeOfszFile, OLE2T(bstrName));  
        if (szFile[0] == _T('\0') ||   
           ((err = _tfopen(&pFile, &szFile[0], _T("r"))) == 0))  
        {  
            return S_OK;// Their restriction was invalid return no data  
        }  
        else  
        {  
            fclose(pFile);  
        }  
    }  
}  
```  
  
 Supporting the fourth restriction (**TABLE_TYPE**) is similar to the third restriction. Check to see that the value is not VT_EMPTY. This restriction only returns the table type, **TABLE**. To determine the valid values for the `DBSCHEMA_TABLES`, look in Appendix B of the *OLE DB Programmer's Reference* in the **TABLES** rowset section.  
  
```  
// TABLE_TYPE restriction:  
if (cRestrictions >=4 && rgRestrictions[3].vt != VT_EMPTY)  
{  
    CComBSTR bstrType = rgRestrictions[3].bstrVal;  
    if ((rgRestrictions[3].vt == VT_BSTR) && (bstrType != (BSTR)NULL))  
    {  
        // This is kind of a blind restriction.  
        // This only actually supports  
        // TABLES so if you get anything else,   
        // just return an empty rowset.  
        if (_tcscmp(_T("TABLE"), OLE2T(bstrType)) != 0)  
            return S_OK;  
    }  
}  
```  
  
 This is where you actually create a row entry for the rowset. The variable `trData` corresponds to `CTABLESRow`, a structure defined in the OLE DB provider templates. `CTABLESRow` corresponds to the **TABLES** rowset definition in Appendix B of the OLE DB specification. You only have one row to add because you can only support one table at a time.  
  
```cpp  
// Bring over the data:  
wcspy_s(trData.m_szType, OLESTR("TABLE"), 5);  

wcspy_s(trData.m_szDesc, OLESTR("The Directory Table"), 19);  

wcsncpy_s(trData.m_szTable, T2OLE(szFile), _TRUNCATE());  
```  
  
 UpdatePV sets only three columns: **TABLE_NAME**, **TABLE_TYPE**, and **DESCRIPTION**. You should make a note of the columns for which you return information, because you need this information when you implement `GetDBStatus`:  
  
```cpp  
    _ATLTRY  
    {  
        m_rgRowData.Add(trData);  
    }  
    _ATLCATCHALL()  
    {  
        return E_OUTOFMEMORY;  
    }  
    //if (!m_rgRowData.Add(trData))  
    //    return E_OUTOFMEMORY;  
    *pcRowsAffected = 1;  
    return S_OK;  
}  
```  
  
 The `GetDBStatus` function is very important to the correct operation of the schema rowset. Because you do not return data for every column in the **TABLES** rowset, you need to specify which columns you return data for and which you do not.  
  
```cpp  
virtual DBSTATUS GetDBStatus(CSimpleRow* , ATLCOLUMNINFO* pColInfo)  
{  
    ATLASSERT(pColInfo != NULL);  
  
    switch(pColInfo->iOrdinal)  
    {  
    case 3:     // TABLE_NAME  
    case 4:     // TABLE_TYPE  
    case 6:     // DESCRIPTION  
        return DBSTATUS_S_OK;  
        break;  
    default:  
        return DBSTATUS_S_ISNULL;  
    break;  
    }  
}  
```  
  
 Because your `Execute` function returns data for the **TABLE_NAME**, **TABLE_TYPE**, and **DESCRIPTION** fields from the **TABLES** rowset, you can look in Appendix B of the OLE DB specification and determine (by counting from the top down) that they are ordinals 3, 4, and 6. For each of those columns, return DBSTATUS_S_OK. For all the other columns, return DBSTATUS_S_ISNULL. It is important to return this status, because a consumer might not understand that the value you return is NULL or something else. Again, note that NULL is not equivalent to empty.  
  
 For more information about the OLE DB schema rowset interface, see the [IDBSchemaRowset](../../data/oledb/idbschemarowsetimpl-class.md) interface in the OLE DB Programmer's Reference.  
  
 For information about how consumers can use `IDBSchemaRowset` methods, see [Obtaining Metadata with Schema Rowsets](../../data/oledb/obtaining-metadata-with-schema-rowsets.md).  
  
 For an example of an provider that supports schema rowsets, see the [UpdatePV](https://msdn.microsoft.com/c8bed873-223c-4a7d-af55-f90138c6f38f) sample.  
  
## See Also  
 [Advanced Provider Techniques](../../data/oledb/advanced-provider-techniques.md)
>>>>>>> 3bde588a
<|MERGE_RESOLUTION|>--- conflicted
+++ resolved
@@ -12,7 +12,6 @@
 ms.workload: ["cplusplus", "data-storage"]
 ---
 # Supporting Schema Rowsets
-<<<<<<< HEAD
 
 Schema rowsets allow consumers to obtain information about a data store without knowing its underlying structure, or schema. For example, a data store might have tables organized into a user-defined hierarchy, so there would be no way to ensure knowledge of the schema except by reading it. (As another example, note that the Visual C++ wizards use schema rowsets to generate accessors for the consumer.) To allow the consumer to do this, the provider's session object exposes methods on the [IDBSchemaRowset](/previous-versions/windows/desktop/ms713686\(v=vs.85\)) interface. In Visual C++ applications, you use the [IDBSchemaRowsetImpl](../../data/oledb/idbschemarowsetimpl-class.md) class to implement `IDBSchemaRowset`.
 
@@ -103,7 +102,7 @@
 
 ### Example
 
-This code is taken from the [UpdatePV](http://msdn.microsoft.com/c8bed873-223c-4a7d-af55-f90138c6f38f) sample. UpdatePv supports the three required schema rowsets: `DBSCHEMA_TABLES`, `DBSCHEMA_COLUMNS`, and `DBSCHEMA_PROVIDER_TYPES`. As an example of how to implement schema support in your provider, this topic takes you through implementing the `DBSCHEMA_TABLE` rowset.
+This code is taken from the [UpdatePV](https://github.com/Microsoft/VCSamples/tree/master/VC2010Samples/ATL/OLEDB/Provider/UPDATEPV) sample. UpdatePv supports the three required schema rowsets: `DBSCHEMA_TABLES`, `DBSCHEMA_COLUMNS`, and `DBSCHEMA_PROVIDER_TYPES`. As an example of how to implement schema support in your provider, this topic takes you through implementing the `DBSCHEMA_TABLE` rowset.
 
 > [!NOTE]
 > The sample code might differ from what is listed here; you should regard the sample code as the more up-to-date version.
@@ -257,253 +256,8 @@
 
 For information about how consumers can use `IDBSchemaRowset` methods, see [Obtaining Metadata with Schema Rowsets](../../data/oledb/obtaining-metadata-with-schema-rowsets.md).
 
-For an example of an provider that supports schema rowsets, see the [UpdatePV](http://msdn.microsoft.com/c8bed873-223c-4a7d-af55-f90138c6f38f) sample.
+For an example of an provider that supports schema rowsets, see the [UpdatePV](https://github.com/Microsoft/VCSamples/tree/master/VC2010Samples/ATL/OLEDB/Provider/UPDATEPV) sample.
 
 ## See Also
 
-[Advanced Provider Techniques](../../data/oledb/advanced-provider-techniques.md)
-=======
-Schema rowsets allow consumers to obtain information about a data store without knowing its underlying structure, or schema. For example, a data store might have tables organized into a user-defined hierarchy, so there would be no way to ensure knowledge of the schema except by reading it. (As another example, note that the Visual C++ wizards use schema rowsets to generate accessors for the consumer.) To allow the consumer to do this, the provider's session object exposes methods on the [IDBSchemaRowset](/previous-versions/windows/desktop/ms713686\(v=vs.85\)) interface. In Visual C++ applications, you use the [IDBSchemaRowsetImpl](../../data/oledb/idbschemarowsetimpl-class.md) class to implement `IDBSchemaRowset`.  
-  
- `IDBSchemaRowsetImpl` supports the following methods:  
-  
--   [CheckRestrictions](../../data/oledb/idbschemarowsetimpl-checkrestrictions.md) checks the validity of restrictions against a schema rowset.  
-  
--   [CreateSchemaRowset](../../data/oledb/idbschemarowsetimpl-createschemarowset.md) implements a COM object creator function for the object specified by the template parameter.  
-  
--   [SetRestrictions](../../data/oledb/idbschemarowsetimpl-setrestrictions.md) specifies which restrictions you support on a particular schema rowset.  
-  
--   [IDBSchemaRowset::GetRowset](../../data/oledb/idbschemarowsetimpl-getrowset.md) returns a schema rowset (inherited from interface).  
-  
--   [GetSchemas](../../data/oledb/idbschemarowsetimpl-getschemas.md) returns a list of schema rowsets accessible by `IDBSchemaRowsetImpl::GetRowset` (inherited from interface).  
-  
-## ATL OLE DB Provider Wizard Support  
- The ATL OLE DB Provider Wizard creates three schema classes in the session header file:  
-  
--   **C** *ShortName* **SessionTRSchemaRowset**  
-  
--   **C** *ShortName* **SessionColSchemaRowset**  
-  
--   **C** *ShortName* **SessionPTSchemaRowset**  
-  
- These classes respond to consumer requests for schema information; note that the OLE DB specification requires that these three schema rowsets be supported:  
-  
--   **C** *ShortName* **SessionTRSchemaRowset** handles requests for table information (the `DBSCHEMA_TABLES` schema rowset).  
-  
--   **C** *ShortName* **SessionColSchemaRowset** handles requests for column information (the `DBSCHEMA_COLUMNS` schema rowset). The wizard supplies sample implementations for these classes, which return schema information for a DOS provider.  
-  
--   **C** *ShortName* **SessionPTSchemaRowset** handles requests for schema information about the provider type (the `DBSCHEMA_PROVIDER_TYPES` schema rowset). The default implementation provided by the wizard returns `S_OK`.  
-  
- You can customize these classes to handle schema information appropriate to your provider:  
-  
--   In **C***ShortName***SessionTRSchemaRowset**, you must fill out the catalog, table, and description fields (`trData.m_szType`, `trData.m_szTable`, and `trData.m_szDesc`). The wizard-generated example uses only one row (table). Other providers might return more than one table.  
-  
--   In **C***ShortName***SessionColSchemaRowset**, you pass the name of the table as a `DBID`.  
-  
-## Setting Restrictions  
- An important concept in schema rowset support is setting restrictions, which you do using `SetRestrictions`. Restrictions allow consumers to fetch only matching rows (for example, find all the columns in the table "MyTable"). Restrictions are optional, and in the case in which none are supported (the default), all data is always returned. For an example of a provider that does support restrictions, see the [UpdatePV](https://github.com/Microsoft/VCSamples/tree/master/VC2010Samples/ATL/OLEDB/Provider/UPDATEPV) sample.  
-  
-## Setting up the Schema Map  
- Set up a schema map such as this one in Session.h in UpdatePV:  
-  
-```  
-BEGIN_SCHEMA_MAP(CUpdateSession)  
-    SCHEMA_ENTRY(DBSCHEMA_TABLES, CUpdateSessionTRSchemaRowset)  
-    SCHEMA_ENTRY(DBSCHEMA_COLUMNS, CUpdateSessionColSchemaRowset)  
-    SCHEMA_ENTRY(DBSCHEMA_PROVIDER_TYPES, CUpdateSessionPTSchemaRowset)  
-END_SCHEMA_MAP()  
-```  
-  
- To support `IDBSchemaRowset`, you must support `DBSCHEMA_TABLES`, `DBSCHEMA_COLUMNS`, and `DBSCHEMA_PROVIDER_TYPES`. You can add additional schema rowsets at your discretion.  
-  
- Declare a schema rowset class with an `Execute` method such as `CUpdateSessionTRSchemaRowset` in UpdatePV:  
-  
-```  
-class CUpdateSessionTRSchemaRowset :   
-    public CSchemaRowsetImpl < CUpdateSessionTRSchemaRowset,   
-                              CTABLESRow, CUpdateSession >  
-...  
-// Execute looks like this; what pointers does the consumer use?  
-    HRESULT Execute(DBROWCOUNT* pcRowsAffected,   
-                    ULONG cRestrictions, const VARIANT* rgRestrictions)  
-```  
-  
- Note that `CUpdateSession` inherits from `IDBSchemaRowsetImpl`, so it has all the restriction handling methods. Using `CSchemaRowsetImpl`, declare three child classes (listed in the schema map above): `CUpdateSessionTRSchemaRowset`, `CUpdateSessionColSchemaRowset`, and `CUpdateSessionPTSchemaRowset`. Each of these child classes has an `Execute` method that handles its respective set of restrictions (search criteria). Each `Execute` method compares the values of the `cRestrictions` and `rgRestrictions` parameters. See the description of these parameters in [SetRestrictions](../../data/oledb/idbschemarowsetimpl-setrestrictions.md).  
-  
- For more information about which restrictions correspond to a particular schema rowset, consult the table of schema rowset GUIDs in [IDBSchemaRowset](/previous-versions/windows/desktop/ms713686\(v=vs.85\)) in the *OLE DB Programmer's Reference* in the Windows SDK.  
-  
- For example, if you supported the **TABLE_NAME** restriction on `DBSCHEMA_TABLES`, you would do the following:  
-  
- First, look up `DBSCHEMA_TABLES` and see that it supports four restrictions (in order).  
-  
-|Schema rowset restriction|Restriction value|  
-|-------------------------------|-----------------------|  
-|**TABLE_CATALOG**|0x1 (binary 1)|  
-|**TABLE_SCHEMA**|0x2 (binary 10)|  
-|**TABLE_NAME**|0x4 (binary 100)|  
-|**TABLE_TYPE**|0x8 (binary 1000)|  
-  
- Next, note that there is one bit for each restriction. Because you want to support **TABLE_NAME** only, you would return 0x4 in the `rgRestrictions` element. If you supported **TABLE_CATALOG** and **TABLE_NAME**, you would return 0x5 (binary 101).  
-  
- By default, the implementation returns 0 (does not support any restrictions) for any request. UpdatePV is an example of a provider that does support restrictions.  
-  
-### Example  
- This code is taken from the [UpdatePV](https://msdn.microsoft.com/c8bed873-223c-4a7d-af55-f90138c6f38f) sample. UpdatePv supports the three required schema rowsets: `DBSCHEMA_TABLES`, `DBSCHEMA_COLUMNS`, and `DBSCHEMA_PROVIDER_TYPES`. As an example of how to implement schema support in your provider, this topic takes you through implementing the `DBSCHEMA_TABLE` rowset.  
-  
-> [!NOTE]
->  The sample code might differ from what is listed here; you should regard the sample code as the more up-to-date version.  
-  
- The first step in adding schema support is to determine which restrictions you are going to support. To determine which restrictions are available for your schema rowset, look at the OLE DB specification for the definition of `IDBSchemaRowset`. Following the main definition, you see a table containing the schema rowset name, the number of restrictions, and the restriction columns. Select the schema rowset you want to support and make a note of the number of restrictions and restriction columns. For example, `DBSCHEMA_TABLES` supports four restrictions (**TABLE_CATALOG**, **TABLE_SCHEMA**, **TABLE_NAME**, and **TABLE_TYPE**):  
-  
-```cpp  
-void SetRestrictions(ULONG cRestrictions, GUID* rguidSchema,   
-   ULONG* rgRestrictions)  
-{  
-    for (ULONG l=0; l<cRestrictions; l++)  
-    {  
-        if (InlineIsEqualGUID(rguidSchema[l], DBSCHEMA_TABLES))  
-            rgRestrictions[l] = 0x0C;  
-        else if (InlineIsEqualGUID(rguidSchema[l], DBSCHEMA_COLUMNS))  
-                 rgRestrictions[l] = 0x04;  
-             else if (InlineIsEqualGUID(rguidSchema[l],  
-                                        DBSCHEMA_PROVIDER_TYPES))  
-                      rgRestrictions[l] = 0x00;  
-   }  
-}  
-```  
-  
- A bit represents each restriction column. If you want to support a restriction (that is, you can query by it), set that bit to a 1. If you do not want to support a restriction, set that bit to zero. From the line of code above, UpdatePV supports the **TABLE_NAME** and **TABLE_TYPE** restrictions on the `DBSCHEMA_TABLES` rowset. These are the third (bit mask 100) and fourth (bit mask 1000) restrictions. Therefore, the bitmask for UpdatePv is 1100 (or 0x0C):  
-  
-```  
-if (InlineIsEqualGUID(rguidSchema[l], DBSCHEMA_TABLES))  
-    rgRestrictions[l] = 0x0C;  
-```  
-  
- The following `Execute` function is similar to those in regular rowsets. You have three arguments: *pcRowsAffected*, *cRestrictions*, and *rgRestrictions*. The *pcRowsAffected* variable is an output parameter that the provider can return the count of rows in the schema rowset. The *cRestrictions* parameter is an input parameter containing the number of restrictions passed by the consumer to the provider. The *rgRestrictions* parameter is an array of `VARIANT` values that contain the restriction values.  
-  
-```  
-HRESULT Execute(DBROWCOUNT* pcRowsAffected, ULONG cRestrictions,   
-                const VARIANT* rgRestrictions)  
-```  
-  
- The `cRestrictions` variable is based on the total number of restrictions for a schema rowset, regardless of whether the provider supports them. Because UpdatePv supports two restrictions (the third and fourth), this code only looks for a `cRestrictions` value greater than or equal to three.  
-  
- The value for the **TABLE_NAME** restriction is stored in `rgRestrictions[2]` (again, the third restriction in a zero-based array is 2). You need to check that the restriction is not VT_EMPTY to actually support it. Note that VT_NULL is not equal to VT_EMPTY. VT_NULL specifies a valid restriction value.  
-  
- The UpdatePv definition of a table name is a fully qualified path name to a text file. Extract the restriction value and then attempt to open the file to ensure that the file does actually exist. If the file does not exist, return S_OK. This might seem a bit backwards but what the code is really telling the consumer is that there were no supported tables by the name specified. The S_OK return means that the code executed correctly.  
-  
-```cpp  
-USES_CONVERSION;  
-enum {  
-            sizeOfszFile = 255  
-};  
-CTABLESRow  trData;  
-FILE        *pFile = NULL;  
-TCHAR       szFile[ sizeOfszFile ];  
-errcode     err = 0;  
-  
-// Handle any restrictions sent to us. This only handles  
-// the TABLE_NAME & TABLE_TYPE restictions (the 3rd and 4th   
-// restrictions in DBSCHEMA_TABLES...look in IDBSchemaRowsets   
-// in part 2 of the prog. ref) so your restrictions are 0x08 & 0x04   
-// for a total of (0x0C)  
-if (cRestrictions >= 3 && rgRestrictions[2].vt != VT_EMPTY)  
-{  
-    CComBSTR bstrName = rgRestrictions[2].bstrVal;  
-    if ((rgRestrictions[2].vt == VT_BSTR) && (bstrName != (BSTR)NULL))  
-    {  
-        // Check to see if the file exists  
-        _tcscpy_s(&szFile[0], sizeOfszFile, OLE2T(bstrName));  
-        if (szFile[0] == _T('\0') ||   
-           ((err = _tfopen(&pFile, &szFile[0], _T("r"))) == 0))  
-        {  
-            return S_OK;// Their restriction was invalid return no data  
-        }  
-        else  
-        {  
-            fclose(pFile);  
-        }  
-    }  
-}  
-```  
-  
- Supporting the fourth restriction (**TABLE_TYPE**) is similar to the third restriction. Check to see that the value is not VT_EMPTY. This restriction only returns the table type, **TABLE**. To determine the valid values for the `DBSCHEMA_TABLES`, look in Appendix B of the *OLE DB Programmer's Reference* in the **TABLES** rowset section.  
-  
-```  
-// TABLE_TYPE restriction:  
-if (cRestrictions >=4 && rgRestrictions[3].vt != VT_EMPTY)  
-{  
-    CComBSTR bstrType = rgRestrictions[3].bstrVal;  
-    if ((rgRestrictions[3].vt == VT_BSTR) && (bstrType != (BSTR)NULL))  
-    {  
-        // This is kind of a blind restriction.  
-        // This only actually supports  
-        // TABLES so if you get anything else,   
-        // just return an empty rowset.  
-        if (_tcscmp(_T("TABLE"), OLE2T(bstrType)) != 0)  
-            return S_OK;  
-    }  
-}  
-```  
-  
- This is where you actually create a row entry for the rowset. The variable `trData` corresponds to `CTABLESRow`, a structure defined in the OLE DB provider templates. `CTABLESRow` corresponds to the **TABLES** rowset definition in Appendix B of the OLE DB specification. You only have one row to add because you can only support one table at a time.  
-  
-```cpp  
-// Bring over the data:  
-wcspy_s(trData.m_szType, OLESTR("TABLE"), 5);  
-
-wcspy_s(trData.m_szDesc, OLESTR("The Directory Table"), 19);  
-
-wcsncpy_s(trData.m_szTable, T2OLE(szFile), _TRUNCATE());  
-```  
-  
- UpdatePV sets only three columns: **TABLE_NAME**, **TABLE_TYPE**, and **DESCRIPTION**. You should make a note of the columns for which you return information, because you need this information when you implement `GetDBStatus`:  
-  
-```cpp  
-    _ATLTRY  
-    {  
-        m_rgRowData.Add(trData);  
-    }  
-    _ATLCATCHALL()  
-    {  
-        return E_OUTOFMEMORY;  
-    }  
-    //if (!m_rgRowData.Add(trData))  
-    //    return E_OUTOFMEMORY;  
-    *pcRowsAffected = 1;  
-    return S_OK;  
-}  
-```  
-  
- The `GetDBStatus` function is very important to the correct operation of the schema rowset. Because you do not return data for every column in the **TABLES** rowset, you need to specify which columns you return data for and which you do not.  
-  
-```cpp  
-virtual DBSTATUS GetDBStatus(CSimpleRow* , ATLCOLUMNINFO* pColInfo)  
-{  
-    ATLASSERT(pColInfo != NULL);  
-  
-    switch(pColInfo->iOrdinal)  
-    {  
-    case 3:     // TABLE_NAME  
-    case 4:     // TABLE_TYPE  
-    case 6:     // DESCRIPTION  
-        return DBSTATUS_S_OK;  
-        break;  
-    default:  
-        return DBSTATUS_S_ISNULL;  
-    break;  
-    }  
-}  
-```  
-  
- Because your `Execute` function returns data for the **TABLE_NAME**, **TABLE_TYPE**, and **DESCRIPTION** fields from the **TABLES** rowset, you can look in Appendix B of the OLE DB specification and determine (by counting from the top down) that they are ordinals 3, 4, and 6. For each of those columns, return DBSTATUS_S_OK. For all the other columns, return DBSTATUS_S_ISNULL. It is important to return this status, because a consumer might not understand that the value you return is NULL or something else. Again, note that NULL is not equivalent to empty.  
-  
- For more information about the OLE DB schema rowset interface, see the [IDBSchemaRowset](../../data/oledb/idbschemarowsetimpl-class.md) interface in the OLE DB Programmer's Reference.  
-  
- For information about how consumers can use `IDBSchemaRowset` methods, see [Obtaining Metadata with Schema Rowsets](../../data/oledb/obtaining-metadata-with-schema-rowsets.md).  
-  
- For an example of an provider that supports schema rowsets, see the [UpdatePV](https://msdn.microsoft.com/c8bed873-223c-4a7d-af55-f90138c6f38f) sample.  
-  
-## See Also  
- [Advanced Provider Techniques](../../data/oledb/advanced-provider-techniques.md)
->>>>>>> 3bde588a
+[Advanced Provider Techniques](../../data/oledb/advanced-provider-techniques.md)