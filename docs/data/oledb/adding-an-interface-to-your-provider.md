---
<<<<<<< HEAD
title: "Adding an Interface to Your Provider | Microsoft Docs"
ms.custom: ""
ms.date: "10/29/2018"
ms.technology: ["cpp-data"]
ms.topic: "reference"
dev_langs: ["C++"]
=======
title: "Adding an Interface to Your Provider"
ms.date: "11/04/2016"
>>>>>>> 5491293e
helpviewer_keywords: ["OLE DB provider templates, object interfaces"]
ms.assetid: b0fc7cf8-428a-4584-9d64-ce9074d0eb66
---
# Adding an Interface to Your Provider

Determine which object you want to add the interface to (usually data source, rowset, command, or session objects created by the **OLE DB Provider Wizard**). It's possible that the object you need to add the interface to is one that your provider doesn't currently support. In that case, run the **ATL OLE DB Provider Wizard** to create the object. Right-click the project in **Class View**, click **Add** > **New Item** from the menu, select **Installed** > **Visual C++** > **ATL**, and then click **ATL OLEDB Provider**. You might want to put the interface code in a separate directory and then copy the files to your provider project.

If you created a new class to support the interface, make the object inherit from that class. For example, you might add the class `IRowsetIndexImpl` to a rowset object:

```cpp
template <class Creator>
class CCustomRowset :
    public CRowsetImpl< CCustomRowset<Creator>, CCustomWindowsFile, Creator>,
    public IRowsetIndexImpl< ... >
```

Add the interface to COM_MAP in the object using the COM_INTERFACE_ENTRY macro. If there's no map, create one. For example:

```cpp
BEGIN_COM_MAP(CCustomRowset)
     COM_INTERFACE_ENTRY(IRowsetIndex)
END_COM_MAP()
```

For the rowset object, chain the map of its parent object so that the object can delegate to the parent class. In this example, add the COM_INTERFACE_ENTRY_CHAIN macro to the map:

```cpp
BEGIN_COM_MAP(CCustomRowset)
     COM_INTERFACE_ENTRY(IRowsetIndex)
     COM_INTERFACE_ENTRY_CHAIN(CRowsetImpl)
END_COM_MAP()
```

## See Also

[Working with OLE DB Provider Templates](../../data/oledb/working-with-ole-db-provider-templates.md)<|MERGE_RESOLUTION|>--- conflicted
+++ resolved
@@ -1,15 +1,6 @@
 ---
-<<<<<<< HEAD
-title: "Adding an Interface to Your Provider | Microsoft Docs"
-ms.custom: ""
+title: "Adding an Interface to Your Provider"
 ms.date: "10/29/2018"
-ms.technology: ["cpp-data"]
-ms.topic: "reference"
-dev_langs: ["C++"]
-=======
-title: "Adding an Interface to Your Provider"
-ms.date: "11/04/2016"
->>>>>>> 5491293e
 helpviewer_keywords: ["OLE DB provider templates, object interfaces"]
 ms.assetid: b0fc7cf8-428a-4584-9d64-ce9074d0eb66
 ---
