--- conflicted
+++ resolved
@@ -18,7 +18,6 @@
 To handle the `IColumnsInfo::GetColumnsInfo` call, delete the PROVIDER_COLUMN_MAP, which defines a function `GetColumnInfo`, from the `CAgentMan` user record in CustomRS.h and replace it with the definition for your own `GetColumnInfo` function:
 
 ```cpp
-<<<<<<< HEAD
 ////////////////////////////////////////////////////////////////////////  
 // CustomRS.H  
 class CAgentMan  
@@ -105,126 +104,6 @@
   
 This example uses a static array to hold the column information. If the consumer doesn't want the bookmark column, one entry in the array is unused. To handle the information, you create two array macros: ADD_COLUMN_ENTRY and ADD_COLUMN_ENTRY_EX. ADD_COLUMN_ENTRY_EX takes an extra parameter, *flags*, that is needed if you designate a bookmark column.  
   
-=======
-////////////////////////////////////////////////////////////////////////
-// CustomRS.H
-class CAgentMan
-{
-public:
-   DWORD dwBookmark;
-   TCHAR szCommand[256];
-   TCHAR szText[256];
-   TCHAR szCommand2[256];
-   TCHAR szText2[256];
-
-   static ATLCOLUMNINFO* GetColumnInfo(void* pThis, ULONG* pcCols);
-   bool operator==(const CAgentMan& am)
-   {
-      return (lstrcmpi(szCommand, am.szCommand) == 0);
-   }
-
-};
-```
-
-Next, implement the `GetColumnInfo` function in CustomRS.cpp, as shown in the following code.
-
-`GetColumnInfo` checks first to see if the OLE DB property `DBPROP_BOOKMARKS` is set. To get the property, `GetColumnInfo` uses a pointer (`pRowset`) to the rowset object. The `pThis` pointer represents the class that created the rowset, which is the class where the property map is stored. `GetColumnInfo` typecasts the `pThis` pointer to an `RCustomRowset` pointer.
-
-To check for the `DBPROP_BOOKMARKS` property, `GetColumnInfo` uses the `IRowsetInfo` interface, which you can obtain by calling `QueryInterface` on the `pRowset` interface. As an alternative, you can use an ATL [CComQIPtr](../../atl/reference/ccomqiptr-class.md) method instead.
-
-```cpp
-////////////////////////////////////////////////////////////////////
-// CustomRS.cpp
-ATLCOLUMNINFO* CAgentMan::GetColumnInfo(void* pThis, ULONG* pcCols)
-{
-   static ATLCOLUMNINFO _rgColumns[5];
-   ULONG ulCols = 0;
-
-   // Check the property flag for bookmarks; if it is set, set the zero
-   // ordinal entry in the column map with the bookmark information.
-   CAgentRowset* pRowset = (CAgentRowset*) pThis;
-   CComQIPtr<IRowsetInfo, &IID_IRowsetInfo> spRowsetProps = pRowset;
-
-   CDBPropIDSet set(DBPROPSET_ROWSET);
-   set.AddPropertyID(DBPROP_BOOKMARKS);
-   DBPROPSET* pPropSet = NULL;
-   ULONG ulPropSet = 0;
-   HRESULT hr;
-
-   if (spRowsetProps)
-      hr = spRowsetProps->GetProperties(1, &set, &ulPropSet, &pPropSet);
-
-   if (pPropSet)
-   {
-      CComVariant var = pPropSet->rgProperties[0].vValue;
-      CoTaskMemFree(pPropSet->rgProperties);
-      CoTaskMemFree(pPropSet);
-
-      if (SUCCEEDED(hr) && (var.boolVal == VARIANT_TRUE))
-      {
-         ADD_COLUMN_ENTRY_EX(ulCols, OLESTR("Bookmark"), 0, sizeof(DWORD),
-         DBTYPE_BYTES, 0, 0, GUID_NULL, CAgentMan, dwBookmark,
-         DBCOLUMNFLAGS_ISBOOKMARK)
-         ulCols++;
-      }
-   }
-
-   // Next, set the other columns up.
-   ADD_COLUMN_ENTRY(ulCols, OLESTR("Command"), 1, 256, DBTYPE_STR, 0xFF, 0xFF,
-      GUID_NULL, CAgentMan, szCommand)
-   ulCols++;
-   ADD_COLUMN_ENTRY(ulCols, OLESTR("Text"), 2, 256, DBTYPE_STR, 0xFF, 0xFF,
-      GUID_NULL, CAgentMan, szText)
-   ulCols++;
-
-   ADD_COLUMN_ENTRY(ulCols, OLESTR("Command2"), 3, 256, DBTYPE_STR, 0xFF, 0xFF,
-      GUID_NULL, CAgentMan, szCommand2)
-   ulCols++;
-   ADD_COLUMN_ENTRY(ulCols, OLESTR("Text2"), 4, 256, DBTYPE_STR, 0xFF, 0xFF,
-      GUID_NULL, CAgentMan, szText2)
-   ulCols++;
-
-   if (pcCols != NULL)
-      *pcCols = ulCols;
-
-   return _rgColumns;
-}
-```
-
-This example uses a static array to contain the column information. If the consumer does not want the bookmark column, one entry in the array is unused. To handle the information, you create two array macros: ADD_COLUMN_ENTRY and ADD_COLUMN_ENTRY_EX. ADD_COLUMN_ENTRY_EX takes an extra parameter, `flags`, that is needed if you designate a bookmark column.
-
-```cpp
-////////////////////////////////////////////////////////////////////////
-// CustomRS.h
-
-#define ADD_COLUMN_ENTRY(ulCols, name, ordinal, colSize, type, precision, scale, guid, dataClass, member) \
-   _rgColumns[ulCols].pwszName = (LPOLESTR)name; \
-   _rgColumns[ulCols].pTypeInfo = (ITypeInfo*)NULL; \
-   _rgColumns[ulCols].iOrdinal = (ULONG)ordinal; \
-   _rgColumns[ulCols].dwFlags = 0; \
-   _rgColumns[ulCols].ulColumnSize = (ULONG)colSize; \
-   _rgColumns[ulCols].wType = (DBTYPE)type; \
-   _rgColumns[ulCols].bPrecision = (BYTE)precision; \
-   _rgColumns[ulCols].bScale = (BYTE)scale; \
-   _rgColumns[ulCols].cbOffset = offsetof(dataClass, member);
-
-#define ADD_COLUMN_ENTRY_EX(ulCols, name, ordinal, colSize, type, precision, scale, guid, dataClass, member, flags) \
-   _rgColumns[ulCols].pwszName = (LPOLESTR)name; \
-   _rgColumns[ulCols].pTypeInfo = (ITypeInfo*)NULL; \
-   _rgColumns[ulCols].iOrdinal = (ULONG)ordinal; \
-   _rgColumns[ulCols].dwFlags = flags; \
-   _rgColumns[ulCols].ulColumnSize = (ULONG)colSize; \
-   _rgColumns[ulCols].wType = (DBTYPE)type; \
-   _rgColumns[ulCols].bPrecision = (BYTE)precision; \
-   _rgColumns[ulCols].bScale = (BYTE)scale; \
-   _rgColumns[ulCols].cbOffset = offsetof(dataClass, member); \
-   memset(&(_rgColumns[ulCols].columnid), 0, sizeof(DBID)); \
-   _rgColumns[ulCols].columnid.uName.pwszName = (LPOLESTR)name;
-```
-
-In the `GetColumnInfo` function, the bookmark macro is used like this:
-
->>>>>>> fe82fe4d
 ```cpp
 ADD_COLUMN_ENTRY_EX(ulCols, OLESTR("Bookmark"), 0, sizeof(DWORD),
    DBTYPE_BYTES, 0, 0, GUID_NULL, CAgentMan, dwBookmark,
