--- conflicted
+++ resolved
@@ -1,15 +1,6 @@
 ---
-<<<<<<< HEAD
-title: "Working with OLE DB Provider Templates | Microsoft Docs"
-ms.custom: ""
+title: "Working with OLE DB Provider Templates"
 ms.date: "10/29/2018"
-ms.technology: ["cpp-data"]
-ms.topic: "reference"
-dev_langs: ["C++"]
-=======
-title: "Working with OLE DB Provider Templates"
-ms.date: "11/04/2016"
->>>>>>> 5491293e
 helpviewer_keywords: ["reference, OLE DB provider templates", "OLE DB, provider templates", "templates, OLE DB provider", "OLE DB providers, templates"]
 ms.assetid: c90b7523-dbff-431c-be06-eed9055710d2
 ---
