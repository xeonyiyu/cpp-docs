---
<<<<<<< HEAD
title: "Enabling and Disabling OLE DB Services | Microsoft Docs"
ms.custom: ""
ms.date: "10/29/2018"
ms.technology: ["cpp-data"]
ms.topic: "reference"
dev_langs: ["C++"]
=======
title: "Enabling and Disabling OLE DB Services"
ms.date: "11/04/2016"
>>>>>>> 5491293e
helpviewer_keywords: ["OLE DB services [OLE DB], enabling and disabling", "service providers [OLE DB]"]
ms.assetid: 445f97eb-32a8-41c2-ad26-1169f78a074f
---
# Enabling and Disabling OLE DB Services

The OLE DB Service Component Manager compares the properties specified by the consumer to the properties supported by the provider to determine whether individual service components could be used to satisfy extended functionality requested by the consumer. For example, if an application requests a scrollable cursor and the provider only supports a forward-only cursor, the Service Component Manager uses the Client Cursor Engine service component to provide scrollable functionality. If the application is relying on extended functionality supported by default on the provider's rowset, and the application doesn't explicitly set the properties to request that functionality, the functionality might not appear on the rowset returned by the Client Cursor Engine. To be interoperable, applications should always set properties to explicitly request extended functionality where needed.

In some cases, it might be necessary to disable individual OLE DB services to work well with existing applications that make assumptions about the characteristics of a provider. OLE DB services provide the ability to disable individual services, or all services, either on a connection-by-connection basis or for all applications using a single provider.

## See Also

[OLE DB Resource Pooling and Services](../../data/oledb/ole-db-resource-pooling-and-services.md)<|MERGE_RESOLUTION|>--- conflicted
+++ resolved
@@ -1,15 +1,6 @@
 ---
-<<<<<<< HEAD
-title: "Enabling and Disabling OLE DB Services | Microsoft Docs"
-ms.custom: ""
+title: "Enabling and Disabling OLE DB Services"
 ms.date: "10/29/2018"
-ms.technology: ["cpp-data"]
-ms.topic: "reference"
-dev_langs: ["C++"]
-=======
-title: "Enabling and Disabling OLE DB Services"
-ms.date: "11/04/2016"
->>>>>>> 5491293e
 helpviewer_keywords: ["OLE DB services [OLE DB], enabling and disabling", "service providers [OLE DB]"]
 ms.assetid: 445f97eb-32a8-41c2-ad26-1169f78a074f
 ---
