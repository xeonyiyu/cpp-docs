---
<<<<<<< HEAD
title: "Overriding Provider Service Defaults | Microsoft Docs"
ms.custom: ""
ms.date: "10/29/2018"
ms.technology: ["cpp-data"]
ms.topic: "reference"
dev_langs: ["C++"]
=======
title: "Overriding Provider Service Defaults"
ms.date: "11/04/2016"
>>>>>>> 5491293e
helpviewer_keywords: ["service providers [OLE DB]", "OLE DB services [OLE DB], overriding defaults"]
ms.assetid: 08e366c0-74d8-463b-93a6-d58a8dc195f8
---
# Overriding Provider Service Defaults

The provider's registry value for OLEDB_SERVICES is returned as the default value for the [DBPROP_INIT_OLEDBSERVICES](/previous-versions/windows/desktop/ms716898) initialization property on the data source object.

As long as the registry entry exists, the provider's objects is aggregated. The user can override the provider's default setting for enabled services by setting the DBPROP_INIT_OLEDBSERVICES property before initialization. To enable or disable a particular service, the user gets the current value of the DBPROP_INIT_OLEDBSERVICES property, sets or clears the bit for the particular property to be enabled or disabled, and resets the property. DBPROP_INIT_OLEDBSERVICES can be set directly in OLE DB or in the connection string passed to ADO or `IDataInitialize::GetDatasource`. The corresponding values to enable/disable individual services are listed in the following table.

|Default services enabled|DBPROP_INIT_OLEDBSERVICES property value|Value in connection string|
|------------------------------|------------------------------------------------|--------------------------------|
|All services (default)|DBPROPVAL_OS_ENABLEALL|"OLE DB Services = -1;"|
|All except Pooling and AutoEnlistment|`DBPROPVAL_OS_ENABLEALL &`<br /><br /> `~DBPROPVAL_OS_RESOURCEPOOLING &`<br /><br /> `~DBPROPVAL_OS_TXNENLISTMENT`|"OLE DB Services = -4;"|
|All except Client Cursor|`DBPROPVAL_OS_ENABLEALL &`<br /><br /> `~DBPROPVAL_OS_CLIENTCURSOR`|"OLE DB Services = -5;"|
|All except Pooling, AutoEnlistment, and Client Cursor|`DBPROPVAL_OS_ENABLEALL &`<br /><br /> `~DBPROPVAL_OS_TXNENLISTMENT &`<br /><br /> `~DBPROPVAL_OS_CLIENTCURSOR`|"OLE DB Services = -7;"|
|No services|`~DBPROPVAL_OS_ENABLEALL`|"OLE DB Services = 0;"|

If the registry entry doesn't exist for the provider, the Component Managers won't collect the provider's objects. No services will be turned on, even if explicitly requested by the user.

## See Also

[Resource Pooling](/previous-versions/windows/desktop/ms713655)<br/>
[How Consumers Use Resource Pooling](/previous-versions/windows/desktop/ms715907)<br/>
[How Providers Work Effectively with Resource Pooling](/previous-versions/windows/desktop/ms714906)<br/>
[Enabling and Disabling OLE DB Services](../../data/oledb/enabling-and-disabling-ole-db-services.md)<br/><|MERGE_RESOLUTION|>--- conflicted
+++ resolved
@@ -1,15 +1,6 @@
 ---
-<<<<<<< HEAD
-title: "Overriding Provider Service Defaults | Microsoft Docs"
-ms.custom: ""
+title: "Overriding Provider Service Defaults"
 ms.date: "10/29/2018"
-ms.technology: ["cpp-data"]
-ms.topic: "reference"
-dev_langs: ["C++"]
-=======
-title: "Overriding Provider Service Defaults"
-ms.date: "11/04/2016"
->>>>>>> 5491293e
 helpviewer_keywords: ["service providers [OLE DB]", "OLE DB services [OLE DB], overriding defaults"]
 ms.assetid: 08e366c0-74d8-463b-93a6-d58a8dc195f8
 ---
