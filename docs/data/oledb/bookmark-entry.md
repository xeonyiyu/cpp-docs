---
title: "BOOKMARK_ENTRY | Microsoft Docs"
ms.custom: ""
ms.date: "11/04/2016"
ms.reviewer: ""
ms.suite: ""
ms.technology: 
  - "devlang-cpp"
ms.tgt_pltfrm: ""
ms.topic: "article"
f1_keywords: 
  - "BOOKMARK_ENTRY"
dev_langs: 
  - "C++"
helpviewer_keywords: 
  - "BOOKMARK_ENTRY macro"
ms.assetid: ec8222f5-9d90-46cb-989e-23f24465083f
caps.latest.revision: 9
author: "mikeblome"
ms.author: "mblome"
manager: "ghogen"
translation.priority.ht: 
  - "cs-cz"
  - "de-de"
  - "es-es"
  - "fr-fr"
  - "it-it"
  - "ja-jp"
  - "ko-kr"
  - "pl-pl"
  - "pt-br"
  - "ru-ru"
  - "tr-tr"
  - "zh-cn"
  - "zh-tw"
---
# BOOKMARK_ENTRY
Binds the bookmark column.  
  
## Syntax  
  
```  
  
BOOKMARK_ENTRY(  
variable  
 )  
  
```  
  
#### Parameters  
 *variable*  
 [in] The variable to be bound to the bookmark column.  
  
## Example  
<<<<<<< HEAD
 <!-- FIXME [!CODE [NVC_OLEDB_Consumer#17](../codesnippet/vs_snippets_cpp/nvc_oledb_consumer#17)]  -->
=======
```cpp
class CArtistsBookmark
{
public:
// Data Elements
   CBookmark<4> m_bookmark;
   short m_nAge;
   TCHAR m_szFirstName[21];
   TCHAR m_szLastName[31];

// Output binding map
BEGIN_COLUMN_MAP(CArtistsBookmark)
   BOOKMARK_ENTRY(m_bookmark)
   COLUMN_ENTRY(1, m_nAge)
   COLUMN_ENTRY(2, m_szFirstName)
   COLUMN_ENTRY(3, m_szLastName)
END_COLUMN_MAP()

   void GetRowsetProperties(CDBPropSet* pPropSet)
   {
      pPropSet->AddProperty(DBPROP_BOOKMARKS, true);
   }

   HRESULT OpenDataSource()
   {
      CDataSource _db;
      _db.Open();
      return m_session.Open(_db);
   }

   void CloseDataSource()
   {
      m_session.Close();
   }

   CSession m_session;

   DEFINE_COMMAND_EX(CArtistsBookmark, L" \
   SELECT \
      Age, \
      FirstName, \
      LastName \
      FROM Artists")
};
```
>>>>>>> 781cd9dd
  
## Requirements  
 **Header:** atldbcli.h  
  
## See Also  
 [Macros and Global Functions for OLE DB Consumer Templates](../../data/oledb/macros-and-global-functions-for-ole-db-consumer-templates.md)   
 [CBookmark Class](../../data/oledb/cbookmark-class.md)   
 [DBPROP_BOOKMARKS](https://msdn.microsoft.com/en-us/library/ms709728.aspx)<|MERGE_RESOLUTION|>--- conflicted
+++ resolved
@@ -52,9 +52,7 @@
  [in] The variable to be bound to the bookmark column.  
   
 ## Example  
-<<<<<<< HEAD
- <!-- FIXME [!CODE [NVC_OLEDB_Consumer#17](../codesnippet/vs_snippets_cpp/nvc_oledb_consumer#17)]  -->
-=======
+
 ```cpp
 class CArtistsBookmark
 {
@@ -100,7 +98,6 @@
       FROM Artists")
 };
 ```
->>>>>>> 781cd9dd
   
 ## Requirements  
  **Header:** atldbcli.h  
