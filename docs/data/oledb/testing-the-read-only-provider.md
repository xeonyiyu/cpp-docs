---
title: "Testing the Read-Only Provider | Microsoft Docs"
ms.custom: ""
ms.date: "11/04/2016"
ms.technology: ["cpp-data"]
ms.topic: "reference"
dev_langs: ["C++"]
helpviewer_keywords: ["testing, OLE DB providers", "testing providers", "OLE DB providers, calling", "OLE DB providers, testing"]
ms.assetid: e4aa30c1-391b-41f8-ac73-5270e46fd712
author: "mikeblome"
ms.author: "mblome"
ms.workload: ["cplusplus", "data-storage"]
---
# Testing the Read-Only Provider

To test a provider, you need a consumer. It helps if the consumer can match up with the provider. The OLE DB consumer templates are a thin wrapper around OLE DB and match with the provider COM objects. Because the source is shipped with the consumer templates, it is easy to debug a provider with them. The consumer templates are also a very small and fast way to develop consumer applications.  
  
The example in this topic creates a default MFC Application Wizard application for a test consumer. The test application is a simple dialog with OLE DB consumer template code added.  
  
## To create the test application  
  
1. On the **File** menu, click **New**, and then click **Project**.  
  
1. In the **Project Types** pane, select the **Visual C++ Projects** folder. In the **Templates** pane, select **MFC Application**.  
  
1. For the project name, enter *TestProv*, and then click **OK**.  
  
     The MFC Application Wizard appears.  
  
1. On the **Application Type** page, select **Dialog based**.  
  
1. On the **Advanced Features** page, select **Automation**, and then click **Finish**.  
  
> [!NOTE]
> The application does not require Automation support if you add `CoInitialize` in `CTestProvApp::InitInstance`.  
  
You can view and edit the **TestProv** dialog box (IDD_TESTPROV_DIALOG) by selecting it in **Resource View**. Place two list boxes, one for each string in the rowset, in the dialog box. Turn off the sort property for both list boxes by pressing **Alt**+**Enter** when a list box is selected, clicking the **Styles** tab, and clearing the **Sort** check box. Also, place a **Run** button on the dialog box to fetch the file. The finished **TestProv** dialog box should have two list boxes labeled "String 1" and "String 2", respectively; it also has **OK**, **Cancel**, and **Run** buttons.  
  
Open the header file for the dialog class (in this case TestProvDlg.h). Add the following code to the header file (outside of any class declarations):  
  
```cpp
////////////////////////////////////////////////////////////////////////  
// TestProvDlg.h  
  
class CProvider   
{  
// Attributes  
public:  
   char   szField1[16];  
   char   szField2[16];  
  
   // Binding Maps  
BEGIN_COLUMN_MAP(CProvider)  
   COLUMN_ENTRY(1, szField1)  
   COLUMN_ENTRY(2, szField2)  
END_COLUMN_MAP()  
};  
```  
  
The code represents a user record that defines what columns will be in the rowset. When the client calls `IAccessor::CreateAccessor`, it uses these entries to specify which columns to bind. The OLE DB consumer templates also allow you to bind columns dynamically. The COLUMN_ENTRY macros are the client-side version of the PROVIDER_COLUMN_ENTRY macros. The two COLUMN_ENTRY macros specify the ordinal, type, length, and data member for the two strings.  
  
Add a handler function for the **Run** button by pressing **Ctrl** and double-clicking the **Run** button. Place the following code in the function:  
  
```cpp
///////////////////////////////////////////////////////////////////////  
// TestProvDlg.cpp  
  
void CtestProvDlg::OnRun()  
{  
   CCommand<CAccessor<CProvider>> table;  
   CDataSource source;  
   CSession   session;  
  
   if (source.Open("Custom.Custom.1", NULL) != S_OK)  
      return;  
  
   if (session.Open(source) != S_OK)  
      return;  
  
   if (table.Open(session, _T("c:\\samples\\myprov\\myData.txt")) != S_OK)  
      return;  
  
   while (table.MoveNext() == S_OK)  
   {  
      m_ctlString1.AddString(table.szField1);  
      m_ctlString2.AddString(table.szField2);  
   }  
}  
```  
  
The `CCommand`, `CDataSource`, and `CSession` classes all belong to the OLE DB consumer templates. Each class mimics a COM object in the provider. The `CCommand` object takes the `CProvider` class, declared in the header file, as a template parameter. The `CProvider` parameter represents bindings that you use to access the data from the provider. Here is the `Open` code for the data source, session, and command:  
  
```cpp  
if (source.Open("Custom.Custom.1", NULL) != S_OK)  
   return;  
  
if (session.Open(source) != S_OK)  
   return;  
  
if (table.Open(session, _T("c:\\samples\\myprov\\myData.txt")) != S_OK)  
   return;  
```  
  
<<<<<<< HEAD
The lines to open each of the classes create each COM object in the provider. To locate the provider, use the ProgID of the provider. You can get the ProgID from the system registry or by looking in the Custom.rgs file (open the provider's directory and search for the ProgID key).  
=======
The lines to open each of the classes create each COM object in the provider. To locate the provider, use the `ProgID` of the provider. You can get the `ProgID` from the system registry or by looking in the MyProvider.rgs file (open the provider's directory and search for the `ProgID` key).  
>>>>>>> 4b5ea95e
  
The MyData.txt file is included with the `MyProv` sample. To create a file of your own, use an editor and type an even number of strings, pressing ENTER between each string. Change the path name if you move the file.  
  
Pass in the string "c:\\\samples\\\myprov\\\MyData.txt" in the `table.Open` line. If you step into the `Open` call, you see that this string is passed to the `SetCommandText` method in the provider. Note that the `ICommandText::Execute` method used that string.  
  
To fetch the data, call `MoveNext` on the table. `MoveNext` calls the `IRowset::GetNextRows`, `GetRowCount`, and `GetData` functions. When there are no more rows (that is, the current position in the rowset is greater than `GetRowCount`), the loop terminates:  
  
```cpp  
while (table.MoveNext() == S_OK)  
{  
   m_ctlString1.AddString(table.szField1);  
   m_ctlString2.AddString(table.szField2);  
}  
```  
  
Note that when there are no more rows, providers return DB_S_ENDOFROWSET. The DB_S_ENDOFROWSET value is not an error. You should always check against S_OK to cancel a data fetch loop and not use the SUCCEEDED macro.  
  
You should now be able to build and test the program.  
  
## See Also  

[Enhancing the Simple Read-Only Provider](../../data/oledb/enhancing-the-simple-read-only-provider.md)<|MERGE_RESOLUTION|>--- conflicted
+++ resolved
@@ -101,11 +101,7 @@
    return;  
 ```  
   
-<<<<<<< HEAD
-The lines to open each of the classes create each COM object in the provider. To locate the provider, use the ProgID of the provider. You can get the ProgID from the system registry or by looking in the Custom.rgs file (open the provider's directory and search for the ProgID key).  
-=======
-The lines to open each of the classes create each COM object in the provider. To locate the provider, use the `ProgID` of the provider. You can get the `ProgID` from the system registry or by looking in the MyProvider.rgs file (open the provider's directory and search for the `ProgID` key).  
->>>>>>> 4b5ea95e
+The lines to open each of the classes create each COM object in the provider. To locate the provider, use the `ProgID` of the provider. You can get the `ProgID` from the system registry or by looking in the Custom.rgs file (open the provider's directory and search for the `ProgID` key).  
   
 The MyData.txt file is included with the `MyProv` sample. To create a file of your own, use an editor and type an even number of strings, pressing ENTER between each string. Change the path name if you move the file.  
   
