---
description: "Learn more about: Debugging Your Provider"
title: "Debugging Your Provider"
ms.date: "10/29/2018"
helpviewer_keywords: ["debugging [C++], providers", "OLE DB providers, debugging", "Visual C++ debugger, debugging providers", "Visual C++ debugger"]
ms.assetid: 90d4e7db-06ea-4de0-a7f4-4f3751d50d93
---
# Debugging Your Provider

There are two ways to debug your provider:

- Because providers are created in process, you can create some consumer code using the OLE DB consumer templates and step into the provider normally.

- You can use various utilities that come with Visual C++.

## To use debugging

1. Open the provider project.

<<<<<<< HEAD
1. On the **Projects** menu, select **Properties**.
=======
1. On the menu bar, select **Projects** > **Properties**.
>>>>>>> 755964f4

1. In the **Property Pages** dialog box, select the **Configuration Properties** > **Debugging** property page.

1. Select options as required, then choose **OK**.

1. Set breakpoints, and then debug as usual.

## See also

[Working with OLE DB Provider Templates](../../data/oledb/working-with-ole-db-provider-templates.md)<|MERGE_RESOLUTION|>--- conflicted
+++ resolved
@@ -17,11 +17,7 @@
 
 1. Open the provider project.
 
-<<<<<<< HEAD
-1. On the **Projects** menu, select **Properties**.
-=======
 1. On the menu bar, select **Projects** > **Properties**.
->>>>>>> 755964f4
 
 1. In the **Property Pages** dialog box, select the **Configuration Properties** > **Debugging** property page.
 
