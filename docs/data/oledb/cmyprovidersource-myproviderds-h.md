--- conflicted
+++ resolved
@@ -38,7 +38,6 @@
 Whenever the client calls `QueryInterface` for an interface on the data source, it goes through the following COM map:
 
 ```cpp
-<<<<<<< HEAD
 /////////////////////////////////////////////////////////////////////////  
 // CCustomSource  
 class ATL_NO_VTABLE CCustomSource :   
@@ -182,129 +181,5 @@
 ```  
   
 ## See Also  
-=======
-BEGIN_COM_MAP(CCustomSource)
-   COM_INTERFACE_ENTRY(IDBCreateSession)
-   COM_INTERFACE_ENTRY(IDBInitialize)
-   COM_INTERFACE_ENTRY(IDBProperties)
-   COM_INTERFACE_ENTRY(IPersist)
-   COM_INTERFACE_ENTRY(IInternalConnection)
-END_COM_MAP()
-```
-
-The COM_INTERFACE_ENTRY macros are from ATL and tell the implementation of `QueryInterface` in `CComObjectRootEx` to return the appropriate interfaces.
-
-## Property Map
-
-The property map specifies all the properties designated by the provider:
-
-```cpp
-BEGIN_PROPSET_MAP(CCustomSource)
-   BEGIN_PROPERTY_SET(DBPROPSET_DATASOURCEINFO)
-      PROPERTY_INFO_ENTRY(ACTIVESESSIONS)
-      PROPERTY_INFO_ENTRY(ASYNCTXNABORT)
-      PROPERTY_INFO_ENTRY(ASYNCTXNCOMMIT)
-      PROPERTY_INFO_ENTRY(BYREFACCESSORS)
-      PROPERTY_INFO_ENTRY_VALUE(CATALOGLOCATION, DBPROPVAL_CL_START)
-      PROPERTY_INFO_ENTRY(CATALOGTERM)
-      PROPERTY_INFO_ENTRY(CATALOGUSAGE)
-      PROPERTY_INFO_ENTRY(COLUMNDEFINITION)
-      PROPERTY_INFO_ENTRY(CONCATNULLBEHAVIOR)
-      PROPERTY_INFO_ENTRY(DATASOURCENAME)
-      PROPERTY_INFO_ENTRY(DATASOURCEREADONLY)
-      PROPERTY_INFO_ENTRY(DBMSNAME)
-      PROPERTY_INFO_ENTRY(DBMSVER)
-      PROPERTY_INFO_ENTRY_VALUE(DSOTHREADMODEL, DBPROPVAL_RT_FREETHREAD)
-      PROPERTY_INFO_ENTRY(GROUPBY)
-      PROPERTY_INFO_ENTRY(HETEROGENEOUSTABLES)
-      PROPERTY_INFO_ENTRY(IDENTIFIERCASE)
-      PROPERTY_INFO_ENTRY(MAXINDEXSIZE)
-      PROPERTY_INFO_ENTRY(MAXROWSIZE)
-      PROPERTY_INFO_ENTRY(MAXROWSIZEINCLUDESBLOB)
-      PROPERTY_INFO_ENTRY(MAXTABLESINSELECT)
-      PROPERTY_INFO_ENTRY(MULTIPLEPARAMSETS)
-      PROPERTY_INFO_ENTRY(MULTIPLERESULTS)
-      PROPERTY_INFO_ENTRY(MULTIPLESTORAGEOBJECTS)
-      PROPERTY_INFO_ENTRY(MULTITABLEUPDATE)
-      PROPERTY_INFO_ENTRY(NULLCOLLATION)
-      PROPERTY_INFO_ENTRY(OLEOBJECTS)
-      PROPERTY_INFO_ENTRY(ORDERBYCOLUMNSINSELECT)
-      PROPERTY_INFO_ENTRY(OUTPUTPARAMETERAVAILABILITY)
-      PROPERTY_INFO_ENTRY(PERSISTENTIDTYPE)
-      PROPERTY_INFO_ENTRY(PREPAREABORTBEHAVIOR)
-      PROPERTY_INFO_ENTRY(PREPARECOMMITBEHAVIOR)
-      PROPERTY_INFO_ENTRY(PROCEDURETERM)
-      PROPERTY_INFO_ENTRY(PROVIDERNAME)
-      PROPERTY_INFO_ENTRY(PROVIDEROLEDBVER)
-      PROPERTY_INFO_ENTRY(PROVIDERVER)
-      PROPERTY_INFO_ENTRY(QUOTEDIDENTIFIERCASE)
-      PROPERTY_INFO_ENTRY(ROWSETCONVERSIONSONCOMMAND)
-      PROPERTY_INFO_ENTRY(SCHEMATERM)
-      PROPERTY_INFO_ENTRY(SCHEMAUSAGE)
-      PROPERTY_INFO_ENTRY(STRUCTUREDSTORAGE)
-      PROPERTY_INFO_ENTRY(SUBQUERIES)
-      PROPERTY_INFO_ENTRY(TABLETERM)
-      PROPERTY_INFO_ENTRY(USERNAME)
-   END_PROPERTY_SET(DBPROPSET_DATASOURCEINFO)
-   BEGIN_PROPERTY_SET(DBPROPSET_DBINIT)
-      PROPERTY_INFO_ENTRY(AUTH_PASSWORD)
-      PROPERTY_INFO_ENTRY(AUTH_PERSIST_SENSITIVE_AUTHINFO)
-      PROPERTY_INFO_ENTRY(AUTH_USERID)
-      PROPERTY_INFO_ENTRY(INIT_DATASOURCE)
-      PROPERTY_INFO_ENTRY(INIT_HWND)
-      PROPERTY_INFO_ENTRY(INIT_LCID)
-      PROPERTY_INFO_ENTRY(INIT_LOCATION)
-      PROPERTY_INFO_ENTRY(INIT_MODE)
-      PROPERTY_INFO_ENTRY(INIT_PROMPT)
-      PROPERTY_INFO_ENTRY(INIT_PROVIDERSTRING)
-      PROPERTY_INFO_ENTRY(INIT_TIMEOUT)
-   END_PROPERTY_SET(DBPROPSET_DBINIT)
-   BEGIN_PROPERTY_SET(DBPROPSET_DATASOURCE)
-      PROPERTY_INFO_ENTRY(CURRENTCATALOG)
-   END_PROPERTY_SET(DBPROPSET_DATASOURCE)
-   CHAIN_PROPERTY_SET(CCustomSession)
-END_PROPSET_MAP()
-```
-
-Properties in OLE DB are grouped. The data source object has two groups of properties: one for the DBPROPSET_DATASOURCEINFO set and one for the DBPROPSET_DBINIT set. The DBPROPSET_DATASOURCEINFO set corresponds to properties about the provider and its data source. The DBPROPSET_DBINIT set corresponds to properties used at initialization. The OLE DB Provider Templates handle these sets with the PROPERTY_SET macros. The macros create a block that contains an array of properties. Whenever the client calls the `IDBProperties` interface, the provider uses the property map.
-
-You do not need to implement every property in the specification. However, you must support the required properties; see the level 0 conformance specification for more information. If you do not want to support a property, you can remove it from the map. If you want to support a property, add it into the map by using a PROPERTY_INFO_ENTRY macro. The macro corresponds to the `UPROPINFO` structure as shown in the following code:
-
-```cpp
-struct UPROPINFO
-{
-   DBPROPID    dwPropId;
-   ULONG       ulIDS;
-   VARTYPE     VarType;
-   DBPROPFLAGS dwFlags;
-   union
-   {
-      DWORD dwVal;
-      LPOLESTR szVal;
-   };
-   DBPROPOPTIONS dwOption;
-};
-```
-
-Each element in the structure represents information to handle the property. It contains a `DBPROPID` to determine the GUID and ID for the property. It also contains entries to determine the type and value of the property.
-
-If you want to change the default value of a property (note that a consumer can change the value of a writable property at any time), you can use either the PROPERTY_INFO_ENTRY_VALUE or PROPERTY_INFO_ENTRY_EX macro. These macros allow you to specify a value for a corresponding property. The PROPERTY_INFO_ENTRY_VALUE macro is a shorthand notation that allows you to change the value. The PROPERTY_INFO_ENTRY_VALUE macro calls the PROPERTY_INFO_ENTRY_EX macro. This macro allows you to add or change all of the attributes in the `UPROPINFO` structure.
-
-If you want to define your own property set, you can add one by making an additional BEGIN_PROPSET_MAP/END_PROPSET_MAP combination. You need to define a GUID for the property set and then define your own properties. If you have provider-specific properties, add them to a new property set instead of using an existing one. This avoids problems in later versions of OLE DB.
-
-## User-Defined Property Sets
-
-Visual C++ supports user-defined property sets. You do not have to override `GetProperties` or `GetPropertyInfo`. Instead, the templates detect any user-defined property set and add it to the appropriate object.
-
-If you have a user-defined property set that needs to be available at initialization time (that is, before the consumer calls `IDBInitialize::Initialize`), you can specify this by using the UPROPSET_USERINIT flag in conjunction with the BEGIN_PROPERTY_SET_EX macro. The property set must be in the data source object for this to work (as the OLE DB specification requires). For example:
-
-```cpp
-BEGIN_PROPERTY_SET_EX(DBPROPSET_MYPROPSET, UPROPSET_USERINIT)
-   PROPERTY_INFO_ENTRY(DBPROP_MYPROP)
-END_PROPERTY_SET_EX(DBPROPSET_MYPROPSET)
-```
-
-## See Also
->>>>>>> fe82fe4d
 
 [Provider Wizard-Generated Files](../../data/oledb/provider-wizard-generated-files.md)