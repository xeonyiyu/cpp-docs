--- conflicted
+++ resolved
@@ -64,9 +64,6 @@
 -   **DBPARAMIO_INPUT &#124; DBPARAMIO_OUTPUT** The parameter is both an input and an output parameter.  
   
 ## Example  
-<<<<<<< HEAD
- <!--FIXME[!CODE [NVC_OLEDB_Consumer#18](../codesnippet/vs_snippets_cpp/nvc_oledb_consumer#18)]-->  
-=======
 ```cpp
 class CArtistsProperty
 {
@@ -106,7 +103,6 @@
       { ? = SELECT Age FROM Artists WHERE Age < ? }")
 };
 ``` 
->>>>>>> 781cd9dd
   
 ## Requirements  
  **Header:** atldbcli.h  
