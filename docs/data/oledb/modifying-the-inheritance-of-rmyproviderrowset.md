---
title: "Modifying the Inheritance of RCustomRowset | Microsoft Docs"
ms.custom: ""
ms.date: "10/26/2018"
ms.technology: ["cpp-data"]
ms.topic: "reference"
dev_langs: ["C++"]
helpviewer_keywords: ["RMyProviderRowset", "inheritance [C++]", "RCustomRowset"]
ms.assetid: 33089c90-98a4-43e7-8e67-d4bb137e267e
author: "mikeblome"
ms.author: "mblome"
ms.workload: ["cplusplus", "data-storage"]
---
# Modifying the Inheritance of RCustomRowset

To add the `IRowsetLocate` interface to the simple read-only provider example, modify the inheritance of `RCustomRowset`. Initially, `RCustomRowset` inherits from `CRowsetImpl`. You need to modify it to inherit from `CRowsetBaseImpl`.

To do this, create a new class, `CCustomRowsetImpl`, in CustomRS.h:

```cpp
<<<<<<< HEAD
////////////////////////////////////////////////////////////////////////  
// CustomRS.h  
  
template <class T, class Storage, class CreatorClass, class ArrayType = CAtlArray<Storage>>  
class CMyRowsetImpl:  
   public CRowsetImpl<T, Storage, CreatorClass, ArrayType, CSimpleRow, IRowsetLocateImpl< T, IRowsetLocate >>  
{  
...  
};  
```  
  
Now, edit the COM interface map in *Custom*RS.h to be as follows:  
  
```cpp  
BEGIN_COM_MAP(CMyRowsetImpl)  
   COM_INTERFACE_ENTRY(IRowsetLocate)  
   COM_INTERFACE_ENTRY_CHAIN(_RowsetBaseClass)  
END_COM_MAP()  
```  
  
This code creates a COM interface map that tells `CMyRowsetImpl` to call `QueryInterface` for both the `IRowset` and `IRowsetLocate` interfaces. To get all of the implementation for the other rowset classes, the map links the `CMyRowsetImpl` class back to the `CRowsetBaseImpl` class defined by the OLE DB Templates; the map uses the COM_INTERFACE_ENTRY_CHAIN macro, which tells OLE DB templates to scan the COM map in `CRowsetBaseImpl` in response to a `QueryInterface` call.  
  
Finally, link `RAgentRowset` to `CMyRowsetBaseImpl` by modifying `RAgentRowset` to inherit from `CMyRowsetImpl`, as follows:  
  
```cpp  
class RAgentRowset : public CMyRowsetImpl<RAgentRowset, CAgentMan, CCustomCommand>  
```  
  
`RAgentRowset` can now use the `IRowsetLocate` interface while taking advantage of the rest of the implementation for the rowset class.  
  
When this is done, you can [dynamically determine columns returned to the consumer](../../data/oledb/dynamically-determining-columns-returned-to-the-consumer.md).  
  
## See Also  
=======
////////////////////////////////////////////////////////////////////////
// CustomRS.h

template <class T, class Storage, class CreatorClass, class ArrayType = CAtlArray<Storage>>
class CCustomRowsetImpl:
   public CRowsetImpl<T, Storage, CreatorClass, ArrayType, CSimpleRow, IRowsetLocateImpl< T, IRowsetLocate >>
{
...
};
```

Now, edit the COM interface map in CustomRS.h to be as follows:

```cpp
BEGIN_COM_MAP(CCustomRowsetImpl)
   COM_INTERFACE_ENTRY(IRowsetLocate)
   COM_INTERFACE_ENTRY_CHAIN(_RowsetBaseClass)
END_COM_MAP()
```

This creates a COM interface map that tells `CCustomRowsetImpl` to call `QueryInterface` for both the `IRowset` and `IRowsetLocate` interfaces. To get all of the implementation for the other rowset classes, the map links the `CCustomRowsetImpl` class back to the `CRowsetBaseImpl` class defined by the OLE DB Templates; the map uses the COM_INTERFACE_ENTRY_CHAIN macro, which tells OLE DB templates to scan the COM map in `CRowsetBaseImpl` in response to a `QueryInterface` call.

Finally, link `RAgentRowset` to `CCustomRowsetBaseImpl` by modifying `RAgentRowset` to inherit from `CCustomRowsetImpl`, as follows:

```cpp
class RAgentRowset : public CCustomRowsetImpl<RAgentRowset, CAgentMan, CCustomCommand>
```

`RAgentRowset` can now use the `IRowsetLocate` interface while taking advantage of the rest of the implementation for the rowset class.

When this is done, you can [dynamically determine columns returned to the consumer](../../data/oledb/dynamically-determining-columns-returned-to-the-consumer.md).

## See Also
>>>>>>> fe82fe4d

[Enhancing the Simple Read-Only Provider](../../data/oledb/enhancing-the-simple-read-only-provider.md)<|MERGE_RESOLUTION|>--- conflicted
+++ resolved
@@ -18,7 +18,6 @@
 To do this, create a new class, `CCustomRowsetImpl`, in CustomRS.h:
 
 ```cpp
-<<<<<<< HEAD
 ////////////////////////////////////////////////////////////////////////  
 // CustomRS.h  
   
@@ -52,40 +51,5 @@
 When this is done, you can [dynamically determine columns returned to the consumer](../../data/oledb/dynamically-determining-columns-returned-to-the-consumer.md).  
   
 ## See Also  
-=======
-////////////////////////////////////////////////////////////////////////
-// CustomRS.h
-
-template <class T, class Storage, class CreatorClass, class ArrayType = CAtlArray<Storage>>
-class CCustomRowsetImpl:
-   public CRowsetImpl<T, Storage, CreatorClass, ArrayType, CSimpleRow, IRowsetLocateImpl< T, IRowsetLocate >>
-{
-...
-};
-```
-
-Now, edit the COM interface map in CustomRS.h to be as follows:
-
-```cpp
-BEGIN_COM_MAP(CCustomRowsetImpl)
-   COM_INTERFACE_ENTRY(IRowsetLocate)
-   COM_INTERFACE_ENTRY_CHAIN(_RowsetBaseClass)
-END_COM_MAP()
-```
-
-This creates a COM interface map that tells `CCustomRowsetImpl` to call `QueryInterface` for both the `IRowset` and `IRowsetLocate` interfaces. To get all of the implementation for the other rowset classes, the map links the `CCustomRowsetImpl` class back to the `CRowsetBaseImpl` class defined by the OLE DB Templates; the map uses the COM_INTERFACE_ENTRY_CHAIN macro, which tells OLE DB templates to scan the COM map in `CRowsetBaseImpl` in response to a `QueryInterface` call.
-
-Finally, link `RAgentRowset` to `CCustomRowsetBaseImpl` by modifying `RAgentRowset` to inherit from `CCustomRowsetImpl`, as follows:
-
-```cpp
-class RAgentRowset : public CCustomRowsetImpl<RAgentRowset, CAgentMan, CCustomCommand>
-```
-
-`RAgentRowset` can now use the `IRowsetLocate` interface while taking advantage of the rest of the implementation for the rowset class.
-
-When this is done, you can [dynamically determine columns returned to the consumer](../../data/oledb/dynamically-determining-columns-returned-to-the-consumer.md).
-
-## See Also
->>>>>>> fe82fe4d
 
 [Enhancing the Simple Read-Only Provider](../../data/oledb/enhancing-the-simple-read-only-provider.md)