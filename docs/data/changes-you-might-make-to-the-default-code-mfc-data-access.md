---
title: "Changes You Might Make to the Default Code  (MFC Data Access) | Microsoft Docs"
ms.custom: ""
ms.date: "11/04/2016"
ms.reviewer: ""
ms.suite: ""
ms.technology: 
  - "devlang-cpp"
ms.tgt_pltfrm: ""
ms.topic: "article"
dev_langs: 
  - "C++"
helpviewer_keywords: 
  - "record views [C++], customizing default code"
ms.assetid: 9992ed37-a6bf-45a5-a572-5c14e42b6628
caps.latest.revision: 8
author: "mikeblome"
ms.author: "mblome"
manager: "ghogen"
translation.priority.ht: 
  - "cs-cz"
  - "de-de"
  - "es-es"
  - "fr-fr"
  - "it-it"
  - "ja-jp"
  - "ko-kr"
  - "pl-pl"
  - "pt-br"
  - "ru-ru"
  - "tr-tr"
  - "zh-cn"
  - "zh-tw"
---
# Changes You Might Make to the Default Code  (MFC Data Access)
The [MFC Application Wizard](../mfc/reference/database-support-mfc-application-wizard.md) writes a recordset class for you that selects all records in a single table. You will often want to modify that behavior in one or more of the following ways:  
  
-   Set a filter or a sort order for the recordset. Do this in `OnInitialUpdate` after the recordset object is constructed but before its **Open** member function is called. For more information, see [Recordset: Filtering Records (ODBC)](../data/odbc/recordset-filtering-records-odbc.md) and [Recordset: Sorting Records (ODBC)](../data/odbc/recordset-sorting-records-odbc.md).  
  
-   Parameterize the recordset. Specify the actual run-time parameter value after the filter. For more information, see [Recordset: Parameterizing a Recordset (ODBC)](../data/odbc/recordset-parameterizing-a-recordset-odbc.md)  
  
<<<<<<< HEAD
-   Pass a customized SQL string to the [Open](../topic/crecordset::open.md) member function. For a discussion of what you can accomplish with this technique , see [SQL: Customizing Your Recordset's SQL Statement (ODBC)](../data/odbc/sql-customizing-your-recordset’s-sql-statement-odbc.md).  
=======
-   Pass a customized SQL string to the [Open](../mfc/reference/crecordset-class.md#crecordset__open) member function. For a discussion of what you can accomplish with this technique , see [SQL: Customizing Your Recordset's SQL Statement (ODBC)](../data/odbc/sql-customizing-your-recordset’s-sql-statement-odbc.md).  
>>>>>>> 85ef69ce
  
## See Also  
 [Using a Record View](../data/using-a-record-view-mfc-data-access.md)<|MERGE_RESOLUTION|>--- conflicted
+++ resolved
@@ -39,11 +39,7 @@
   
 -   Parameterize the recordset. Specify the actual run-time parameter value after the filter. For more information, see [Recordset: Parameterizing a Recordset (ODBC)](../data/odbc/recordset-parameterizing-a-recordset-odbc.md)  
   
-<<<<<<< HEAD
--   Pass a customized SQL string to the [Open](../topic/crecordset::open.md) member function. For a discussion of what you can accomplish with this technique , see [SQL: Customizing Your Recordset's SQL Statement (ODBC)](../data/odbc/sql-customizing-your-recordset’s-sql-statement-odbc.md).  
-=======
 -   Pass a customized SQL string to the [Open](../mfc/reference/crecordset-class.md#crecordset__open) member function. For a discussion of what you can accomplish with this technique , see [SQL: Customizing Your Recordset's SQL Statement (ODBC)](../data/odbc/sql-customizing-your-recordset’s-sql-statement-odbc.md).  
->>>>>>> 85ef69ce
   
 ## See Also  
  [Using a Record View](../data/using-a-record-view-mfc-data-access.md)