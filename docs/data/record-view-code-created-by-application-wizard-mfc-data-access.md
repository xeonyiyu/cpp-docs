--- conflicted
+++ resolved
@@ -35,11 +35,7 @@
   - "zh-tw"
 ---
 # Record View Code Created by Application Wizard  (MFC Data Access)
-<<<<<<< HEAD
 The [MFC Application Wizard](../mfc/reference/database-support-mfc-application-wizard.md) overrides the view's `OnInitialUpdate` and `OnGetRecordset` member functions. After the framework creates the frame window, document, and view, it calls `OnInitialUpdate` to initialize the view. `OnInitialUpdate` obtains a pointer to the recordset from the document. A call to the base class [CView::OnInitialUpdate](../mfc/reference/cview-class.md#cview__oninitialupdate) function opens the recordset. The following code shows this process for a `CRecordView` — the code for a `CDaoRecordView` is similar:  
-=======
-The [MFC Application Wizard](../mfc/reference/database-support-mfc-application-wizard.md) overrides the view's `OnInitialUpdate` and `OnGetRecordset` member functions. After the framework creates the frame window, document, and view, it calls `OnInitialUpdate` to initialize the view. `OnInitialUpdate` obtains a pointer to the recordset from the document. A call to the base class [CView::OnInitialUpdate](../mfc/reference/cview-class.md#cview__oninitialupdate) function opens the recordset. The following code shows this process for a `CRecordView` — the code for a `CDaoRecordView` is similar:  
->>>>>>> master
   
 ```  
 void CSectionForm::OnInitialUpdate()  
@@ -49,28 +45,10 @@
 }  
 ```  
   
-<<<<<<< HEAD
-<<<<<<< HEAD
  When the recordset opens, it selects records. [CRecordset::Open](../mfc/reference/crecordset-class.md#crecordset__open) or [CDaoRecordset::Open](../mfc/reference/cdaorecordset-class.md#cdaorecordset__open) makes the first record the current record, and DDX moves data from the recordset's field data members to the corresponding form controls in the view. For more information about RFX, see [Record Field Exchange (RFX)](../data/odbc/record-field-exchange-rfx.md). For more information about DDX, see [Dialog Data Exchange and Validation](../mfc/dialog-data-exchange-and-validation.md). For information about the document/view creation process, see [Using the Classes to Write Applications for Windows](../mfc/using-the-classes-to-write-applications-for-windows.md).  
   
 > [!NOTE]
 >  You should give your end users the capability to refresh the record view controls from the recordset. Without this capability, if a user changes a control's value to an illegal value, the user can be permanently stuck on the current record. To refresh the controls, you call the `CWnd` member function [UpdateData](../mfc/reference/cwnd-class.md#cwnd__updatedata) with a parameter of **FALSE**.  
-=======
-=======
->>>>>>> d2de51bc
- When the recordset opens, it selects records. [CRecordset::Open](../mfc/reference/crecordset-class.md#crecordset__open) or [CDaoRecordset::Open](../mfc/reference/cdaorecordset-class.md#cdaorecordset__open) makes the first record the current record, and DDX moves data from the recordset's field data members to the corresponding form controls in the view. For more information about RFX, see [Record Field Exchange (RFX)](../data/odbc/record-field-exchange-rfx.md). For more information about DDX, see [Dialog Data Exchange and Validation](../mfc/dialog-data-exchange-and-validation.md). For information about the document/view creation process, see [Using the Classes to Write Applications for Windows](../mfc/using-the-classes-to-write-applications-for-windows.md).  
-  
-> [!NOTE]
->  You should give your end users the capability to refresh the record view controls from the recordset. Without this capability, if a user changes a control's value to an illegal value, the user can be permanently stuck on the current record. To refresh the controls, you call the `CWnd` member function [UpdateData](../mfc/reference/cwnd-class.md#cwnd__updatedata) with a parameter of **FALSE**.  
-<<<<<<< HEAD
-=======
-=======
- When the recordset opens, it selects records. [CRecordset::Open](../mfc/reference/crecordset-class.md#crecordset__open) or [CDaoRecordset::Open](../mfc/reference/cdaorecordset-class.md#cdaorecordset__open) makes the first record the current record, and DDX moves data from the recordset's field data members to the corresponding form controls in the view. For more information about RFX, see [Record Field Exchange (RFX)](../data/odbc/record-field-exchange-rfx.md). For more information about DDX, see [Dialog Data Exchange and Validation](../mfc/dialog-data-exchange-and-validation.md). For information about the document/view creation process, see [Using the Classes to Write Applications for Windows](../mfc/using-the-classes-to-write-applications-for-windows.md).  
-  
-> [!NOTE]
->  You should give your end users the capability to refresh the record view controls from the recordset. Without this capability, if a user changes a control's value to an illegal value, the user can be permanently stuck on the current record. To refresh the controls, you call the `CWnd` member function [UpdateData](../mfc/reference/cwnd-class.md#cwnd__updatedata) with a parameter of **FALSE**.  
->>>>>>> d2de51bc
->>>>>>> master
   
 ## See Also  
  [Using a Record View](../data/using-a-record-view-mfc-data-access.md)