--- conflicted
+++ resolved
@@ -13,30 +13,6 @@
 ms.workload: ["cplusplus"]
 ---
 # high_method_prefix
-<<<<<<< HEAD
-**C++ Specific**  
-  
-Specifies a prefix to be used in naming high-level properties and methods.  
-  
-## Syntax  
-  
-```  
-high_method_prefix("Prefix")  
-```  
-  
-### Parameters  
-*Prefix*<br/>
-Prefix to be used.  
-  
-## Remarks  
- 
-By default, high-level error-handling properties and methods are exposed by member functions named without a prefix. The names are from the type library.  
-  
-**END C++ Specific**  
-  
-## See Also  
- 
-=======
 
 **C++ Specific**
 
@@ -61,6 +37,5 @@
 
 ## See Also
 
->>>>>>> 4b5ea95e
 [#import Attributes](../preprocessor/hash-import-attributes-cpp.md)<br/>
 [#import Directive](../preprocessor/hash-import-directive-cpp.md)