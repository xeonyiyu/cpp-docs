--- conflicted
+++ resolved
@@ -13,30 +13,6 @@
 ms.workload: ["cplusplus"]
 ---
 # inject_statement
-<<<<<<< HEAD
-**C++ Specific**  
-  
-Inserts its argument as source text into the type-library header.  
-  
-## Syntax  
-  
-```  
-inject_statement("source_text")  
-```  
-  
-### Parameters  
-*source_text*<br/>
-Source text to be inserted into the type library header file.  
-  
-## Remarks  
- 
-The text is placed at the beginning of the namespace declaration that wraps the type-library contents in the header file.  
-  
-**END C++ Specific**  
-  
-## See Also  
- 
-=======
 
 **C++ Specific**
 
@@ -61,6 +37,5 @@
 
 ## See Also
 
->>>>>>> 4b5ea95e
 [#import Attributes](../preprocessor/hash-import-attributes-cpp.md)<br/>
 [#import Directive](../preprocessor/hash-import-directive-cpp.md)