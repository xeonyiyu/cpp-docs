--- conflicted
+++ resolved
@@ -13,45 +13,6 @@
 ms.workload: ["cplusplus"]
 ---
 # region, endregion
-<<<<<<< HEAD
-`#pragma region` lets you specify a block of code that you can expand or collapse when using the [outlining feature](/visualstudio/ide/outlining) of the Visual Studio Code Editor.  
-  
-## Syntax  
-  
-```  
-#pragma region name  
-#pragma endregion comment  
-```  
-  
-### Parameters  
-*comment*<br/>
-(Optional) A comment that will display in the code editor.  
-  
-*name*<br/>
-(Optional) The name of the region.  This name will display in the code editor.  
-  
-## Remarks  
- 
-`#pragma endregion` marks the end of a `#pragma region` block.  
-  
-A `#region` block must be terminated with `#pragma endregion`.  
-  
-## Example  
-  
-```cpp  
-// pragma_directives_region.cpp  
-#pragma region Region_1  
-void Test() {}  
-void Test2() {}  
-void Test3() {}  
-#pragma endregion Region_1  
-  
-int main() {}  
-```  
-  
-## See Also  
- 
-=======
 
 `#pragma region` lets you specify a block of code that you can expand or collapse when using the [outlining feature](/visualstudio/ide/outlining) of the Visual Studio Code Editor.
 
@@ -91,5 +52,4 @@
 
 ## See Also
 
->>>>>>> 4b5ea95e
 [Pragma Directives and the __Pragma Keyword](../preprocessor/pragma-directives-and-the-pragma-keyword.md)