--- conflicted
+++ resolved
@@ -12,32 +12,6 @@
 ms.author: "corob"
 ms.workload: ["cplusplus"]
 ---
-<<<<<<< HEAD
-# rename (#import)
-**C++ Specific**  
-  
-Works around name collision problems.  
-  
-## Syntax  
-  
-```  
-rename("OldName","NewName")  
-```  
-  
-### Parameters  
-*OldName*<br/>
-Old name in the type library.  
-  
-*NewName*<br/>
-Name to be used instead of the old name.  
-  
-## Remarks  
- 
-If this attribute is specified, the compiler replaces all occurrences of *OldName* in a type library with the user-supplied *NewName* in the resulting header files.  
-  
-This attribute can be used when a name in the type library coincides with a macro definition in the system header files. If this situation is not resolved, then various syntax errors will be generated, such as [Compiler Error C2059](../error-messages/compiler-errors-1/compiler-error-c2059.md) and [Compiler Error C2061](../error-messages/compiler-errors-1/compiler-error-c2061.md).  
-  
-=======
 # rename (\#import)
 
 **C++ Specific**
@@ -64,7 +38,6 @@
 
 This attribute can be used when a name in the type library coincides with a macro definition in the system header files. If this situation is not resolved, then various syntax errors will be generated, such as [Compiler Error C2059](../error-messages/compiler-errors-1/compiler-error-c2059.md) and [Compiler Error C2061](../error-messages/compiler-errors-1/compiler-error-c2061.md).
 
->>>>>>> 4b5ea95e
 > [!NOTE]
 > The replacement is for a name used in the type library, not for a name used in the resulting header file.
 
