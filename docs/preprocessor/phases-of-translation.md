---
title: "Phases of Translation | Microsoft Docs"
ms.custom: ""
ms.date: "10/18/2018"
ms.technology: ["cpp-tools"]
ms.topic: "reference"
dev_langs: ["C++"]
helpviewer_keywords: ["translation phases", "preprocessor, translation", "translation, compiler process", "preprocessor", "file translation [C++], compiler process", "files [C++], translation"]
ms.assetid: a7f7a8c9-e8ba-4321-9e50-ebfbbdcce9db
author: "corob-msft"
ms.author: "corob"
ms.workload: ["cplusplus"]
---
# Phases of Translation
<<<<<<< HEAD
C and C++ programs consist of one or more source files, each of which contains some of the text of the program. A source file, together with its include files (files that are included using the `#include` preprocessor directive) but not including sections of code removed by conditional-compilation directives such as `#if`, is called a "translation unit."  
  
Source files can be translated at different times — in fact, it is common to translate only out-of-date files. The translated translation units can be processed into separate object files or object-code libraries. These separate, translated translation units are then linked to form an executable program or a dynamic-link library (DLL).  For more information about files that can be used as input to the linker, see [LINK Input Files](../build/reference/link-input-files.md).  
  
Translation units can communicate using:  
  
- Calls to functions that have external linkage.  
  
- Calls to class member functions that have external linkage.  
  
- Direct modification of objects that have external linkage.  
  
- Direct modification of files.  
  
- Interprocess communication (for Microsoft Windows-based applications only).  
  
The following list describes the phases in which the compiler translates files:  
  
*Character mapping*  
Characters in the source file are mapped to the internal source representation. Trigraph sequences are converted to single-character internal representation in this phase.  
  
*Line splicing*  
All lines ending in a backslash (**\\**) and immediately followed by a newline character are joined with the next line in the source file forming logical lines from the physical lines. Unless it is empty, a source file must end in a newline character that is not preceded by a backslash.  
  
*Tokenization*<br/>
The source file is broken into preprocessing tokens and white-space characters. Comments in the source file are replaced with one space character each. Newline characters are retained.  
  
*Preprocessing*<br/>
Preprocessing directives are executed and macros are expanded into the source file. The `#include` statement invokes translation starting with the preceding three translation steps on any included text.  
  
*Character-set mapping*  
All source character set members and escape sequences are converted to their equivalents in the execution character set. For Microsoft C and C++, both the source and the execution character sets are ASCII.  
  
*String concatenation*  
All adjacent string and wide-string literals are concatenated. For example, `"String " "concatenation"` becomes `"String concatenation"`.  
  
*Translation*<br/>
All tokens are analyzed syntactically and semantically; these tokens are converted into object code.  
  
*Linkage*<br/>
All external references are resolved to create an executable program or a dynamic-link library.  
  
The compiler issues warnings or errors during phases of translation in which it encounters syntax errors.  
  
The linker resolves all external references and creates an executable program or DLL by combining one or more separately processed translation units along with standard libraries.  
  
## See Also  
 
=======

C and C++ programs consist of one or more source files, each of which contains some of the text of the program. A source file, together with its include files (files that are included using the `#include` preprocessor directive) but not including sections of code removed by conditional-compilation directives such as `#if`, is called a "translation unit."

Source files can be translated at different times — in fact, it is common to translate only out-of-date files. The translated translation units can be processed into separate object files or object-code libraries. These separate, translated translation units are then linked to form an executable program or a dynamic-link library (DLL).  For more information about files that can be used as input to the linker, see [LINK Input Files](../build/reference/link-input-files.md).

Translation units can communicate using:

- Calls to functions that have external linkage.

- Calls to class member functions that have external linkage.

- Direct modification of objects that have external linkage.

- Direct modification of files.

- Interprocess communication (for Microsoft Windows-based applications only).

The following list describes the phases in which the compiler translates files:

*Character mapping*<br/>
Characters in the source file are mapped to the internal source representation. Trigraph sequences are converted to single-character internal representation in this phase.

*Line splicing*<br/>
All lines ending in a backslash (**\\**) and immediately followed by a newline character are joined with the next line in the source file forming logical lines from the physical lines. Unless it is empty, a source file must end in a newline character that is not preceded by a backslash.

*Tokenization*<br/>
The source file is broken into preprocessing tokens and white-space characters. Comments in the source file are replaced with one space character each. Newline characters are retained.

*Preprocessing*<br/>
Preprocessing directives are executed and macros are expanded into the source file. The `#include` statement invokes translation starting with the preceding three translation steps on any included text.

*Character-set mapping*<br/>
All source character set members and escape sequences are converted to their equivalents in the execution character set. For Microsoft C and C++, both the source and the execution character sets are ASCII.

*String concatenation*<br/>
All adjacent string and wide-string literals are concatenated. For example, `"String " "concatenation"` becomes `"String concatenation"`.

*Translation*<br/>
All tokens are analyzed syntactically and semantically; these tokens are converted into object code.

*Linkage*<br/>
All external references are resolved to create an executable program or a dynamic-link library.

The compiler issues warnings or errors during phases of translation in which it encounters syntax errors.

The linker resolves all external references and creates an executable program or DLL by combining one or more separately processed translation units along with standard libraries.

## See Also

>>>>>>> 4b5ea95e
[Preprocessor](../preprocessor/preprocessor.md)<|MERGE_RESOLUTION|>--- conflicted
+++ resolved
@@ -12,56 +12,6 @@
 ms.workload: ["cplusplus"]
 ---
 # Phases of Translation
-<<<<<<< HEAD
-C and C++ programs consist of one or more source files, each of which contains some of the text of the program. A source file, together with its include files (files that are included using the `#include` preprocessor directive) but not including sections of code removed by conditional-compilation directives such as `#if`, is called a "translation unit."  
-  
-Source files can be translated at different times — in fact, it is common to translate only out-of-date files. The translated translation units can be processed into separate object files or object-code libraries. These separate, translated translation units are then linked to form an executable program or a dynamic-link library (DLL).  For more information about files that can be used as input to the linker, see [LINK Input Files](../build/reference/link-input-files.md).  
-  
-Translation units can communicate using:  
-  
-- Calls to functions that have external linkage.  
-  
-- Calls to class member functions that have external linkage.  
-  
-- Direct modification of objects that have external linkage.  
-  
-- Direct modification of files.  
-  
-- Interprocess communication (for Microsoft Windows-based applications only).  
-  
-The following list describes the phases in which the compiler translates files:  
-  
-*Character mapping*  
-Characters in the source file are mapped to the internal source representation. Trigraph sequences are converted to single-character internal representation in this phase.  
-  
-*Line splicing*  
-All lines ending in a backslash (**\\**) and immediately followed by a newline character are joined with the next line in the source file forming logical lines from the physical lines. Unless it is empty, a source file must end in a newline character that is not preceded by a backslash.  
-  
-*Tokenization*<br/>
-The source file is broken into preprocessing tokens and white-space characters. Comments in the source file are replaced with one space character each. Newline characters are retained.  
-  
-*Preprocessing*<br/>
-Preprocessing directives are executed and macros are expanded into the source file. The `#include` statement invokes translation starting with the preceding three translation steps on any included text.  
-  
-*Character-set mapping*  
-All source character set members and escape sequences are converted to their equivalents in the execution character set. For Microsoft C and C++, both the source and the execution character sets are ASCII.  
-  
-*String concatenation*  
-All adjacent string and wide-string literals are concatenated. For example, `"String " "concatenation"` becomes `"String concatenation"`.  
-  
-*Translation*<br/>
-All tokens are analyzed syntactically and semantically; these tokens are converted into object code.  
-  
-*Linkage*<br/>
-All external references are resolved to create an executable program or a dynamic-link library.  
-  
-The compiler issues warnings or errors during phases of translation in which it encounters syntax errors.  
-  
-The linker resolves all external references and creates an executable program or DLL by combining one or more separately processed translation units along with standard libraries.  
-  
-## See Also  
- 
-=======
 
 C and C++ programs consist of one or more source files, each of which contains some of the text of the program. A source file, together with its include files (files that are included using the `#include` preprocessor directive) but not including sections of code removed by conditional-compilation directives such as `#if`, is called a "translation unit."
 
@@ -111,5 +61,4 @@
 
 ## See Also
 
->>>>>>> 4b5ea95e
 [Preprocessor](../preprocessor/preprocessor.md)