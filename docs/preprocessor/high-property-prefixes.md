--- conflicted
+++ resolved
@@ -13,36 +13,6 @@
 ms.workload: ["cplusplus"]
 ---
 # high_property_prefixes
-<<<<<<< HEAD
-**C++ Specific**  
-  
-Specifies alternate prefixes for three property methods.  
-  
-## Syntax  
-  
-```  
-high_property_prefixes("GetPrefix","PutPrefix","PutRefPrefix")  
-```  
-  
-### Parameters  
-*GetPrefix*<br/>
-Prefix to be used for the `propget` methods.  
-  
-*PutPrefix*<br/>
-Prefix to be used for the `propput` methods.  
-  
-*PutRefPrefix*<br/>
-Prefix to be used for the `propputref` methods.  
-  
-## Remarks  
- 
-By default, high-level error-handling `propget`, `propput`, and `propputref` methods are exposed by member functions named with prefixes `Get`, `Put`, and `PutRef`, respectively.  
-  
-**END C++ Specific**  
-  
-## See Also  
- 
-=======
 
 **C++ Specific**
 
@@ -73,6 +43,5 @@
 
 ## See Also
 
->>>>>>> 4b5ea95e
 [#import Attributes](../preprocessor/hash-import-attributes-cpp.md)<br/>
 [#import Directive](../preprocessor/hash-import-directive-cpp.md)