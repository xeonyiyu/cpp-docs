--- conflicted
+++ resolved
@@ -13,28 +13,6 @@
 ms.workload: ["cplusplus"]
 ---
 # rename_search_namespace
-<<<<<<< HEAD
-**C++ Specific**  
-  
-Has the same functionality as the [rename_namespace](../preprocessor/rename-namespace.md) attribute but is used on type libraries that you use the `#import` directive with the [auto_search](../preprocessor/auto-search.md) attribute.  
-  
-## Syntax  
-  
-```  
-rename_search_namespace("NewName")  
-```  
-  
-### Parameters  
-*NewName*<br/>
-The new name of the namespace.  
-  
-## Remarks  
- 
-**END C++ Specific**  
-  
-## See Also  
- 
-=======
 
 **C++ Specific**
 
@@ -57,6 +35,5 @@
 
 ## See Also
 
->>>>>>> 4b5ea95e
 [#import Attributes](../preprocessor/hash-import-attributes-cpp.md)<br/>
 [#import Directive](../preprocessor/hash-import-directive-cpp.md)