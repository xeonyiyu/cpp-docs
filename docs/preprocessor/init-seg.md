---
title: "init_seg | Microsoft Docs"
ms.custom: ""
ms.date: "11/04/2016"
ms.technology: ["cpp-tools"]
ms.topic: "reference"
f1_keywords: ["vc-pragma.init_seg", "init_seg_CPP"]
dev_langs: ["C++"]
helpviewer_keywords: ["pragmas, init_seg", "init_seg pragma", "data segment initializing [C++]"]
ms.assetid: 40a5898a-5c85-4aa9-8d73-3d967eb13610
author: "corob-msft"
ms.author: "corob"
ms.workload: ["cplusplus"]
---
# init_seg
<<<<<<< HEAD
**C++ Specific**  
  
Specifies a keyword or code section that affects the order in which startup code is executed.  
  
## Syntax  
  
```  
#pragma init_seg({ compiler | lib | user | "section-name" [, func-name]} )  
```  
  
## Remarks  
 
The meaning of the terms *segment* and *section* are interchangeable in this topic.  
  
Because initialization of global static objects can involve executing code, you must specify a keyword that defines when the objects are to be constructed. It is particularly important to use the **init_seg** pragma in dynamic-link libraries (DLLs) or libraries requiring initialization.  
  
The options to the **init_seg** pragma are:  
  
*compiler*<br/>
Reserved for Microsoft C run-time library initialization. Objects in this group are constructed first.  
  
*lib*<br/>
Available for third-party class-library vendors' initializations. Objects in this group are constructed after those marked as *compiler* but before any others.  
  
*user*<br/>
Available to any user. Objects in this group are constructed last.  
  
*section-name*  
Allows explicit specification of the initialization section. Objects in a user-specified *section-name* are not implicitly constructed; however, their addresses are placed in the section named by *section-name*.  
  
The section name you give will contain pointers to helper functions that will construct the global objects declared in that module after the pragma.  
  
For a list of names you should not use when creating a section, see [/SECTION](../build/reference/section-specify-section-attributes.md).  
  
*func-name*  
Specifies a function to be called in place of `atexit` when the program exits. This helper function also calls [atexit](../c-runtime-library/reference/atexit.md) with a pointer to the destructor for the global object. If you specify a function identifier in the pragma of the form,  
  
```  
int __cdecl myexit (void (__cdecl *pf)(void))  
```  
  
then your function will be called instead of the C run-time library's `atexit`. This allows you to build a list of the destructors that will need to be called when you are ready to destroy the objects.  
  
If you need to defer initialization (for example, in a DLL) you may choose to specify the section name explicitly. You must then call the constructors for each static object.  
  
There are no quotes around the identifier for the `atexit` replacement.  
  
Your objects will still be placed in the sections defined by the other XXX_seg pragmas.  
  
The objects that are declared in the module will not be automatically initialized by the C run-time. You will need to do that yourself.  
  
By default, `init_seg` sections are read only. If the section name is .CRT, the compiler will silently change the attribute to read only, even if it is marked as read, write.  
  
You cannot specify **init_seg** more than once in a translation unit.  
  
Even if your object does not have a user-defined constructor, a constructor not explicitly defined in code, the compiler may generate one (for example to bind v-table pointers).  Therefore, your code will have to call the compiler-generated constructor.  
  
## Example  
  
```cpp  
// pragma_directive_init_seg.cpp  
#include <stdio.h>  
#pragma warning(disable : 4075)  
  
typedef void (__cdecl *PF)(void);  
int cxpf = 0;   // number of destructors we need to call  
PF pfx[200];    // pointers to destructors.  
  
int myexit (PF pf) {  
   pfx[cxpf++] = pf;  
   return 0;  
}  
  
struct A {  
   A() { puts("A()"); }  
   ~A() { puts("~A()"); }  
};  
  
// ctor & dtor called by CRT startup code   
// because this is before the pragma init_seg  
A aaaa;   
  
// The order here is important.  
// Section names must be 8 characters or less.  
// The sections with the same name before the $  
// are merged into one section. The order that  
// they are merged is determined by sorting  
// the characters after the $.  
// InitSegStart and InitSegEnd are used to set  
// boundaries so we can find the real functions  
// that we need to call for initialization.  
  
#pragma section(".mine$a", read)  
__declspec(allocate(".mine$a")) const PF InitSegStart = (PF)1;  
  
#pragma section(".mine$z",read)  
__declspec(allocate(".mine$z")) const PF InitSegEnd = (PF)1;  
  
// The comparison for 0 is important.  
// For now, each section is 256 bytes. When they  
// are merged, they are padded with zeros. You  
// can't depend on the section being 256 bytes, but  
// you can depend on it being padded with zeros.  
  
void InitializeObjects () {  
   const PF *x = &InitSegStart;  
   for (++x ; x < &InitSegEnd ; ++x)  
      if (*x) (*x)();  
}  
  
void DestroyObjects () {  
   while (cxpf>0) {  
      --cxpf;  
      (pfx[cxpf])();  
   }  
}  
  
// by default, goes into a read only section  
#pragma init_seg(".mine$m", myexit)  
  
A bbbb;   
A cccc;  
  
int main () {  
   InitializeObjects();  
   DestroyObjects();  
}  
```  
  
```Output  
A()  
A()  
A()  
~A()  
~A()  
~A()  
```  
  
## See Also  
 
=======

**C++ Specific**

Specifies a keyword or code section that affects the order in which startup code is executed.

## Syntax

```
#pragma init_seg({ compiler | lib | user | "section-name" [, func-name]} )
```

## Remarks

The meaning of the terms *segment* and *section* are interchangeable in this topic.

Because initialization of global static objects can involve executing code, you must specify a keyword that defines when the objects are to be constructed. It is particularly important to use the **init_seg** pragma in dynamic-link libraries (DLLs) or libraries requiring initialization.

The options to the **init_seg** pragma are:

*compiler*<br/>
Reserved for Microsoft C run-time library initialization. Objects in this group are constructed first.

*lib*<br/>
Available for third-party class-library vendors' initializations. Objects in this group are constructed after those marked as *compiler* but before any others.

*user*<br/>
Available to any user. Objects in this group are constructed last.

*section-name*
Allows explicit specification of the initialization section. Objects in a user-specified *section-name* are not implicitly constructed; however, their addresses are placed in the section named by *section-name*.

The section name you give will contain pointers to helper functions that will construct the global objects declared in that module after the pragma.

For a list of names you should not use when creating a section, see [/SECTION](../build/reference/section-specify-section-attributes.md).

*func-name*
Specifies a function to be called in place of `atexit` when the program exits. This helper function also calls [atexit](../c-runtime-library/reference/atexit.md) with a pointer to the destructor for the global object. If you specify a function identifier in the pragma of the form,

```cpp
int __cdecl myexit (void (__cdecl *pf)(void))
```

then your function will be called instead of the C run-time library's `atexit`. This allows you to build a list of the destructors that will need to be called when you are ready to destroy the objects.

If you need to defer initialization (for example, in a DLL) you may choose to specify the section name explicitly. You must then call the constructors for each static object.

There are no quotes around the identifier for the `atexit` replacement.

Your objects will still be placed in the sections defined by the other XXX_seg pragmas.

The objects that are declared in the module will not be automatically initialized by the C run-time. You will need to do that yourself.

By default, `init_seg` sections are read only. If the section name is .CRT, the compiler will silently change the attribute to read only, even if it is marked as read, write.

You cannot specify **init_seg** more than once in a translation unit.

Even if your object does not have a user-defined constructor, a constructor not explicitly defined in code, the compiler may generate one (for example to bind v-table pointers). Therefore, your code will have to call the compiler-generated constructor.

## Example

```cpp
// pragma_directive_init_seg.cpp
#include <stdio.h>
#pragma warning(disable : 4075)

typedef void (__cdecl *PF)(void);
int cxpf = 0;   // number of destructors we need to call
PF pfx[200];    // pointers to destructors.

int myexit (PF pf) {
   pfx[cxpf++] = pf;
   return 0;
}

struct A {
   A() { puts("A()"); }
   ~A() { puts("~A()"); }
};

// ctor & dtor called by CRT startup code
// because this is before the pragma init_seg
A aaaa;

// The order here is important.
// Section names must be 8 characters or less.
// The sections with the same name before the $
// are merged into one section. The order that
// they are merged is determined by sorting
// the characters after the $.
// InitSegStart and InitSegEnd are used to set
// boundaries so we can find the real functions
// that we need to call for initialization.

#pragma section(".mine$a", read)
__declspec(allocate(".mine$a")) const PF InitSegStart = (PF)1;

#pragma section(".mine$z",read)
__declspec(allocate(".mine$z")) const PF InitSegEnd = (PF)1;

// The comparison for 0 is important.
// For now, each section is 256 bytes. When they
// are merged, they are padded with zeros. You
// can't depend on the section being 256 bytes, but
// you can depend on it being padded with zeros.

void InitializeObjects () {
   const PF *x = &InitSegStart;
   for (++x ; x < &InitSegEnd ; ++x)
      if (*x) (*x)();
}

void DestroyObjects () {
   while (cxpf>0) {
      --cxpf;
      (pfx[cxpf])();
   }
}

// by default, goes into a read only section
#pragma init_seg(".mine$m", myexit)

A bbbb;
A cccc;

int main () {
   InitializeObjects();
   DestroyObjects();
}
```

```Output
A()
A()
A()
~A()
~A()
~A()
```

## See Also

>>>>>>> 4b5ea95e
[Pragma Directives and the __Pragma Keyword](../preprocessor/pragma-directives-and-the-pragma-keyword.md)<|MERGE_RESOLUTION|>--- conflicted
+++ resolved
@@ -13,148 +13,6 @@
 ms.workload: ["cplusplus"]
 ---
 # init_seg
-<<<<<<< HEAD
-**C++ Specific**  
-  
-Specifies a keyword or code section that affects the order in which startup code is executed.  
-  
-## Syntax  
-  
-```  
-#pragma init_seg({ compiler | lib | user | "section-name" [, func-name]} )  
-```  
-  
-## Remarks  
- 
-The meaning of the terms *segment* and *section* are interchangeable in this topic.  
-  
-Because initialization of global static objects can involve executing code, you must specify a keyword that defines when the objects are to be constructed. It is particularly important to use the **init_seg** pragma in dynamic-link libraries (DLLs) or libraries requiring initialization.  
-  
-The options to the **init_seg** pragma are:  
-  
-*compiler*<br/>
-Reserved for Microsoft C run-time library initialization. Objects in this group are constructed first.  
-  
-*lib*<br/>
-Available for third-party class-library vendors' initializations. Objects in this group are constructed after those marked as *compiler* but before any others.  
-  
-*user*<br/>
-Available to any user. Objects in this group are constructed last.  
-  
-*section-name*  
-Allows explicit specification of the initialization section. Objects in a user-specified *section-name* are not implicitly constructed; however, their addresses are placed in the section named by *section-name*.  
-  
-The section name you give will contain pointers to helper functions that will construct the global objects declared in that module after the pragma.  
-  
-For a list of names you should not use when creating a section, see [/SECTION](../build/reference/section-specify-section-attributes.md).  
-  
-*func-name*  
-Specifies a function to be called in place of `atexit` when the program exits. This helper function also calls [atexit](../c-runtime-library/reference/atexit.md) with a pointer to the destructor for the global object. If you specify a function identifier in the pragma of the form,  
-  
-```  
-int __cdecl myexit (void (__cdecl *pf)(void))  
-```  
-  
-then your function will be called instead of the C run-time library's `atexit`. This allows you to build a list of the destructors that will need to be called when you are ready to destroy the objects.  
-  
-If you need to defer initialization (for example, in a DLL) you may choose to specify the section name explicitly. You must then call the constructors for each static object.  
-  
-There are no quotes around the identifier for the `atexit` replacement.  
-  
-Your objects will still be placed in the sections defined by the other XXX_seg pragmas.  
-  
-The objects that are declared in the module will not be automatically initialized by the C run-time. You will need to do that yourself.  
-  
-By default, `init_seg` sections are read only. If the section name is .CRT, the compiler will silently change the attribute to read only, even if it is marked as read, write.  
-  
-You cannot specify **init_seg** more than once in a translation unit.  
-  
-Even if your object does not have a user-defined constructor, a constructor not explicitly defined in code, the compiler may generate one (for example to bind v-table pointers).  Therefore, your code will have to call the compiler-generated constructor.  
-  
-## Example  
-  
-```cpp  
-// pragma_directive_init_seg.cpp  
-#include <stdio.h>  
-#pragma warning(disable : 4075)  
-  
-typedef void (__cdecl *PF)(void);  
-int cxpf = 0;   // number of destructors we need to call  
-PF pfx[200];    // pointers to destructors.  
-  
-int myexit (PF pf) {  
-   pfx[cxpf++] = pf;  
-   return 0;  
-}  
-  
-struct A {  
-   A() { puts("A()"); }  
-   ~A() { puts("~A()"); }  
-};  
-  
-// ctor & dtor called by CRT startup code   
-// because this is before the pragma init_seg  
-A aaaa;   
-  
-// The order here is important.  
-// Section names must be 8 characters or less.  
-// The sections with the same name before the $  
-// are merged into one section. The order that  
-// they are merged is determined by sorting  
-// the characters after the $.  
-// InitSegStart and InitSegEnd are used to set  
-// boundaries so we can find the real functions  
-// that we need to call for initialization.  
-  
-#pragma section(".mine$a", read)  
-__declspec(allocate(".mine$a")) const PF InitSegStart = (PF)1;  
-  
-#pragma section(".mine$z",read)  
-__declspec(allocate(".mine$z")) const PF InitSegEnd = (PF)1;  
-  
-// The comparison for 0 is important.  
-// For now, each section is 256 bytes. When they  
-// are merged, they are padded with zeros. You  
-// can't depend on the section being 256 bytes, but  
-// you can depend on it being padded with zeros.  
-  
-void InitializeObjects () {  
-   const PF *x = &InitSegStart;  
-   for (++x ; x < &InitSegEnd ; ++x)  
-      if (*x) (*x)();  
-}  
-  
-void DestroyObjects () {  
-   while (cxpf>0) {  
-      --cxpf;  
-      (pfx[cxpf])();  
-   }  
-}  
-  
-// by default, goes into a read only section  
-#pragma init_seg(".mine$m", myexit)  
-  
-A bbbb;   
-A cccc;  
-  
-int main () {  
-   InitializeObjects();  
-   DestroyObjects();  
-}  
-```  
-  
-```Output  
-A()  
-A()  
-A()  
-~A()  
-~A()  
-~A()  
-```  
-  
-## See Also  
- 
-=======
 
 **C++ Specific**
 
@@ -296,5 +154,4 @@
 
 ## See Also
 
->>>>>>> 4b5ea95e
 [Pragma Directives and the __Pragma Keyword](../preprocessor/pragma-directives-and-the-pragma-keyword.md)