---
title: "loop | Microsoft Docs"
ms.custom: ""
ms.date: "10/18/2018"
ms.technology: ["cpp-tools"]
ms.topic: "reference"
f1_keywords: ["loop_CPP", "vc-pragma.loop"]
dev_langs: ["C++"]
ms.assetid: 6d5bb428-cead-47e7-941d-7513bbb162c7
author: "corob-msft"
ms.author: "corob"
ms.workload: ["cplusplus"]
---
# loop
<<<<<<< HEAD
Controls how loop code is to be considered by the auto-parallelizer, and/or excludes a loop from consideration by the auto-vectorizer.  
  
## Syntax  
  
```  
#pragma loop( hint_parallel(n) )  
```  
  
```  
#pragma loop( no_vector )  
```  
  
```  
#pragma loop( ivdep )  
```  
  
### Parameters  
*hint_parallel(n)*  
Hints to the compiler that this loop should be parallelized across *n* threads, where *n* is a positive integer literal or zero. If *n* is zero, the maximum number of threads is used at run time. This is a hint to the compiler, not a command, and there is no guarantee that the loop will be parallelized. If the loop has data dependencies, or structural issues—for example, the loop stores to a scalar that's used beyond the loop body—then the loop will not be parallelized.  
  
The compiler ignores this option unless the [/Qpar](../build/reference/qpar-auto-parallelizer.md) compiler switch is specified.  
  
*no_vector*<br/>
By default, the auto-vectorizer is on and will attempt to vectorize all loops that it evaluates as benefitting from it. Specify this pragma to disable the auto-vectorizer for the loop that follows it.  
  
*ivdep*<br/>
Hints to the compiler to ignore vector dependencies for this loop. Use this in conjunction with *hint_parallel*.  
  
## Remarks  
 
To use the **loop** pragma, place it immediately before—not in—a loop definition. The pragma takes effect for the scope of the loop that follows it. You can apply multiple pragmas to a loop, in any order, but you must state each one in a separate pragma statement.  
  
## See Also  
 
=======

Controls how loop code is to be considered by the auto-parallelizer, and/or excludes a loop from consideration by the auto-vectorizer.

## Syntax

```
#pragma loop( hint_parallel(n) )
#pragma loop( no_vector )
#pragma loop( ivdep )
```

### Parameters

*hint_parallel(n)*<br/>
Hints to the compiler that this loop should be parallelized across *n* threads, where *n* is a positive integer literal or zero. If *n* is zero, the maximum number of threads is used at run time. This is a hint to the compiler, not a command, and there is no guarantee that the loop will be parallelized. If the loop has data dependencies, or structural issues—for example, the loop stores to a scalar that's used beyond the loop body—then the loop will not be parallelized.

The compiler ignores this option unless the [/Qpar](../build/reference/qpar-auto-parallelizer.md) compiler switch is specified.

*no_vector*<br/>
By default, the auto-vectorizer is on and will attempt to vectorize all loops that it evaluates as benefitting from it. Specify this pragma to disable the auto-vectorizer for the loop that follows it.

*ivdep*<br/>
Hints to the compiler to ignore vector dependencies for this loop. Use this in conjunction with *hint_parallel*.

## Remarks

To use the **loop** pragma, place it immediately before—not in—a loop definition. The pragma takes effect for the scope of the loop that follows it. You can apply multiple pragmas to a loop, in any order, but you must state each one in a separate pragma statement.

## See Also

>>>>>>> 4b5ea95e
[Auto-Parallelization and Auto-Vectorization](../parallel/auto-parallelization-and-auto-vectorization.md)<br/>
[Pragma Directives and the __Pragma Keyword](../preprocessor/pragma-directives-and-the-pragma-keyword.md)<|MERGE_RESOLUTION|>--- conflicted
+++ resolved
@@ -12,42 +12,6 @@
 ms.workload: ["cplusplus"]
 ---
 # loop
-<<<<<<< HEAD
-Controls how loop code is to be considered by the auto-parallelizer, and/or excludes a loop from consideration by the auto-vectorizer.  
-  
-## Syntax  
-  
-```  
-#pragma loop( hint_parallel(n) )  
-```  
-  
-```  
-#pragma loop( no_vector )  
-```  
-  
-```  
-#pragma loop( ivdep )  
-```  
-  
-### Parameters  
-*hint_parallel(n)*  
-Hints to the compiler that this loop should be parallelized across *n* threads, where *n* is a positive integer literal or zero. If *n* is zero, the maximum number of threads is used at run time. This is a hint to the compiler, not a command, and there is no guarantee that the loop will be parallelized. If the loop has data dependencies, or structural issues—for example, the loop stores to a scalar that's used beyond the loop body—then the loop will not be parallelized.  
-  
-The compiler ignores this option unless the [/Qpar](../build/reference/qpar-auto-parallelizer.md) compiler switch is specified.  
-  
-*no_vector*<br/>
-By default, the auto-vectorizer is on and will attempt to vectorize all loops that it evaluates as benefitting from it. Specify this pragma to disable the auto-vectorizer for the loop that follows it.  
-  
-*ivdep*<br/>
-Hints to the compiler to ignore vector dependencies for this loop. Use this in conjunction with *hint_parallel*.  
-  
-## Remarks  
- 
-To use the **loop** pragma, place it immediately before—not in—a loop definition. The pragma takes effect for the scope of the loop that follows it. You can apply multiple pragmas to a loop, in any order, but you must state each one in a separate pragma statement.  
-  
-## See Also  
- 
-=======
 
 Controls how loop code is to be considered by the auto-parallelizer, and/or excludes a loop from consideration by the auto-vectorizer.
 
@@ -78,6 +42,5 @@
 
 ## See Also
 
->>>>>>> 4b5ea95e
 [Auto-Parallelization and Auto-Vectorization](../parallel/auto-parallelization-and-auto-vectorization.md)<br/>
 [Pragma Directives and the __Pragma Keyword](../preprocessor/pragma-directives-and-the-pragma-keyword.md)