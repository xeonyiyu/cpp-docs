---
title: "embedded_idl | Microsoft Docs"
ms.custom: ""
ms.date: "10/18/2018"
ms.technology: ["cpp-tools"]
ms.topic: "reference"
f1_keywords: ["embedded_idl"]
dev_langs: ["C++"]
helpviewer_keywords: ["embedded_idl attribute"]
ms.assetid: f1c1c2e8-3872-4172-8795-8d1288a20452
author: "corob-msft"
ms.author: "corob"
ms.workload: ["cplusplus"]
---
# embedded_idl
<<<<<<< HEAD
**C++ Specific**  
  
Specifies that the type library is written to the .tlh file with the attribute-generated code preserved.  
  
## Syntax  
  
```  
embedded_idl[("param")]  
```  
  
### Parameters  
*param*<br/>
Can be one of two values:  
  
- emitidl: Type information imported from the typelib will be present in the IDL generated for the attributed project.  This is the default and will be in effect if you do not specify a parameter to `embedded_idl`.  
  
- no_emitidl: Type information imported from the typelib will not be present in the IDL generated for the attributed project.  
  
## Example  
  
```cpp  
// import_embedded_idl.cpp  
// compile with: /LD  
#include <windows.h>  
[module(name="MyLib2")];  
#import "\school\bin\importlib.tlb" embedded_idl("no_emitidl")  
```  
  
## Remarks  
 
**END C++ Specific**  
  
## See Also  
 
=======

**C++ Specific**

Specifies that the type library is written to the .tlh file with the attribute-generated code preserved.

## Syntax

```
embedded_idl[("param")]
```

### Parameters

*param*<br/>
Can be one of two values:

- **emitidl**: Type information imported from the typelib will be present in the IDL generated for the attributed project.  This is the default and will be in effect if you do not specify a parameter to `embedded_idl`.

- **no_emitidl**: Type information imported from the typelib will not be present in the IDL generated for the attributed project.

## Example

```cpp
// import_embedded_idl.cpp
// compile with: /LD
#include <windows.h>
[module(name="MyLib2")];
#import "\school\bin\importlib.tlb" embedded_idl("no_emitidl")
```

## Remarks

**END C++ Specific**

## See Also

>>>>>>> 4b5ea95e
[#import Attributes](../preprocessor/hash-import-attributes-cpp.md)<br/>
[#import Directive](../preprocessor/hash-import-directive-cpp.md)<|MERGE_RESOLUTION|>--- conflicted
+++ resolved
@@ -13,42 +13,6 @@
 ms.workload: ["cplusplus"]
 ---
 # embedded_idl
-<<<<<<< HEAD
-**C++ Specific**  
-  
-Specifies that the type library is written to the .tlh file with the attribute-generated code preserved.  
-  
-## Syntax  
-  
-```  
-embedded_idl[("param")]  
-```  
-  
-### Parameters  
-*param*<br/>
-Can be one of two values:  
-  
-- emitidl: Type information imported from the typelib will be present in the IDL generated for the attributed project.  This is the default and will be in effect if you do not specify a parameter to `embedded_idl`.  
-  
-- no_emitidl: Type information imported from the typelib will not be present in the IDL generated for the attributed project.  
-  
-## Example  
-  
-```cpp  
-// import_embedded_idl.cpp  
-// compile with: /LD  
-#include <windows.h>  
-[module(name="MyLib2")];  
-#import "\school\bin\importlib.tlb" embedded_idl("no_emitidl")  
-```  
-  
-## Remarks  
- 
-**END C++ Specific**  
-  
-## See Also  
- 
-=======
 
 **C++ Specific**
 
@@ -85,6 +49,5 @@
 
 ## See Also
 
->>>>>>> 4b5ea95e
 [#import Attributes](../preprocessor/hash-import-attributes-cpp.md)<br/>
 [#import Directive](../preprocessor/hash-import-directive-cpp.md)