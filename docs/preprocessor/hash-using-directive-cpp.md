--- conflicted
+++ resolved
@@ -13,35 +13,6 @@
 ms.workload: ["cplusplus"]
 ---
 # #using Directive (C++/CLI)
-<<<<<<< HEAD
-Imports metadata into a program compiled with [/clr](../build/reference/clr-common-language-runtime-compilation.md).  
-  
-## Syntax  
-  
-```  
-#using file [as_friend]  
-```  
-  
-### Parameters  
-*file*<br/>
-An MSIL .dll, .exe, .netmodule, or .obj. For example,  
-  
-`#using <MyComponent.dll>`  
-  
-*as_friend*<br/>
-Specifies that all types in *file* are accessible. For more information, see [Friend Assemblies (C++)](../dotnet/friend-assemblies-cpp.md).  
-  
-## Remarks  
- 
-*file* can be a Microsoft intermediate language (MSIL) file that you import for its managed data and managed constructs. If a .dll file contains an assembly manifest, then all the .dlls referenced in the manifest are imported and the assembly you are building will list *file* in the metadata as an assembly reference.  
-  
-If *file* does not contain an assembly (if *file* is a module) and if you do not intend to use type information from the module in the current (assembly) application, you have the option of just indicating that the module is part the assembly; use [/ASSEMBLYMODULE](../build/reference/assemblymodule-add-a-msil-module-to-the-assembly.md). The types in the module would then be available to any application that referenced the assembly.  
-  
-An alternative to use **#using** is the [/FU](../build/reference/fu-name-forced-hash-using-file.md) compiler option.  
-  
-.exe assemblies passed to **#using** should be compiled by using one of the .NET Visual Studio compilers (Visual Basic or Visual C#, for example).  Attempting to import metadata from an .exe assembly compiled with `/clr` will result in a file load exception.  
-  
-=======
 
 Imports metadata into a program compiled with [/clr](../build/reference/clr-common-language-runtime-compilation.md).
 
@@ -71,7 +42,6 @@
 
 .exe assemblies passed to **#using** should be compiled by using one of the .NET Visual Studio compilers (Visual Basic or Visual C#, for example).  Attempting to import metadata from an .exe assembly compiled with `/clr` will result in a file load exception.
 
->>>>>>> 4b5ea95e
 > [!NOTE]
 > A component that is referenced with **#using** can be run with a different version of the file imported at compile time, causing a client application to give unexpected results.
 
