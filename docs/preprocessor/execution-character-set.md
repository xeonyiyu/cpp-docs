---
title: "execution_character_set | Microsoft Docs"
ms.custom: ""
ms.date: "10/18/2018"
ms.technology: ["cpp", "devlang-cpp"]
ms.topic: "reference"
f1_keywords: ["execution_character_set", "vc-pragma.execution_character_set"]
dev_langs: ["C++"]
helpviewer_keywords: ["pragma execution_character_set"]
ms.assetid: 32248cbc-7c92-4dca-8442-230c052b53ad
author: "corob-msft"
ms.author: "corob"
ms.workload: ["cplusplus"]
---
# execution_character_set
<<<<<<< HEAD
Specifies the execution character set used for string and character literals. This directive is not needed for literals marked with the u8 prefix.  
  
## Syntax  
  
```  
#pragma execution_character_set("target")  
```  
  
### Parameters  
*target*<br/>
Specifies the target execution character set. Currently the only target execution set supported is "utf-8".  
  
## Remarks  
 
This compiler directive is obsolete starting in Visual Studio 2015 Update 2. We recommend that you use the `/execution-charset:utf-8` or `/utf-8` compiler options together with using the `u8` prefix on narrow character and string literals that contain extended characters. For more information about the `u8` prefix, see [String and Character Literals](../cpp/string-and-character-literals-cpp.md). For more information about the compiler options, see [/execution-charset (Set Execution Character Set)](../build/reference/execution-charset-set-execution-character-set.md) and [/utf-8 (Set Source and Executable character sets to UTF-8)](../build/reference/utf-8-set-source-and-executable-character-sets-to-utf-8.md).  
  
The `#pragma execution_character_set("utf-8")` directive tells the compiler to encode narrow character and narrow string literals in your source code as UTF-8 in the executable. This output encoding is independent of the source file encoding used.  
  
By default, the compiler encodes narrow characters and narrow strings by using the current code page as the execution character set. This means that Unicode or DBCS characters in a literal that are outside the range of the current code page are converted to the default replacement character in the output. Unicode and DBCS characters are truncated to their low-order byte. This is almost certainly not what you intend. You can specify UTF-8 encoding for literals in the source file by using a `u8` prefix. The compiler passes these UTF-8 encoded strings to the output unchanged. Narrow character literals prefixed by using u8 must fit in one byte, or they are truncated on output.  
  
By default, Visual Studio uses the current code page as the source character set used to interpret your source code for output. When a file is read in, Visual Studio interprets it according to the current code page unless the file code page was set, or unless a byte-order mark (BOM) or UTF-16 characters are detected at the beginning of the file. Because UTF-8 can't be set as the current code page, when the automatic detection encounters source files encoded as UTF-8 without a BOM, Visual Studio assumes that they are encoded by using the current code page. Characters in the source file that are outside the range of the specified or automatically detected code page can cause compiler warnings and errors.  
  
## See Also  
 
=======

Specifies the execution character set used for string and character literals. This directive is not needed for literals marked with the u8 prefix.

## Syntax

```
#pragma execution_character_set("target")
```

### Parameters

*target*<br/>
Specifies the target execution character set. Currently the only target execution set supported is "utf-8".

## Remarks

This compiler directive is obsolete starting in Visual Studio 2015 Update 2. We recommend that you use the `/execution-charset:utf-8` or `/utf-8` compiler options together with using the `u8` prefix on narrow character and string literals that contain extended characters. For more information about the `u8` prefix, see [String and Character Literals](../cpp/string-and-character-literals-cpp.md). For more information about the compiler options, see [/execution-charset (Set Execution Character Set)](../build/reference/execution-charset-set-execution-character-set.md) and [/utf-8 (Set Source and Executable character sets to UTF-8)](../build/reference/utf-8-set-source-and-executable-character-sets-to-utf-8.md).

The `#pragma execution_character_set("utf-8")` directive tells the compiler to encode narrow character and narrow string literals in your source code as UTF-8 in the executable. This output encoding is independent of the source file encoding used.

By default, the compiler encodes narrow characters and narrow strings by using the current code page as the execution character set. This means that Unicode or DBCS characters in a literal that are outside the range of the current code page are converted to the default replacement character in the output. Unicode and DBCS characters are truncated to their low-order byte. This is almost certainly not what you intend. You can specify UTF-8 encoding for literals in the source file by using a `u8` prefix. The compiler passes these UTF-8 encoded strings to the output unchanged. Narrow character literals prefixed by using u8 must fit in one byte, or they are truncated on output.

By default, Visual Studio uses the current code page as the source character set used to interpret your source code for output. When a file is read in, Visual Studio interprets it according to the current code page unless the file code page was set, or unless a byte-order mark (BOM) or UTF-16 characters are detected at the beginning of the file. Because UTF-8 can't be set as the current code page, when the automatic detection encounters source files encoded as UTF-8 without a BOM, Visual Studio assumes that they are encoded by using the current code page. Characters in the source file that are outside the range of the specified or automatically detected code page can cause compiler warnings and errors.

## See Also

>>>>>>> 4b5ea95e
[Pragma Directives and the __Pragma Keyword](../preprocessor/pragma-directives-and-the-pragma-keyword.md)<br/>
[/execution-charset (Set Execution Character Set)](../build/reference/execution-charset-set-execution-character-set.md)<br/>
[/utf-8 (Set Source and Executable character sets to UTF-8)](../build/reference/utf-8-set-source-and-executable-character-sets-to-utf-8.md)<|MERGE_RESOLUTION|>--- conflicted
+++ resolved
@@ -13,32 +13,6 @@
 ms.workload: ["cplusplus"]
 ---
 # execution_character_set
-<<<<<<< HEAD
-Specifies the execution character set used for string and character literals. This directive is not needed for literals marked with the u8 prefix.  
-  
-## Syntax  
-  
-```  
-#pragma execution_character_set("target")  
-```  
-  
-### Parameters  
-*target*<br/>
-Specifies the target execution character set. Currently the only target execution set supported is "utf-8".  
-  
-## Remarks  
- 
-This compiler directive is obsolete starting in Visual Studio 2015 Update 2. We recommend that you use the `/execution-charset:utf-8` or `/utf-8` compiler options together with using the `u8` prefix on narrow character and string literals that contain extended characters. For more information about the `u8` prefix, see [String and Character Literals](../cpp/string-and-character-literals-cpp.md). For more information about the compiler options, see [/execution-charset (Set Execution Character Set)](../build/reference/execution-charset-set-execution-character-set.md) and [/utf-8 (Set Source and Executable character sets to UTF-8)](../build/reference/utf-8-set-source-and-executable-character-sets-to-utf-8.md).  
-  
-The `#pragma execution_character_set("utf-8")` directive tells the compiler to encode narrow character and narrow string literals in your source code as UTF-8 in the executable. This output encoding is independent of the source file encoding used.  
-  
-By default, the compiler encodes narrow characters and narrow strings by using the current code page as the execution character set. This means that Unicode or DBCS characters in a literal that are outside the range of the current code page are converted to the default replacement character in the output. Unicode and DBCS characters are truncated to their low-order byte. This is almost certainly not what you intend. You can specify UTF-8 encoding for literals in the source file by using a `u8` prefix. The compiler passes these UTF-8 encoded strings to the output unchanged. Narrow character literals prefixed by using u8 must fit in one byte, or they are truncated on output.  
-  
-By default, Visual Studio uses the current code page as the source character set used to interpret your source code for output. When a file is read in, Visual Studio interprets it according to the current code page unless the file code page was set, or unless a byte-order mark (BOM) or UTF-16 characters are detected at the beginning of the file. Because UTF-8 can't be set as the current code page, when the automatic detection encounters source files encoded as UTF-8 without a BOM, Visual Studio assumes that they are encoded by using the current code page. Characters in the source file that are outside the range of the specified or automatically detected code page can cause compiler warnings and errors.  
-  
-## See Also  
- 
-=======
 
 Specifies the execution character set used for string and character literals. This directive is not needed for literals marked with the u8 prefix.
 
@@ -65,7 +39,6 @@
 
 ## See Also
 
->>>>>>> 4b5ea95e
-[Pragma Directives and the __Pragma Keyword](../preprocessor/pragma-directives-and-the-pragma-keyword.md)<br/>
+[Pragma Directives and the \_\_Pragma Keyword](../preprocessor/pragma-directives-and-the-pragma-keyword.md)<br/>
 [/execution-charset (Set Execution Character Set)](../build/reference/execution-charset-set-execution-character-set.md)<br/>
 [/utf-8 (Set Source and Executable character sets to UTF-8)](../build/reference/utf-8-set-source-and-executable-character-sets-to-utf-8.md)