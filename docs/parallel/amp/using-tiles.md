--- conflicted
+++ resolved
@@ -35,11 +35,7 @@
   
 - `tile_static` variables. The primary benefit of tiling is the performance gain from `tile_static` access. Access to data in `tile_static` memory can be significantly faster than access to data in the global space (`array` or `array_view` objects). An instance of a `tile_static` variable is created for each tile, and all threads in the tile have access to the variable. In a typical tiled algorithm, data is copied into `tile_static` memory once from global memory and then accessed many times from the `tile_static` memory.  
   
-<<<<<<< HEAD
 - [tile_barrier::wait Method](reference/tile_barrier-class.md#tile_barrier__wait_method). A call to `tile_barrier::wait` suspends execution of the current thread until all of the threads in the same tile reach the call to `tile_barrier::wait`. You cannot guarantee the order that the threads will run in, only that no threads in the tile will execute past the call to `tile_barrier::wait` until all of the threads have reached the call. This means that by using the `tile_barrier::wait` method, you can perform tasks on a tile-by-tile basis rather than a thread-by-thread basis. A typical tiling algorithm has code to initialize the `tile_static` memory for the whole tile followed by a call to `tile_barrer::wait`. Code that follows `tile_barrier::wait` contains computations that require access to all the `tile_static` values.  
-=======
-- [tile_barrier::wait Method](reference/tile_barrier-class.md#tile_barrier__wait). A call to `tile_barrier::wait` suspends execution of the current thread until all of the threads in the same tile reach the call to `tile_barrier::wait`. You cannot guarantee the order that the threads will run in, only that no threads in the tile will execute past the call to `tile_barrier::wait` until all of the threads have reached the call. This means that by using the `tile_barrier::wait` method, you can perform tasks on a tile-by-tile basis rather than a thread-by-thread basis. A typical tiling algorithm has code to initialize the `tile_static` memory for the whole tile followed by a call to `tile_barrer::wait`. Code that follows `tile_barrier::wait` contains computations that require access to all the `tile_static` values.  
->>>>>>> 85ef69ce
   
 -   Local and global indexing. You have access to the index of the thread relative to the entire `array_view` or `array` object and the index relative to the tile. Using the local index can make your code easier to read and debug. Typically, you use local indexing to access `tile_static` variables, and global indexing to access `array` and `array_view` variables.  
   
@@ -314,7 +310,7 @@
   
  A *memory fence* ensures that memory accesses are available to other threads in the thread tile, and that memory accesses are executed according to program order. To ensure this, compilers and processors do not reorder reads and writes across the fence. In C++ AMP, a memory fence is created by a call to one of these methods:  
   
-<<<<<<< HEAD
+
 - [tile_barrier::wait Method](reference/tile_barrier-class.md#tile_barrier__wait_method): Creates a fence around both global and `tile_static` memory.  
   
 - [tile_barrier::wait_with_all_memory_fence Method](reference/tile_barrier-class.md#tile_barrier__wait_with_all_memory_fence_method): Creates a fence around both global and `tile_static` memory.  
@@ -322,15 +318,6 @@
 - [tile_barrier::wait_with_global_memory_fence Method](reference/tile_barrier-class.md#tile_barrier__wait_with_global_memory_fence_method): Creates a fence around only global memory.  
   
 - [tile_barrier::wait_with_tile_static_memory_fence Method](reference/tile_barrier-class.md#tile_barrier__wait_with_tile_static_memory_fence_method): Creates a fence around only `tile_static` memory.  
-=======
-- [tile_barrier::wait Method](reference/tile_barrier-class.md#tile_barrier__wait): Creates a fence around both global and `tile_static` memory.  
-  
-- [tile_barrier::wait_with_all_memory_fence Method](reference/tile_barrier-class.md#tile_barrier__wait_with_all_memory_fence): Creates a fence around both global and `tile_static` memory.  
-  
-- [tile_barrier::wait_with_global_memory_fence Method](reference/tile_barrier-class.md#tile_barrier__wait_with_global_memory_fence): Creates a fence around only global memory.  
-  
-- [tile_barrier::wait_with_tile_static_memory_fence Method](reference/tile_barrier-class.md#tile_barrier__wait_with_tile_static_memory_fence): Creates a fence around only `tile_static` memory.  
->>>>>>> 85ef69ce
   
  Calling the specific fence that you require can improve the performance of your app. The barrier type affects how the compiler and the hardware reorder statements. For example, if you use a global memory fence, it applies only to global memory accesses and therefore, the compiler and the hardware might reorder reads and writes to `tile_static` variables on the two sides of the fence.  
   
