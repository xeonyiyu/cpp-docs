---
title: "Walkthrough: Debugging a C++ AMP Application | Microsoft Docs"
ms.custom: ""
ms.date: "11/04/2016"
ms.reviewer: ""
ms.suite: ""
ms.technology: 
  - "devlang-cpp"
ms.tgt_pltfrm: ""
ms.topic: "article"
dev_langs: 
  - "C++"
helpviewer_keywords: 
  - "debugging, C++ Accelerated Massive Parallelism"
  - "C++ AMP, debugging"
  - "C++ Accelerated Massive Parallelism, debugging"
  - "debugging, C++ AMP"
ms.assetid: 40e92ecc-f6ba-411c-960c-b3047b854fb5
caps.latest.revision: 35
author: "mikeblome"
ms.author: "mblome"
manager: "ghogen"
translation.priority.ht: 
  - "de-de"
  - "es-es"
  - "fr-fr"
  - "it-it"
  - "ja-jp"
  - "ko-kr"
  - "ru-ru"
  - "zh-cn"
  - "zh-tw"
translation.priority.mt: 
  - "cs-cz"
  - "pl-pl"
  - "pt-br"
  - "tr-tr"
---
# Walkthrough: Debugging a C++ AMP Application
This topic demonstrates how to debug an application that uses C++ Accelerated Massive Parallelism (C++ AMP) to take advantage of the graphics processing unit (GPU). It uses a parallel-reduction program that sums up a large array of integers. This walkthrough illustrates the following tasks:  
  
-   Launching the GPU debugger.  
  
-   Inspecting GPU threads in the GPU Threads window.  
  
-   Using the Parallel Stacks window to simultaneously observe the call stacks of multiple GPU threads.  
  
-   Using the Parallel Watch window to inspect values of a single expression across multiple threads at the same time.  
  
-   Flagging, freezing, thawing, and grouping GPU threads.  
  
-   Executing all the threads of a tile to a specific location in code.  
  
## Prerequisites  
 Before you start this walkthrough:  
  
-   Read [C++ AMP Overview](../../parallel/amp/cpp-amp-overview.md).  
  
-   Make sure that line numbers are displayed in the text editor. For more information, see [How to: Display Line Numbers in the Editor](http://msdn.microsoft.com/library/40b38559-b8de-4041-91f2-68986767c976).  
  
-   Make sure you are running [!INCLUDE[win8](../../build/reference/includes/win8_md.md)] or [!INCLUDE[winserver8](../../build/reference/includes/winserver8_md.md)] to support debugging on the software emulator.  
  
 [!INCLUDE[note_settings_general](../../mfc/includes/note_settings_general_md.md)]  
  
### To create the sample project  
  
1.  Start Visual Studio.  
  
2.  On the menu bar, choose **File**, **New**, **Project**.  
  
3.  Under **Installed** in the templates pane, choose **Visual C++**.  
  
4.  Choose **Win32 Console Application**, type `AMPMapReduce` in the **Name** box, and then choose the **OK** button.  
  
5.  Choose the **Next** button.  
  
6.  Clear the **Precompiled header** check box, and then choose the **Finish** button.  
  
7.  In **Solution Explorer**, delete stdafx.h, targetver.h, and stdafx.cpp from the project.  
  
8.  Open AMPMapReduce.cpp and replace its content with the following code.  
  
 ```cpp  
  
    // AMPMapReduce.cpp defines the entry point for the program.  
    // The program performs a parallel-sum reduction that computes the sum of an array of integers.   
  
    #include <stdio.h>  
    #include <tchar.h>  
    #include <amp.h>  
  
    const int BLOCK_DIM = 32;  
  
    using namespace concurrency;  
  
    void sum_kernel_tiled(tiled_index<BLOCK_DIM> t_idx, array<int, 1> &A, int stride_size) restrict(amp)  
    {  
        tile_static int localA[BLOCK_DIM];  
  
        index<1> globalIdx = t_idx.global * stride_size;  
        index<1> localIdx = t_idx.local;  
  
        localA[localIdx[0]] =  A[globalIdx];  
  
        t_idx.barrier.wait();  
  
        // Aggregate all elements in one tile into the first element.  
        for (int i = BLOCK_DIM / 2; i > 0; i /= 2)   
        {  
            if (localIdx[0] < i)   
            {  
  
                localA[localIdx[0]] += localA[localIdx[0] + i];  
            }  
  
            t_idx.barrier.wait();  
        }  
  
        if (localIdx[0] == 0)  
        {  
            A[globalIdx] = localA[0];  
        }  
    }  
  
    int size_after_padding(int n)  
    {  
        // The extent might have to be slightly bigger than num_stride to   
        // be evenly divisible by BLOCK_DIM. You can do this by padding with zeros.  
        // The calculation to do this is BLOCK_DIM * ceil(n / BLOCK_DIM)  
        return ((n - 1) / BLOCK_DIM + 1) * BLOCK_DIM;  
    }  
  
    int reduction_sum_gpu_kernel(array<int, 1> input)   
    {  
        int len = input.extent[0];  
  
        //Tree-based reduction control that uses the CPU.  
        for (int stride_size = 1; stride_size < len; stride_size *= BLOCK_DIM)   
        {  
            // Number of useful values in the array, given the current  
            // stride size.  
            int num_strides = len / stride_size;    
  
            extent<1> e(size_after_padding(num_strides));  
  
            // The sum kernel that uses the GPU.  
            parallel_for_each(extent<1>(e).tile<BLOCK_DIM>(), [&input, stride_size] (tiled_index<BLOCK_DIM> idx) restrict(amp)  
            {  
                sum_kernel_tiled(idx, input, stride_size);  
            });  
        }  
  
        array_view<int, 1> output = input.section(extent<1>(1));  
        return output[0];  
    }  
  
    int cpu_sum(const std::vector<int> &arr) {  
        int sum = 0;  
        for (size_t i = 0; i < arr.size(); i++) {  
            sum += arr[i];  
        }  
        return sum;  
    }  
  
    std::vector<int> rand_vector(unsigned int size) {  
        srand(2011);  
  
        std::vector<int> vec(size);  
        for (size_t i = 0; i < size; i++) {  
            vec[i] = rand();  
        }  
        return vec;  
    }  
  
    array<int, 1> vector_to_array(const std::vector<int> &vec) {  
        array<int, 1> arr(vec.size());  
        copy(vec.begin(), vec.end(), arr);  
        return arr;  
    }  
  
    int _tmain(int argc, _TCHAR* argv[])  
    {  
        std::vector<int> vec = rand_vector(10000);  
        array<int, 1> arr = vector_to_array(vec);  
  
        int expected = cpu_sum(vec);  
        int actual = reduction_sum_gpu_kernel(arr);  
  
        bool passed = (expected == actual);  
        if (!passed) {  
            printf("Actual (GPU): %d, Expected (CPU): %d", actual, expected);  
        }  
        printf("sum: %s\n", passed  "Passed!" : "Failed!");   
  
        getchar();  
  
        return 0;  
    }  
  
 ```  
  
9. On the menu bar, choose **File**, **Save All**.  
  
10. In **Solution Explorer**, open the shortcut menu for **AMPMapReduce**, and then choose **Properties**.  
  
11. In the **Property Pages** dialog box, under **Configuration Properties**, choose **C/C++**, **Precompiled Headers**.  
  
12. For the **Precompiled Header** property, select **Not Using Precompiled Headers**, and then choose the **OK** button.  
  
13. On the menu bar, choose **Build**, **Build Solution**.  
  
## Debugging the CPU Code  
 In this procedure, you will use the Local Windows Debugger to make sure that the CPU code in this application is correct. The segment of the CPU code in this application that is especially interesting is the `for` loop in the `reduction_sum_gpu_kernel` function. It controls the tree-based parallel reduction that is run on the GPU.  
  
### To debug the CPU code  
  
1.  In **Solution Explorer**, open the shortcut menu for **AMPMapReduce**, and then choose **Properties**.  
  
2.  In the **Property Pages** dialog box, under **Configuration Properties**, choose **Debugging**. Verify that **Local Windows Debugger** is selected in the **Debugger to launch** list.  
  
3.  Return to the Code Editor.  
  
4.  Set breakpoints on the lines of code shown in the following illustration (approximately lines 67 line 70).  
  
     ![CPU breakpoints](../../parallel/amp/media/campcpubreakpoints.png "campcpubreakpoints")  
CPU breakpoints  
  
5.  On the menu bar, choose **Debug**, **Start Debugging**.  
  
6.  In the **Locals** window, observe the value for `stride_size` until the breakpoint at line 70 is reached.  
  
7.  On the menu bar, choose **Debug**, **Stop Debugging**.  
  
## Debugging the GPU Code  
 This section shows how to debug the GPU code, which is the code contained in the `sum_kernel_tiled` function. The GPU code computes the sum of integers for each "block" in parallel.  
  
### To debug the GPU code  
  
1.  In **Solution Explorer**, open the shortcut menu for **AMPMapReduce**, and then choose **Properties**.  
  
2.  In the **Property Pages** dialog box, under **Configuration Properties**, choose **Debugging**.  
  
3.  In the **Debugger to launch** list, select **Local Windows Debugger**.  
  
4.  In the **Debugger Type** list, select **GPU Only**.  
  
5.  Choose the **OK** button.  
  
6.  Set a breakpoint at line 30, as shown in the following illustration.  
  
     ![GPU breakpoints](../../parallel/amp/media/campgpubreakpoints.png "campgpubreakpoints")  
GPU breakpoint  
  
7.  On the menu bar, choose **Debug**, **Start Debugging**. The breakpoints in the CPU code at lines 67 and 70 are not executed during GPU debugging because those lines of code are executed on the CPU.  
  
### To use the GPU Threads window  
  
1.  To open the GPU Threads window, on the menu bar, choose **Debug**, **Windows**, **GPU Threads**.  
  
     You can inspect the state the GPU threads in the GPU Threads window that appears.  
  
2.  Dock the GPU Threads window at the bottom of Visual Studio. Choose the **Expand Thread Switch** button to display the tile and thread text boxes. The GPU Threads window shows the total number of active and blocked GPU threads, as shown in the following illustration.  
  
     ![GPU Threads window with 4 active threads](../../parallel/amp/media/campc.png "campc")  
GPU Threads window  
  
     There are 313 tiles allocated for this computation. Each tile contains 32 threads. Because local GPU debugging occurs on a software emulator, there are four active GPU threads. The four threads execute the instructions simultaneously and then move on together to the next instruction.  
  
<<<<<<< HEAD
     In the GPU threads window, there are four GPU threads active and 28 GPU threads blocked at the [tile_barrier::wait](reference/tile-barrier-class.md#tile_barrier__wait_method) statement defined at about line 21 (`t_idx.barrier.wait();`). All 32 GPU threads belong to the first tile, `tile[0]`. An arrow points to the row that includes the current thread. To switch to a different thread, use one of the following methods:  
=======
     In the GPU threads window, there are four GPU threads active and 28 GPU threads blocked at the [tile_barrier::wait](reference/tile_barrier-class.md#tile_barrier__wait_method) statement defined at about line 21 (`t_idx.barrier.wait();`). All 32 GPU threads belong to the first tile, `tile[0]`. An arrow points to the row that includes the current thread. To switch to a different thread, use one of the following methods:  
>>>>>>> d2de51bc
  
    -   In the row for the thread to switch to in the GPU Threads window, open the shortcut menu and choose **Switch To Thread**. If the row represents more than one thread, you will switch to the first thread according to the thread coordinates.  
  
    -   Enter the tile and thread values of the thread in the corresponding text boxes and then choose the **Switch Thread** button.  
  
     The Call Stack window displays the call stack of the current GPU thread.  
  
### To use the Parallel Stacks window  
  
1.  To open the Parallel Stacks window, on the menu bar, choose **Debug**, **Windows**, **Parallel Stacks**.  
  
     You can use the Parallel Stacks window to simultaneously inspect the stack frames of multiple GPU threads.  
  
2.  Dock the Parallel Stacks window at the bottom of Visual Studio.  
  
3.  Make sure that **Threads** is selected in the list in the upper-left corner. In the following illustration, the Parallel Stacks window shows a call-stack focused view of the GPU threads that you saw in the GPU Threads window.  
  
     ![Parallel Stacks window with 4 active threads](../../parallel/amp/media/campd.png "campd")  
Parallel Stacks window  
  
<<<<<<< HEAD
     32 threads went from `_kernel_stub` to the lambda statement in the `parallel_for_each` function call and then to the `sum_kernel_tiled` function, where the parallel reduction occurs. 28 out of the 32 threads have progressed to the [tile_barrier::wait](reference/tile-barrier-class.md#tile_barrier__wait_method) statement and remain blocked at line 22, whereas the other 4 threads remain active in the `sum_kernel_tiled` function at line 30.  
=======
     32 threads went from `_kernel_stub` to the lambda statement in the `parallel_for_each` function call and then to the `sum_kernel_tiled` function, where the parallel reduction occurs. 28 out of the 32 threads have progressed to the [tile_barrier::wait](reference/tile_barrier-class.md#tile_barrier__wait_method) statement and remain blocked at line 22, whereas the other 4 threads remain active in the `sum_kernel_tiled` function at line 30.  
>>>>>>> d2de51bc
  
     You can inspect the properties of a GPU thread that are available in the GPU Threads window in the rich DataTip of the Parallel Stacks window. To do this, rest the mouse pointer on the stack frame of **sum_kernel_tiled**. The following illustration shows the DataTip.  
  
     ![DataTip for Parallel Stacks window](../../parallel/amp/media/campe.png "campe")  
GPU thread DataTip  
  
     For more information about the Parallel Stacks window, see [Using the Parallel Stacks Window](/visualstudio/debugger/using-the-parallel-stacks-window).  
  
### To use the Parallel Watch window  
  
1.  To open the Parallel Watch window, on the menu bar, choose **Debug**, **Windows**, **Parallel Watch**, **Parallel Watch 1**.  
  
     You can use the Parallel Watch window to inspect the values of an expression across multiple threads.  
  
2.  Dock the Parallel Watch 1 window to the bottom of Visual Studio. There are 32 rows in the table of the Parallel Watch window. Each corresponds to a GPU thread that appeared in both the GPU Threads window and the Parallel Stacks window. Now, you can enter expressions whose values you want to inspect across all 32 GPU threads.  
  
3.  Select the **Add Watch** column header, enter `localIdx`, and then choose the Enter key.  
  
4.  Select the **Add Watch** column header again, type `globalIdx`, and then choose the Enter key.  
  
5.  Select the **Add Watch** column header again, type `localA[localIdx[0]]`, and then choose the Enter key.  
  
     You can sort by a specified expression by selecting its corresponding column header.  
  
     Select the **localA[localIdx[0]]** column header to sort the column. The following illustration shows the results of sorting by **localA[localIdx[0]]**.  
  
     ![Parallel Watch window with sorted results](../../parallel/amp/media/campf.png "campf")  
 Results of sort  
  
     You can export the content in the Parallel Watch window to Excel by choosing the Excel button and then choosing **Open in Excel**. If you have Excel installed on your development computer, this opens an Excel worksheet that contains the content.  
  
6.  In the upper-right corner of the Parallel Watch window, there's a filter control that you can use to filter the content by using Boolean expressions. Enter `localA[localIdx[0]] > 20000` in the filter control text box and then choose the Enter key.  
  
     The window now contains only threads on which the `localA[localIdx[0]]` value is greater than 20000. The content is still sorted by the `localA[localIdx[0]]` column, which is the sorting action you performed earlier.  
  
## Flagging GPU Threads  
 You can mark specific GPU threads by flagging them in the GPU Threads window, the Parallel Watch window, or the DataTip in the Parallel Stacks window. If a row in the GPU Threads window contains more than one thread, flagging that row flags all threads that are contained in the row.  
  
### To flag GPU threads  
  
1.  Select the **[Thread]** column header in the Parallel Watch 1 window to sort by tile index and thread index.  
  
2.  On the menu bar, choose **Debug**, **Continue**, which causes the four threads that were active to progress to the next barrier (defined at line 32 of AMPMapReduce.cpp).  
  
3.  Choose the flag symbol on the left side of the row that contains the four threads that are now active.  
  
     The following illustration shows the four active flagged threads in the GPU Threads window.  
  
     ![GPU Threads window with flagged threads](../../parallel/amp/media/campg.png "campg")  
Active threads in the GPU Threads window  
  
     The Parallel Watch window and the DataTip of the Parallel stacks window both indicate the flagged threads.  
  
4.  If you want to focus on the four threads that you flagged, you can choose to show, in the GPU Threads, Parallel Watch, and Parallel Stacks windows, only the flagged threads.  
  
     Choose the Show Flagged Only button on any of the windows or on the **Debug Location** toolbar. The following illustration shows the Show Flagged Only button on the **Debug Location** toolbar.  
  
     ![Debug Location toolbar with Show Only Flagged icon](../../parallel/amp/media/camph.png "camph")  
Show Flagged Only button  
  
     Now the GPU Threads, Parallel Watch, and Parallel Stacks windows display only the flagged threads.  
  
## Freezing and Thawing GPU Threads  
 You can freeze (suspend) and thaw (resume) GPU threads from either the GPU Threads window or the Parallel Watch window. You can freeze and thaw CPU threads the same way; for information, see [How to: Use the Threads Window](http://msdn.microsoft.com/library/adfbe002-3d7b-42a9-b42a-5ac0903dfc25).  
  
### To freeze and thaw GPU threads  
  
1.  Choose the **Show Flagged Only** button to display all the threads.  
  
2.  On the menu bar, choose **Debug**, **Continue**.  
  
3.  Open the shortcut menu for the active row and then choose **Freeze**.  
  
     The following illustration of the GPU Threads window shows that all four threads are frozen.  
  
     ![GPU Threads windows showing frozen threads](../../parallel/amp/media/campk.png "campk")  
Frozen threads in the GPU Threads window  
  
     Similarly, the Parallel Watch window shows that all four threads are frozen.  
  
4.  On the menu bar, choose **Debug**, **Continue** to allow the next four GPU threads to progress past the barrier at line 22 and to reach the breakpoint at line 30. The GPU Threads window shows that the four previously frozen threads remain frozen and in the active state.  
  
5.  On the menu bar, choose **Debug**, **Continue**.  
  
6.  From the Parallel Watch window, you can also thaw individual or multiple GPU threads.  
  
### To group GPU threads  
  
1.  On the shortcut menu for one of the threads in the **GPU Threads** window, choose **Group By**, **Address**.  
  
<<<<<<< HEAD
     The threads in the GPU Threads window are grouped by address. The address corresponds to the instruction in disassembly where each group of threads is located. 24 threads are at line 22 where the [tile_barrier::wait Method](reference/tile-barrier-class.md#tile_barrier__wait_method) is executed. 12 threads are at the instruction for the barrier at line 32. Four of these threads are flagged. Eight threads are at the breakpoint at line 30. Four of these threads are frozen. The following illustration shows the grouped threads in the GPU Threads window.  
=======
     The threads in the GPU Threads window are grouped by address. The address corresponds to the instruction in disassembly where each group of threads is located. 24 threads are at line 22 where the [tile_barrier::wait Method](reference/tile_barrier-class.md#tile_barrier__wait_method) is executed. 12 threads are at the instruction for the barrier at line 32. Four of these threads are flagged. Eight threads are at the breakpoint at line 30. Four of these threads are frozen. The following illustration shows the grouped threads in the GPU Threads window.  
>>>>>>> d2de51bc
  
     ![GPU Threads window with threads grouped by Address](../../parallel/amp/media/campl.png "campl")  
Grouped threads in the GPU Threads window  
  
2.  You can also perform the **Group By** operation by opening the shortcut menu for the data grid of the Parallel Watch window, choosing **Group By**, and then choosing the menu item that corresponds to how you want to group the threads.  
  
## Running All Threads to a Specific Location in Code  
 You run all the threads in a given tile to the line that contains the cursor by using **Run Current Tile To Cursor**.  
  
### To run all threads to the location marked by the cursor  
  
1.  On the shortcut menu for the frozen threads, choose **Thaw**.  
  
2.  In the Code Editor, put the cursor in line 30.  
  
3.  On the shortcut menu for the Code Editor, choose **Run Current Tile To Cursor**.  
  
     The 24 threads that were previously blocked at the barrier at line 21 have progressed to line 32. This is shown in the **GPU Threads** window.  
  
## See Also  
 [C++ AMP Overview](../../parallel/amp/cpp-amp-overview.md)   
 [Debugging GPU Code](/visualstudio/debugger/debugging-gpu-code)   
 [How to: Use the GPU Threads Window](http://msdn.microsoft.com/library/c647c502-a9f0-48e0-a430-976744a5fa51)   
 [How to: Use the Parallel Watch Window](http://msdn.microsoft.com/library/28004d9b-420c-48f7-b80e-ab1519802558)   
 [Analyzing C++ AMP Code with the Concurrency Visualizer](http://go.microsoft.com/fwlink/linkid=253987&clcid=0x409)
<|MERGE_RESOLUTION|>--- conflicted
+++ resolved
@@ -266,11 +266,8 @@
   
      There are 313 tiles allocated for this computation. Each tile contains 32 threads. Because local GPU debugging occurs on a software emulator, there are four active GPU threads. The four threads execute the instructions simultaneously and then move on together to the next instruction.  
   
-<<<<<<< HEAD
      In the GPU threads window, there are four GPU threads active and 28 GPU threads blocked at the [tile_barrier::wait](reference/tile-barrier-class.md#tile_barrier__wait_method) statement defined at about line 21 (`t_idx.barrier.wait();`). All 32 GPU threads belong to the first tile, `tile[0]`. An arrow points to the row that includes the current thread. To switch to a different thread, use one of the following methods:  
-=======
-     In the GPU threads window, there are four GPU threads active and 28 GPU threads blocked at the [tile_barrier::wait](reference/tile_barrier-class.md#tile_barrier__wait_method) statement defined at about line 21 (`t_idx.barrier.wait();`). All 32 GPU threads belong to the first tile, `tile[0]`. An arrow points to the row that includes the current thread. To switch to a different thread, use one of the following methods:  
->>>>>>> d2de51bc
+
   
     -   In the row for the thread to switch to in the GPU Threads window, open the shortcut menu and choose **Switch To Thread**. If the row represents more than one thread, you will switch to the first thread according to the thread coordinates.  
   
@@ -291,11 +288,8 @@
      ![Parallel Stacks window with 4 active threads](../../parallel/amp/media/campd.png "campd")  
 Parallel Stacks window  
   
-<<<<<<< HEAD
      32 threads went from `_kernel_stub` to the lambda statement in the `parallel_for_each` function call and then to the `sum_kernel_tiled` function, where the parallel reduction occurs. 28 out of the 32 threads have progressed to the [tile_barrier::wait](reference/tile-barrier-class.md#tile_barrier__wait_method) statement and remain blocked at line 22, whereas the other 4 threads remain active in the `sum_kernel_tiled` function at line 30.  
-=======
-     32 threads went from `_kernel_stub` to the lambda statement in the `parallel_for_each` function call and then to the `sum_kernel_tiled` function, where the parallel reduction occurs. 28 out of the 32 threads have progressed to the [tile_barrier::wait](reference/tile_barrier-class.md#tile_barrier__wait_method) statement and remain blocked at line 22, whereas the other 4 threads remain active in the `sum_kernel_tiled` function at line 30.  
->>>>>>> d2de51bc
+
   
      You can inspect the properties of a GPU thread that are available in the GPU Threads window in the rich DataTip of the Parallel Stacks window. To do this, rest the mouse pointer on the stack frame of **sum_kernel_tiled**. The following illustration shows the DataTip.  
   
@@ -386,11 +380,8 @@
   
 1.  On the shortcut menu for one of the threads in the **GPU Threads** window, choose **Group By**, **Address**.  
   
-<<<<<<< HEAD
      The threads in the GPU Threads window are grouped by address. The address corresponds to the instruction in disassembly where each group of threads is located. 24 threads are at line 22 where the [tile_barrier::wait Method](reference/tile-barrier-class.md#tile_barrier__wait_method) is executed. 12 threads are at the instruction for the barrier at line 32. Four of these threads are flagged. Eight threads are at the breakpoint at line 30. Four of these threads are frozen. The following illustration shows the grouped threads in the GPU Threads window.  
-=======
-     The threads in the GPU Threads window are grouped by address. The address corresponds to the instruction in disassembly where each group of threads is located. 24 threads are at line 22 where the [tile_barrier::wait Method](reference/tile_barrier-class.md#tile_barrier__wait_method) is executed. 12 threads are at the instruction for the barrier at line 32. Four of these threads are flagged. Eight threads are at the breakpoint at line 30. Four of these threads are frozen. The following illustration shows the grouped threads in the GPU Threads window.  
->>>>>>> d2de51bc
+
   
      ![GPU Threads window with threads grouped by Address](../../parallel/amp/media/campl.png "campl")  
 Grouped threads in the GPU Threads window  
