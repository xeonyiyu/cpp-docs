--- conflicted
+++ resolved
@@ -138,11 +138,7 @@
 
 The new `tiled_extent` object, by value.
 
-<<<<<<< HEAD
-## <a name="truncate"> </a>  truncate
-=======
 ## <a name="truncate"> </a> truncate
->>>>>>> b2b18a1a
 
 Returns a new `tiled_extent` object with extents adjusted down to be evenly divisible by the tile dimensions.
 
@@ -206,15 +202,9 @@
 static const int tile_dim2 = _Dim2;
 ```
 
-<<<<<<< HEAD
-## <a name="tile_extent"> </a>  tile_extent
-
-  Gets an `extent` object that captures the values of the `tiled_extent` template arguments `_Dim0`, `_Dim1`, and `_Dim2`.
-=======
 ## <a name="tile_extent"> </a> tile_extent
 
 Gets an `extent` object that captures the values of the `tiled_extent` template arguments `_Dim0`, `_Dim1`, and `_Dim2`.
->>>>>>> b2b18a1a
 
 ### Syntax
 
