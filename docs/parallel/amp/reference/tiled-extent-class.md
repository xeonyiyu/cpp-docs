--- conflicted
+++ resolved
@@ -73,59 +73,38 @@
   
 |Name|Description|  
 |----------|-----------------|  
-<<<<<<< HEAD
-|[tiled_extent::tiled_extent Constructor](../topic/tiled_extent::tiled_extent%20constructor.md)|Initializes a new instance of the `tiled_extent` class.|  
-=======
 |[tiled_extent::tiled_extent Constructor](#tiled_extent_ctor)|Initializes a new instance of the `tiled_extent` class.|  
->>>>>>> 85ef69ce
+
   
 ### Public Methods  
   
 |Name|Description|  
 |----------|-----------------|  
-<<<<<<< HEAD
-|[tiled_extent::get_tile_extent Method](reference/tiled_extent-class.md#tiled_extent__get_tile_extent_method)|Returns an `extent` object  that captures the values of the `tiled_extent` template arguments `_Dim0`, `_Dim1`, and `_Dim2`.|  
-|[tiled_extent::pad Method](reference/tiled_extent-class.md#tiled_extent__pad_method)|Returns a new `tiled_extent` object with extents adjusted up to be evenly divisible by the tile dimensions.|  
-|[tiled_extent::truncate Method](reference/tiled_extent-class.md#tiled_extent__truncate_method)|Returns a new `tiled_extent` object with extents adjusted down to be evenly divisible by the tile dimensions.|  
-=======
 |[tiled_extent::get_tile_extent Method](#tiled_extent__get_tile_extent)|Returns an `extent` object  that captures the values of the `tiled_extent` template arguments `_Dim0`, `_Dim1`, and `_Dim2`.|  
 |[tiled_extent::pad Method](#tiled_extent__pad)|Returns a new `tiled_extent` object with extents adjusted up to be evenly divisible by the tile dimensions.|  
 |[tiled_extent::truncate Method](#tiled_extent__truncate)|Returns a new `tiled_extent` object with extents adjusted down to be evenly divisible by the tile dimensions.|  
->>>>>>> 85ef69ce
   
 ### Public Operators  
   
 |Name|Description|  
 |----------|-----------------|  
-<<<<<<< HEAD
-|[tiled_extent::operator= Operator](../topic/tiled_extent::operator=%20operator.md)|Copies the contents of the specified `tiled_index` object into this one.|  
-=======
 |[tiled_extent::operator= Operator](#tiled_extent__operator_eq)|Copies the contents of the specified `tiled_index` object into this one.|  
->>>>>>> 85ef69ce
+
   
 ### Public Constants  
   
 |Name|Description|  
 |----------|-----------------|  
-<<<<<<< HEAD
-|[tiled_extent::tile_dim0 Constant](../topic/tiled_extent::tile_dim0%20constant.md)|Stores the length of the most significant dimension.|  
-|[tiled_extent::tile_dim1 Constant](../topic/tiled_extent::tile_dim1%20constant.md)|Stores the length of the next-to-most significant dimension.|  
-|[tiled_extent::tile_dim2 Constant](../topic/tiled_extent::tile_dim2%20constant.md)|Stores the length of the least significant dimension.|  
-=======
 |[tiled_extent::tile_dim0 Constant](#tiled_extent__tile_dim0)|Stores the length of the most significant dimension.|  
 |[tiled_extent::tile_dim1 Constant](#tiled_extent__tile_dim1)|Stores the length of the next-to-most significant dimension.|  
 |[tiled_extent::tile_dim2 Constant](#tiled_extent__tile_dim2)|Stores the length of the least significant dimension.|  
->>>>>>> 85ef69ce
+
   
 ### Public Data Members  
   
 |Name|Description|  
 |----------|-----------------|  
-<<<<<<< HEAD
-|[tiled_extent::tile_extent Data Member](reference/tiled_extent-class.md#tiled_extent__tile_extent_data_member)|Gets an `extent` object  that captures the values of the `tiled_extent` template arguments `_Dim0`, `_Dim1`, and `_Dim2`.|  
-=======
 |[tiled_extent::tile_extent Data Member](#tiled_extent__tile_extent)|Gets an `extent` object  that captures the values of the `tiled_extent` template arguments `_Dim0`, `_Dim1`, and `_Dim2`.|  
->>>>>>> 85ef69ce
   
 ## Inheritance Hierarchy  
  `extent`  
