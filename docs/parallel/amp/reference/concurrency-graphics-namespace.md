--- conflicted
+++ resolved
@@ -60,13 +60,8 @@
   
 |Name|Description|  
 |----------|-----------------|  
-<<<<<<< HEAD
-|[address_mode Enumeration](../topic/address_mode%20enumeration.md)|Specifies address modes supported for texture sampling.|  
-|[filter_mode Enumeration](../topic/filter_mode%20enumeration.md)|Specifies filter modes supported for texture sampling.|  
-=======
 |[address_mode Enumeration](reference/concurrency-graphics-namespace-enums-amp.md#address_mode)|Specifies address modes supported for texture sampling.|  
 |[filter_mode Enumeration](reference/concurrency-graphics-namespace-enums-amp.md#filter_mode)|Specifies filter modes supported for texture sampling.|  
->>>>>>> 85ef69ce
   
 ### Classes  
   
@@ -101,13 +96,8 @@
   
 |Name|Description|  
 |----------|-----------------|  
-<<<<<<< HEAD
 |[copy Function](concurrency-graphics-namespace-functions.md#copy_function)|Overloaded. Copies the contents of the source texture into the destination host buffer.|  
 |[copy_async Function](concurrency-graphics-namespace-functions.md#copy_async_function)|Overloaded. Asynchronously copies the contents of the source texture into the destination host buffer.|  
-=======
-|[copy Function](reference/concurrency-graphics-namespace-functions.md#copy)|Overloaded. Copies the contents of the source texture into the destination host buffer.|  
-|[copy_async Function](reference/concurrency-graphics-namespace-functions.md#copy_async)|Overloaded. Asynchronously copies the contents of the source texture into the destination host buffer.|  
->>>>>>> 85ef69ce
   
 ## Requirements  
  **Header:** amp_graphics.h  
