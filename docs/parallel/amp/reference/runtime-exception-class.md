---
title: "runtime_exception Class | Microsoft Docs"
ms.custom: ""
ms.date: "11/04/2016"
ms.reviewer: ""
ms.suite: ""
ms.technology: 
  - "devlang-cpp"
ms.tgt_pltfrm: ""
ms.topic: "article"
f1_keywords: 
  - "amp/Concurrency::direct3d_abort"
dev_langs: 
  - "C++"
helpviewer_keywords: 
  - "runtime_exception class"
ms.assetid: 8fe3ce2c-3d4c-4b9c-95e8-e592f37adefd
caps.latest.revision: 10
author: "mikeblome"
ms.author: "mblome"
manager: "ghogen"
translation.priority.ht: 
  - "de-de"
  - "es-es"
  - "fr-fr"
  - "it-it"
  - "ja-jp"
  - "ko-kr"
  - "ru-ru"
  - "zh-cn"
  - "zh-tw"
translation.priority.mt: 
  - "cs-cz"
  - "pl-pl"
  - "pt-br"
  - "tr-tr"
---
# runtime_exception Class
The base type for exceptions in the C++ Accelerated Massive Parallelism (AMP) library.  
  
### Syntax  
  
```  
class runtime_exception : public std::exception;  
```  
  
## Members  
  
### Public Constructors  
  
|Name|Description|  
|----------|-----------------|  
|[runtime_exception::runtime_exception Constructor](#ctor)|Initializes a new instance of the `runtime_exception` class.|  
|[runtime_exception::~runtime_exception Destructor](#dtor)|Destroys the `runtime_exception` object.|  
  
### Public Methods  
  
|Name|Description|  
|----------|-----------------|  
|[runtime_exception::get_error_code Method](#runtime_exception__get_error_code)|Returns the error code that caused the exception.|  

  
### Public Operators  
  
|Name|Description|  
|----------|-----------------|  
|[runtime_exception::operator= Operator](#runtime_exception__operator_eq)|Copies the contents of the specified `runtime_exception` object into this one.|  
  
## Inheritance Hierarchy  
 `exception`  
  
 `runtime_exception`  
  
## Requirements  
 **Header:** amprt.h  
  
 **Namespace:** Concurrency  

## <a name="runtime_exception__ctor"></a>  runtime_exception Constructor  
Initializes a new instance of the class.  
  
### Syntax  
  
```  
runtime_exception(  
    const char * _Message,  
    HRESULT _Hresult ) throw();  
  
explicit runtime_exception(  
    HRESULT _Hresult ) throw();  
  
runtime_exception(  
    const runtime_exception & _Other ) throw();  
```  
  
### Parameters  
 `_Message`  
 A description of the error that caused the exception.  
  
 `_Hresult`  
 The HRESULT of error that caused the exception.  
  
 `_Other`  
 The `runtime_exception` object to copy.  
  
### Return Value  
 The `runtime_exception` object.  
  
<<<<<<< HEAD
## <a name="dtor"></a>  ~runtime_exception Destructor  
=======
## <a name="runtime_exception__dtor"></a>  ~runtime_exception Destructor  
>>>>>>> b9882e1b
Destroys the object.  
  
### Syntax  
  
```  
virtual ~runtime_exception() throw();  
```  
  
## <a name="runtime_exception__get_error_code"></a>  get_error_code   
Returns the error code that caused the exception.  
  
### Syntax  
  
```  
HRESULT get_error_code() const throw();  
```  
  
### Return Value  
 The HRESULT of error that caused the exception.  
  
## <a name="runtime_exception__operator_eq"></a>  operator=   
  Copies the contents of the specified `runtime_exception` object into this one.  
  
### Syntax  
  
```  
runtime_exception & operator= (    const runtime_exception & _Other ) throw();  
```  
  
### Parameters  
 `_Other`  
 The `runtime_exception` object to copy.  
  
### Return Value  
 A reference to this `runtime_exception` object.  
  

  
## See Also  
 [Concurrency Namespace (C++ AMP)](concurrency-namespace-cpp-amp.md)<|MERGE_RESOLUTION|>--- conflicted
+++ resolved
@@ -105,12 +105,8 @@
   
 ### Return Value  
  The `runtime_exception` object.  
-  
-<<<<<<< HEAD
+
 ## <a name="dtor"></a>  ~runtime_exception Destructor  
-=======
-## <a name="runtime_exception__dtor"></a>  ~runtime_exception Destructor  
->>>>>>> b9882e1b
 Destroys the object.  
   
 ### Syntax  
