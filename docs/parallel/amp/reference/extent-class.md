---
title: "extent Class (C++ AMP) | Microsoft Docs"
ms.custom: ""
ms.date: "11/04/2016"
ms.reviewer: ""
ms.suite: ""
ms.technology: 
  - "devlang-cpp"
ms.tgt_pltfrm: ""
ms.topic: "article"
f1_keywords: 
  - "amp/Concurrency::extent"
dev_langs: 
  - "C++"
helpviewer_keywords: 
  - "extent structure"
ms.assetid: edb5de3d-3935-4dbb-8365-4cc6c4fb0269
caps.latest.revision: 19
author: "mikeblome"
ms.author: "mblome"
manager: "ghogen"
translation.priority.ht: 
  - "cs-cz"
  - "de-de"
  - "es-es"
  - "fr-fr"
  - "it-it"
  - "ja-jp"
  - "ko-kr"
  - "pl-pl"
  - "pt-br"
  - "ru-ru"
  - "tr-tr"
  - "zh-cn"
  - "zh-tw"
---
# extent Class (C++ AMP)
Represents a vector of *N* integer values that specify the bounds of an *N*-dimensional space that has an origin of 0. The values in the vector are ordered from most significant to least significant.  
  
### Syntax  
  
```  
template <
    int _Rank>  
class extent;  
```  
  
### Parameters  
 `_Rank`  
 The rank of the `extent` object.  

 ## Requirements  
 **Header:** amp.h  
  
 **Namespace:** Concurrency  
  
## Members  
  
### Public Constructors  
  
|Name|Description|  
|----------|-----------------|  
<<<<<<< HEAD
|[extent::extent Constructor](#ctor)|Initializes a new instance of the `extent` class.|  
=======
|[extent::extent Constructor](#extent__ctor)|Initializes a new instance of the `extent` class.|  
>>>>>>> b9882e1b
  
### Public Methods  
  
|Name|Description|  
|----------|-----------------|  
<<<<<<< HEAD
|[extent::contains Method](#contains)|Verifies that the specified `extent` object has the specified rank.|  
|[extent::size Method](#size)|Returns the total linear size of the extent (in units of elements).|  
|[extent::tile Method](#tile)|Produces a `tiled_extent` object with the tile extents given by specified dimensions.|  
=======
|[extent::contains Method](#extent__contains_method)|Verifies that the specified `extent` object has the specified rank.|  
|[extent::size Method](#extent__size_method)|Returns the total linear size of the extent (in units of elements).|  
|[extent::tile Method](#extent__tile_method)|Produces a `tiled_extent` object with the tile extents given by specified dimensions.|  
>>>>>>> b9882e1b

  
### Public Operators  
  
|Name|Description|  
|----------|-----------------|  
|[extent::operator- Operator](#extent__operator_min)|Returns a new `extent` object that's created by subtracting the `index` elements from the corresponding `extent` elements.|  
|[extent::operator-- Operator](#extent__operator_min_min)|Decrements each element of the `extent` object.|  
|[extent::operator(mod)= Operator](#extent__operator_mod)=)|Calculates the modulus (remainder) of each element in the `extent` object when that element is divided by a number.|  
|[extent::operator*= Operator](#extent__operator_star_eq)|Multiplies each element of the `extent` object by a number.|  
|[extent::operator/= Operator](#extent__operator_min_eq)|Divides each element of the `extent` object by a number.|  
|[extent::operator\[\]](#extent__operator_at)|Returns the element that's at the specified index.|  
|[extent::operator+ Operator](#extent__operator_add)|Returns a new `extent` object that's created by adding the corresponding `index` and `extent` elements.|  
|[extent::operator++ Operator](#extent__operator_add_add)|Increments each element of the `extent` object.|  
|[extent::operator+= Operator](#extent__operator_add_eq)|Adds the specified number to each element of the `extent` object.|  
|[extent::operator= Operator](#extent__operator_eq)|Copies the contents of another `extent` object into this one.|  
|[extent::operator-= Operator](#extent__operator_min_eq)|Subtracts the specified number from each element of the `extent` object.|  

  
### Public Constants  
  
|Name|Description|  
|----------|-----------------|  
<<<<<<< HEAD
|[extent::rank Constant](#rank)|Gets the rank of the `extent` object.|  
=======
|[extent::rank Constant](#extent__rank_constant)|Gets the rank of the `extent` object.|  
>>>>>>> b9882e1b

  
## Inheritance Hierarchy  
 `extent`  


## <a name="extent__contains_method"></a> extent::contains Method 
Indicates whether the specified [index](index-class.md) value is contained within the `extent' object.  
  
### Syntax  
  
```  
bool contains( const index<rank>& _Index ) const restrict(amp,cpu);  
```  
  
### Parameters  
 `_Index`  
 The `index` value to test.  
  
### Return Value  
 `true` if the specified `index` value is contained in the `extent` object; otherwise, `false`.  
  
##  <a name="extent__ctor"></a> extent::extent Constructor  
Initializes a new instance of the `extent' class.  
  
### Syntax  
  
```  
extent() restrict(amp,cpu);  
  
extent(  
    const extent<_Rank>& _Other ) restrict(amp,cpu);  
  
explicit extent(  
    int _I ) restrict(amp,cpu);  
  
extent(  
    int _I0,  
    int _I1 ) restrict(amp,cpu);  
  
extent(  
    int _I0,  
    int _I1,  
    int _I2 ) restrict(amp,cpu);  
  
explicit extent(  
    const int _Array[_Rank]  
) restrict(amp,cpu);  
```  
  
### Parameters  
 `_Array`  
 An array of `_Rank` integers that is used to create the new `extent` object.  
  
 `_I`  
 The length of the extent.  
  
 `_I0`  
 The length of the most significant dimension.  
  
 `_I1`  
 The length of the next-to-most-significant dimension.  
  
 `_I2`  
 The length of the least significant dimension.  
  
 `_Other`  
 An `extent` object on which the new `extent` object is based.  
  
## Remarks  
 The parameterless constructor initializes an `extent` object that has a rank of three.  
  
 If an array is used to construct an `extent` object, the length of the array must match the rank of the `extent` object.  
  
##  <a name="extent__operator_mod"></a> extent::operator(mod)= Operator 
Calculates the modulus (remainder) of each element in the `extent' when that element is divided by a number.  
  
### Syntax  
  
```  
extent<_Rank>&  operator%= (int _Rhs ) restrict(cpu, direct3d);  
```  
  
### Parameters  
 `_Rhs`  
 The number to find the modulus of.  
  
### Return Value  
 The `extent` object.  
  
##  <a name="extent__operator_star_eq"></a> extent::operator*= Operator  
Multiplies each element in the `extent' object by the specified number.  
  
### Syntax  
  
```  
extent<_Rank>&  operator*= ( int _Rhs ) restrict(amp,cpu);  
```  
  
### Parameters  
 `_Rhs`  
 The number to multiply.  
  
### Return Value  
 The `extent` object.  
  
## extent::operator+ Operator  
Returns a new `extent` object created by adding the corresponding `index` and `extent` elements.  
  
### Syntax  
  
```  
extent<_Rank>  operator+(  
    const index<_Rank>& _Rhs ) restrict(amp,cpu);  
```  
  
### Parameters  
 `_Rhs`  
 The `index` object that contains the elements to add.  
  
### Return Value  
 The new `extent` object.  
  
##  <a name="extent__operator_add_add"></a> extent::operator++ Operator  
Increments each element of the `extent' object.  
  
### Syntax  
  
```  
extent<_Rank>&  operator++() restrict(amp,cpu);  
  
extent<_Rank>  operator++(  
    int  
) restrict(amp,cpu);  
```  
  
### Return Value  
 For the prefix operator, the `extent` object (`*this`). For the suffix operator, a new `extent` object.  
  
##  <a name="extent__operator_add_eq"></a> extent::operator+= Operator  
Adds the specified number to each element of the `extent' object.  
  
### Syntax  
  
```  
extent<_Rank>&  operator+= (  
    const extent<_Rank>& _Rhs ) restrict(amp,cpu);  
  
extent<_Rank>&  operator+= (  
    const index<_Rank>& _Rhs ) restrict(amp,cpu);  
  
extent<_Rank>&  operator+= (  
    int _Rhs ) restrict(amp,cpu);  
```  
  
### Parameters  
 `_Rhs`  
 The number, index, or extent to add.  
  
### Return Value  
 The resulting `extent` object.  
  
##  <a name="extent__operator_min"></a> extent::operator- Operator  
Creates a new `extent` object by subtracting each element in the specified `index` object from the corresponding element in this `extent` object.  
  
### Syntax  
  
```  
extent<_Rank>  operator-(  
    const index<_Rank>& _Rhs ) restrict(amp,cpu);  
```  
  
### Parameters  
 `_Rhs`  
 The `index` object that contains the elements to subtract.  
  
### Return Value  
 The new `extent` object.  
  
##  <a name="extent__operator_min_min"></a> extent::operator-- Operator  
Decrements each element in the `extent' object.  
  
### Syntax  
  
```  
extent<_Rank>&  operator--() restrict(amp,cpu);  
  
extent<_Rank>  operator--(  
    int  
) restrict(amp,cpu);  
```  
  
### Return Value  
 For the prefix operator, the `extent` object (`*this`). For the suffix operator, a new `extent` object.  
  
##  <a name="extent__operator_div_eq"></a> extent::operator/= Operator  
Divides each element in the `extent' object by the specified number.  
  
### Syntax  
  
```  
extent<_Rank>&  operator/= (  
    int _Rhs ) restrict(amp,cpu);  
```  
  
### Parameters  
 `_Rhs`  
 The number to divide by.  
  
### Return Value  
 The `extent` object.  
  
##  <a name="extent__operator_min_eq"></a> extent::operator-= Operator  
Subtracts the specified number from each element of the `extent' object.  
  
### Syntax  
  
```  
extent<_Rank>&  operator-= (  
    const extent<_Rank>& _Rhs ) restrict(amp,cpu);  
  
extent<_Rank>&  operator-= (  
    const index<_Rank>& _Rhs ) restrict(amp,cpu);  
  
extent<_Rank>&  operator-= (  
    int _Rhs ) restrict(amp,cpu);  
```  
  
### Parameters  
 `_Rhs`  
 The number to subtract.  
  
### Return Value  
 The resulting `extent` object.  
  
##  <a name="extent__operator_eq"></a> extent::operator= Operator  
Copies the contents of another `extent' object into this one.  
  
### Syntax  
  
```  
extent<_Rank>&  operator= (  
    const extent<_Rank>& _Other ) restrict(amp,cpu);  
```  
  
### Parameters  
 `_Other`  
 The `extent` object to copy from.  
  
### Return Value  
 A reference to this `extent` object.  
  
##  <a name="extent__operator_at"></a> extent::operator \[\] 
Returns the element that's at the specified index.  
  
### Syntax  
  
```  
int operator[] ( unsigned int _Index ) const restrict(amp,cpu);  
  
int&  operator[] ( unsigned int _Index ) restrict(amp,cpu);  
```  
  
### Parameters  
 `_Index`  
 An integer from 0 through the rank minus 1.  
  
### Return Value  
 The element that's at the specified index.  
  
##  <a name="extent__rank_constant"></a> extent::rank Constant  
Stores the rank of the `extent' object.  
  
### Syntax  
  
```  
static const int rank = _Rank;  
```  
  
##  <a name="extent__size_method"></a> extent::size Method  
Returns the total linear size of the `extent` object (in units of elements).  
  
### Syntax  

```  
unsigned int size() const restrict(amp,cpu);  
```  
  
<<<<<<< HEAD
## <a name="tile"></a> extent::tile Method
=======
## <a name="extent__tile_method"></a> extent::tile Method
>>>>>>> b9882e1b
Produces a tiled_extent object with the specified tile dimensions.

```
template <
   int _Dim0
>
tiled_extent<_Dim0> tile() const ;

template <
   int _Dim0,
   int _Dim1
>
tiled_extent<_Dim0, _Dim1> tile() const ;

template <
   int _Dim0,
   int _Dim1,
   int _Dim2
>
tiled_extent<_Dim0, _Dim1, _Dim2> tile() const ;
```  
### Parameters
`_Dim0`
The most significant component of the tiled extent.
`_Dim1`
The next-to-most-significant component of the tiled extent.
`_Dim2`
The least significant component of the tiled extent.


  
## See Also  
 [Concurrency Namespace (C++ AMP)](concurrency-namespace-cpp-amp.md)<|MERGE_RESOLUTION|>--- conflicted
+++ resolved
@@ -60,26 +60,15 @@
   
 |Name|Description|  
 |----------|-----------------|  
-<<<<<<< HEAD
 |[extent::extent Constructor](#ctor)|Initializes a new instance of the `extent` class.|  
-=======
-|[extent::extent Constructor](#extent__ctor)|Initializes a new instance of the `extent` class.|  
->>>>>>> b9882e1b
   
 ### Public Methods  
   
 |Name|Description|  
 |----------|-----------------|  
-<<<<<<< HEAD
 |[extent::contains Method](#contains)|Verifies that the specified `extent` object has the specified rank.|  
 |[extent::size Method](#size)|Returns the total linear size of the extent (in units of elements).|  
 |[extent::tile Method](#tile)|Produces a `tiled_extent` object with the tile extents given by specified dimensions.|  
-=======
-|[extent::contains Method](#extent__contains_method)|Verifies that the specified `extent` object has the specified rank.|  
-|[extent::size Method](#extent__size_method)|Returns the total linear size of the extent (in units of elements).|  
-|[extent::tile Method](#extent__tile_method)|Produces a `tiled_extent` object with the tile extents given by specified dimensions.|  
->>>>>>> b9882e1b
-
   
 ### Public Operators  
   
@@ -102,12 +91,7 @@
   
 |Name|Description|  
 |----------|-----------------|  
-<<<<<<< HEAD
 |[extent::rank Constant](#rank)|Gets the rank of the `extent` object.|  
-=======
-|[extent::rank Constant](#extent__rank_constant)|Gets the rank of the `extent` object.|  
->>>>>>> b9882e1b
-
   
 ## Inheritance Hierarchy  
  `extent`  
@@ -395,11 +379,7 @@
 unsigned int size() const restrict(amp,cpu);  
 ```  
   
-<<<<<<< HEAD
 ## <a name="tile"></a> extent::tile Method
-=======
-## <a name="extent__tile_method"></a> extent::tile Method
->>>>>>> b9882e1b
 Produces a tiled_extent object with the specified tile dimensions.
 
 ```
