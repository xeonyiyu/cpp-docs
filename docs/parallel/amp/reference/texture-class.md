---
title: "texture Class | Microsoft Docs"
ms.custom: ""
ms.date: "11/04/2016"
ms.reviewer: ""
ms.suite: ""
ms.technology: 
  - "devlang-cpp"
ms.tgt_pltfrm: ""
ms.topic: "article"
f1_keywords: 
  - "amp_graphics/Concurrency::graphics::texture"
dev_langs: 
  - "C++"
ms.assetid: 16e85d4d-e80a-474a-995d-8bf63fbdf34c
caps.latest.revision: 9
author: "mikeblome"
ms.author: "mblome"
manager: "ghogen"
translation.priority.ht: 
  - "cs-cz"
  - "de-de"
  - "es-es"
  - "fr-fr"
  - "it-it"
  - "ja-jp"
  - "ko-kr"
  - "pl-pl"
  - "pt-br"
  - "ru-ru"
  - "tr-tr"
  - "zh-cn"
  - "zh-tw"
---
# texture Class
A texture is a data aggregate on an `accelerator_view` in the extent domain. It is a collection of variables, one for each element in an extent domain. Each variable holds a value corresponding to C++ primitive type ( `unsigned int`, `int`, `float`, `double`), a scalar type ( `norm`, or `unorm`), or a short vector type.  
  
## Syntax  
  
```  
template <
    typename value_type,  
    int _Rank  
>  
class texture;  
```  
  
#### Parameters  
 `value_type`  
 The type of the elements in the texture.  
  
 `_Rank`  
 The rank of the texture.  
  
## Members  
  
### Public Typedefs  
  
|Name|Description|  
|----------|-----------------|  
|`scalar_type`|Scalar types.|  
|`value_type`|Value types.|  
  
### Public Constructors  
  
|Name|Description|  
|----------|-----------------|  
|[texture::texture Constructor](#ctor)|Initializes a new instance of the `texture` class.|  
|[texture::~texture Destructor](#ctor)|Destroys the `texture` object.|  
  
### Public Methods  
  
|Name|Description|  
|----------|-----------------|  
|[texture::copy_to Method](#copy_to)|Copies the `texture` object to the destination, by doing a deep copy.|  
|[texture::data Method](#data)|Returns a CPU pointer to the raw data of this texture.|  
|[texture::get Method](#get)|Returns the value of the element at the specified index.|  
|[texture::get_associated_accelerator_view Method](#get_associated_accelerator_view)|Returns the [accelerator_view](accelerator-view-class.md) that is the preferred target for this texture to be copied to.|  
|[texture::get_depth_pitch Method](#get_depth_pitch)|Returns the number of bytes between each depth slice in a 3D staging texture on the CPU.|  
|[texture::get_row_pitch Method](#get_row_pitch)|Returns the number of bytes between each row in a 2D or 3D staging texture on the CPU.|  
|[texture::set Method](#set)|Sets the value of the element at the specified index.|  
  
### Public Operators  
  
|Name|Description|  
|----------|-----------------|  
|[texture::operator() Operator](#operator_call)|Returns the element value that is specified by the parameters.|  
|[texture::operator[] Operator](#operator_at)|Returns the element that is at the specified index.|  
<<<<<<< HEAD
|[texture::operator= Operator](#operator_eq)|Copies the specified [texture](texture-class.md) object to this one.|  
=======
|[texture::operator= Operator](#operator_eq)|Copies the specified `texture` object to this one.|  
>>>>>>> 6c49d711
  
### Public Constants  
  
|Name|Description|  
|----------|-----------------|  
|[texture::rank Constant](#rank)|Gets the rank of the `texture` object.|  
  
### Public Data Members  
  
|Name|Description|  
|----------|-----------------|  
|[texture::associated_accelerator_view Data Member](#associated_accelerator_view)|Gets the [accelerator_view](accelerator-view-class.md) that is the preferred target for this texture to be copied to.|  
|[texture::depth_pitch Data Member](#depth_pitch)|Gets the number of bytes between each depth slice in a 3D staging texture on the CPU.|  
|[texture::row_pitch Data Member](#row_pitch)|Gets the number of bytes between each row in a 2D or 3D staging texture on the CPU.|  
  
## Inheritance Hierarchy  
 `_Texture_base`  
  
 `texture`  
  
## Requirements  
 **Header:** amp_graphics.h  
  
 **Namespace:** Concurrency::graphics  
  
##  <a name="dtor"></a>  texture::~texture Destructor  
 Destroys the `texture` object.  
  
```  
~texture() restrict(cpu);
```  
  
##  <a name="associated_accelerator_view"></a>  texture::associated_accelerator_view Data Member  
 Gets the [accelerator_view](accelerator-view-class.md) that is the preferred target for this texture to be copied to.  
  
```  
__declspec(property(get= get_associated_accelerator_view)) Concurrency::accelerator_view associated_accelerator_view;  
```  
  
##  <a name="copy_to"></a>  texture::copy_to Method  
 Copies the `texture` object to the destination, by doing a deep copy.  
  
```  
void copy_to(
    texture& _Dest) const;

 
 
void copy_to(
    writeonly_texture_view<value_type, _Rank>& _Dest) const;

 
```  
  
### Parameters  
 `_Dest`  
 The object to copy to.  
  
 `_Rank`  
 The rank of the texture.  
  
 `value_type`  
 The type of the elements in the texture.  
  
##  <a name="data"></a>  texture::data Method  
 Returns a CPU pointer to the raw data of this texture.  
  
```  
void* data() restrict(cpu);

 
const void* data() const restrict(cpu);
```  
  
### Return Value  
 A pointer to the raw data of the texture.  
  
##  <a name="depth_pitch"></a>  texture::depth_pitch Data Member  
 Gets the number of bytes between each depth slice in a 3D staging texture on the CPU.  
  
```  
__declspec(property(get= get_depth_pitch)) unsigned int depth_pitch;  
```  
  
##  <a name="get"></a>  texture::get Method  
 Returns the value of the element at the specified index.  
  
```  
const value_type get(const index<_Rank>& _Index) const restrict(amp);
```  
  
### Parameters  
 `_Index`  
 The index of the element.  
  
### Return Value  
 The value of the element at the specified index.  
  
##  <a name="get_associated_accelerator_view"></a>  texture::get_associated_accelerator_view Method  
 Returns the accelerator_view that is the preferred target for this texture to be copied to.  
  
```  
Concurrency::accelerator_view get_associated_accelerator_view() const restrict(cpu);
```  
  
### Return Value  
 The [accelerator_view](accelerator-view-class.md) that is the preferred target for this texture to be copied to.  
  
##  <a name="get_depth_pitch"></a>  texture::get_depth_pitch Method  
 Returns the number of bytes between each depth slice in a 3D staging texture on the CPU.  
  
```  
unsigned int get_depth_pitch() const restrict(cpu);
```  
  
### Return Value  
 The number of bytes between each depth slice in a 3D staging texture on the CPU.  
  
##  <a name="get_row_pitch"></a>  texture::get_row_pitch Method  
 Returns the number of bytes between each row in a 2-dimensional staging texture, or between each row of a depth slice in 3-dimensional staging texture.  
  
```  
unsigned int get_row_pitch() const restrict(cpu);
```  
  
### Return Value  
 The number of bytes between each row in a 2-dimensional staging texture, or between each row of a depth slice in 3-dimensional staging texture.  
  
##  <a name="operator_call"></a>  texture::operator() Operator  
 Returns the element value that is specified by the parameters.  
  
```  
const value_type operator() (
    const index<_Rank>& _Index) const restrict(amp);

 
const value_type operator() (
    int _I0) const restrict(amp);

 
const value_type operator() (
    int _I0,  
    int _I1) const restrict(amp);

 
const value_type operator() (
    int _I0,  
    int _I1,  
    int _I2) const restrict(amp);
```  
  
### Parameters  
 `_Index`  
 The index.  
  
 `_I0`  
 The most-significant component of the index.  
  
 `_I1`  
 The next-to-most-significant component of the index.  
  
 `_I2`  
 The least-significant component of the index.  
  
 `_Rank`  
 The rank of the index.  
  
### Return Value  
 The element value that is specified by the parameters.  
  
##  <a name="operator_at"></a>  texture::operator[] Operator  
 Returns the element that is at the specified index.  
  
```  
const value_type operator[] (const index<_Rank>& _Index) const restrict(amp);

 
const value_type operator[] (int _I0) const restrict(amp);
```  
  
### Parameters  
 `_Index`  
 The index.  
  
 `_I0`  
 The index.  
  
### Return Value  
 The element that is at the specified index.  
  
##  <a name="operator_eq"></a>  texture::operator= Operator  
<<<<<<< HEAD
 Copies the specified [texture](texture-class.md) object to this one.  
=======
 Copies the specified `texture` object to this one.  
>>>>>>> 6c49d711
  
```  
texture& operator= (
    const texture& _Other);

 
texture& operator= (
    texture<value_type, _Rank>&& _Other);
```  
  
### Parameters  
 `_Other`  
 The `texture` object to copy from.  
  
### Return Value  
 A reference to this `texture` object.  
  
##  <a name="rank"></a>  texture::rank Constant  
 Gets the rank of the `texture` object.  
  
```  
static const int rank = _Rank;  
```  
  
##  <a name="row_pitch"></a>  texture::row_pitch Data Member  
 Gets the number of bytes between each row in a 2D or 3D staging texture on the CPU.  
  
```  
__declspec(property(get= get_row_pitch)) unsigned int row_pitch;  
```  
  
##  <a name="set"></a>  texture::set Method  
 Sets the value of the element at the specified index.  
  
```  
void set(
    const index<_Rank>& _Index,  
    const value_type& value) restrict(amp);
```  
  
### Parameters  
 `_Index`  
 The index of the element.  
  
 `_Rank`  
 The rank of the index.  
  
 `value`  
 The new value of the element.  
  
##  <a name="ctor"></a>  texture::texture Constructor  
 Initializes a new instance of the `texture` class.  
  
```  
texture(
    const Concurrency::extent<_Rank>& _Ext) restrict(cpu);

 
texture(
    int _E0) restrict(cpu);

 
texture(
    int _E0,  
    int _E1) restrict(cpu);

 
texture(
    int _E0,  
    int _E1,  
    int _E2) restrict(cpu);

 
texture(
    const Concurrency::extent<_Rank>& _Ext,  
    const Concurrency::accelerator_view& _Av) restrict(cpu);

 
texture(
    int _E0,  
    const Concurrency::accelerator_view& _Av) restrict(cpu);

 
texture(
    int _E0,  
    int _E1,  
    const Concurrency::accelerator_view& _Av) restrict(cpu);

 
texture(
    int _E0,  
    int _E1,  
    int _E2,  
    const Concurrency::accelerator_view& _Av) restrict(cpu);

 
template<
    typename _Input_iterator  
>  
texture(
    const Concurrency::extent<_Rank>& _Ext, _Input_iterator _Src_first, _Input_iterator _Src_last) restrict(cpu);

 
template<
    typename _Input_iterator  
>  
texture(
    int _E0, _Input_iterator _Src_first, _Input_iterator _Src_last) restrict(cpu);

 
template<
    typename _Input_iterator  
>  
texture(
    int _E0,  
    int _E1, _Input_iterator _Src_first, _Input_iterator _Src_last) restrict(cpu);

 
template<
    typename _Input_iterator  
>  
texture(
    int _E0,  
    int _E1,  
    int _E2, _Input_iterator _Src_first, _Input_iterator _Src_last) restrict(cpu);

 
template<
    typename _Input_iterator  
>  
texture(
    const Concurrency::extent<_Rank>& _Ext, _Input_iterator _Src_first, _Input_iterator _Src_last,  
    const Concurrency::accelerator_view& _Av) restrict(cpu);

 
template<
    typename _Input_iterator  
>  
texture(
    int _E0, _Input_iterator _Src_first, _Input_iterator _Src_last,  
    const Concurrency::accelerator_view& _Av) restrict(cpu);

 
template<
    typename _Input_iterator  
>  
texture(
    int _E0,  
    int _E1, _Input_iterator _Src_first, _Input_iterator _Src_last,  
    const Concurrency::accelerator_view& _Av) restrict(cpu);

 
template<
    typename _Input_iterator  
>  
texture(
    int _E0,  
    int _E1,  
    int _E2, _Input_iterator _Src_first, _Input_iterator _Src_last,  
    const Concurrency::accelerator_view& _Av) restrict(cpu))  ;  
 
texture(
    int _E0,  
    unsigned int _Bits_per_scalar_element) restrict(cpu);

 
texture(
    int _E0,  
    int _E1,  
    unsigned int _Bits_per_scalar_element) restrict(cpu);

 
texture(
    int _E0,  
    int _E1,  
    int _E2,  
    unsigned int _Bits_per_scalar_element) restrict(cpu);

 
texture(
    const Concurrency::extent<_Rank>& _Ext,  
    unsigned int _Bits_per_scalar_element,  
    const Concurrency::accelerator_view& _Av) restrict(cpu);

 
texture(
    int _E0,  
    unsigned int _Bits_per_scalar_element,  
    const Concurrency::accelerator_view& _Av)  ;  
 
texture(
    int _E0,  
    int _E1,  
    unsigned int _Bits_per_scalar_element,  
    const Concurrency::accelerator_view& _Av) restrict(cpu);

 
texture(
    int _E0,  
    int _E1,  
    int _E2,  
    unsigned int _Bits_per_scalar_element,  
    const Concurrency::accelerator_view& _Av) restrict(cpu);

 
texture(
    const Concurrency::extent<_Rank>& _Ext,  
    _In_ void* _Source,  
    unsigned int _Src_byte_size,  
    unsigned int _Bits_per_scalar_element) restrict(cpu);

 
texture(
    int _E0,  
    _In_ void* _Source,  
    unsigned int _Src_byte_size,  
    unsigned int _Bits_per_scalar_element) restrict(cpu);

 
texture(
    int _E0,  
    int _E1,  
    _In_ void* _Source,  
    unsigned int _Src_byte_size,  
    unsigned int _Bits_per_scalar_element) restrict(cpu);

 
texture(
    int _E0,  
    int _E1,  
    int _E2,  
    _In_ void* _Source,  
    unsigned int _Src_byte_size,  
    unsigned int _Bits_per_scalar_element) restrict(cpu);

 
texture(
    const Concurrency::extent<_Rank>& _Ext,  
    _In_ void* _Source,  
    unsigned int _Src_byte_size,  
    unsigned int _Bits_per_scalar_element,  
    const Concurrency::accelerator_view& _Av)  ;  
 
texture(
    int _E0,  
    _In_ void* _Source,  
    unsigned int _Src_byte_size,  
    unsigned int _Bits_per_scalar_element,  
    const Concurrency::accelerator_view& _Av) restrict(cpu);

 
texture(
    int _E0,  
    int _E1,  
    _In_ void* _Source,  
    unsigned int _Src_byte_size,  
    unsigned int _Bits_per_scalar_element,  
    const Concurrency::accelerator_view& _Av) restrict(cpu);

 
texture(
    int _E0,  
    int _E1,  
    int _E2,  
    _In_ void* _Source,  
    unsigned int _Src_byte_size,  
    unsigned int _Bits_per_scalar_element,  
    const Concurrency::accelerator_view& _Av) restrict(cpu);

 
texture(
    const texture& _Src,  
    const Concurrency::accelerator_view& _Acc_view);

 
texture(
    texture&& _Other);

 
texture(
    const Concurrency::extent<_Rank>& _Ext,   
    unsigned int _Bits_per_scalar_element,   
    const Concurrency::accelerator_view& _Av);

 
texture(
    const texture& _Src);
```  
  
### Parameters  
 `_Acc_view`  
 The [accelerator_view](accelerator-view-class.md) that specifies the location of the texture.  
  
 `_Av`  
 The [accelerator_view](accelerator-view-class.md) that specifies the location of the texture.  
  
 `_Associated_av`  
 An accelerator_view that specifies the preferred target for copies to or from this texture.  
  
 `_Bits_per_scalar_element`  
 The number of bits per each scalar element in the underlying scalar type of the texture. In general, supported value are 8, 16, 32, and 64. If 0 is specified, the number of bits is the same as the underlying scalar_type. 64 is only valid for double-based textures.  
  
 `_Ext`  
 The extent in each dimension of the texture.  
  
 `_E0`  
 The most significant component of the texture.  
  
 `_E1`  
 The next-to-most-significant component of the texture.  
  
 `_E2`  
 The least significant component of the extent of the texture.  
  
 `_Input_iterator`  
 The type of the input interator.  
  
 `_Mipmap_levels`  
 The number of mipmap levels in the underlying texture. If 0 is specified, the texture will have the full range of mipmap levels down to the smallest possible size for the specified extent.  
  
 `_Rank`  
 The rank of the extent.  
  
 `_Source`  
 A pointer to a host buffer.  
  
 `_Src`  
 To texture to copy.  
  
 `_Src_byte_size`  
 The number of bytes in the source buffer.  
  
 `_Src_first`  
 A beginning iterator into the source container.  
  
 `_Src_last`  
 An ending iterator into the source container.  
  
 `_Other`  
 Other data source.  
  
 `_Rank`  
 The rank of the section.  
  
## See Also  
 [Concurrency::graphics Namespace](concurrency-graphics-namespace.md)<|MERGE_RESOLUTION|>--- conflicted
+++ resolved
@@ -86,11 +86,7 @@
 |----------|-----------------|  
 |[texture::operator() Operator](#operator_call)|Returns the element value that is specified by the parameters.|  
 |[texture::operator[] Operator](#operator_at)|Returns the element that is at the specified index.|  
-<<<<<<< HEAD
 |[texture::operator= Operator](#operator_eq)|Copies the specified [texture](texture-class.md) object to this one.|  
-=======
-|[texture::operator= Operator](#operator_eq)|Copies the specified `texture` object to this one.|  
->>>>>>> 6c49d711
   
 ### Public Constants  
   
@@ -282,11 +278,7 @@
  The element that is at the specified index.  
   
 ##  <a name="operator_eq"></a>  texture::operator= Operator  
-<<<<<<< HEAD
  Copies the specified [texture](texture-class.md) object to this one.  
-=======
- Copies the specified `texture` object to this one.  
->>>>>>> 6c49d711
   
 ```  
 texture& operator= (
