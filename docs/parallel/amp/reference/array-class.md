--- conflicted
+++ resolved
@@ -60,34 +60,18 @@
   
 |Name|Description|  
 |----------|-----------------|  
-<<<<<<< HEAD
 |[array::array Constructor](#ctor)|Initializes a new instance of the `array` class.|  
 |[array::~array Destructor](#dtor)|Destroys the `array` object.|  
-=======
-|[array::array Constructor](#array__array_constructor)|Initializes a new instance of the `array` class.|  
-|[array::~array Destructor](#array__dtor)|Destroys the `array` object.|  
->>>>>>> b9882e1b
-  
 ### Public Methods  
   
 |Name|Description|  
 |----------|-----------------|  
-<<<<<<< HEAD
 |[array::copy_to Method](#copy_to)|Copies the contents of the array to another array.|  
 |[array::data Method](#data)|Returns a pointer to the raw data of the array.|  
 |[array::get_accelerator_view Method](#get_accelerator_view)|Returns the [accelerator_view](accelerator-view-class.md) object that represents the location where the array is allocated. This property can be accessed only on the CPU.|  
 |[array::get_associated_accelerator_view Method](#get_associated_accelerator_view)|Gets the second [accelerator_view](accelerator-view-class.md) object that is passed as a parameter when a staging constructor is called to instantiate the [array](array-class.md) object.|  
 |[array::get_cpu_access_type Method](#get_cpu_access_type)|Returns the [access_type](concurrency-namespace-enums-amp.md#access_type) of the array. This method can be accessed only on the CPU.|  
 |[array::get_extent Method](#get_extent)|Returns the [extent](extent-class.md) object of the array.|  
-=======
-|[array::copy_to Method](#array__copy_to_method)|Copies the contents of the array to another array.|  
-|[array::data Method](#array__data_method)|Returns a pointer to the raw data of the array.|  
-|[array::get_accelerator_view Method](#array__get_accelerator_view_method)|Returns the [accelerator_view](../../../parallel/amp/reference/accelerator-view-class.md) object that represents the location where the array is allocated. This property can be accessed only on the CPU.|  
-|[array::get_associated_accelerator_view Method](#array__get_associated_accelerator_view_method)|Gets the second [accelerator_view](../../../parallel/amp/reference/accelerator-view-class.md) object that is passed as a parameter when a staging constructor is called to instantiate the [array](../../../parallel/amp/reference/array-class.md) object.|  
-|[array::get_cpu_access_type Method](#array__get_cpu_access_type_method)|Returns the [access_type](concurrency-namespace-enums-amp.md#access_type) of the array. This method can be accessed only on the CPU.|  
-|[array::get_extent Method](#array__get_extent_method)|Returns the [extent](extent-class.md) object of the array.|  
->>>>>>> b9882e1b
-
 |[array::reinterpret_as Method](#reinterpret_as)|Returns a one-dimensional array that contains all the elements in the `array` object.|  
 |[array::section Method](#section)|Returns a subsection of the [array](array-class.md) object that is at the specified origin and, optionally, that has the specified extent.|  
 |[array::view_as Method](#view_as)|Returns an [array_view](array-view-class.md) object that is constructed from the `array` object.|  
@@ -111,17 +95,10 @@
   
 |Name|Description|  
 |----------|-----------------|  
-<<<<<<< HEAD
 |[array::accelerator_view Data Member](#accelerator_view)|Gets the [accelerator_view](accelerator-view-class.md) object that represents the location where the array is allocated. This property can be accessed only on the CPU.|  
 |[array::associated_accelerator_view Data Member](#associated_accelerator_view)|Gets the second [accelerator_view](accelerator-view-class.md) object that is passed as a parameter when a staging constructor is called to instantiate the [array](array-class.md) object.|  
 |[array::cpu_access_type Data Member](#cpu_access_type)|Gets the [access_type](concurrency-namespace-enums-amp.md#access_type) that represents how the CPU can access the storage of the array.|  
 |[array::extent Data Member](#extent)|Gets the extent that defines the shape of the array.|  
-=======
-|[array::accelerator_view Data Member](#array__accelerator_view_data_member)|Gets the [accelerator_view](../../../parallel/amp/reference/accelerator-view-class.md) object that represents the location where the array is allocated. This property can be accessed only on the CPU.|  
-|[array::associated_accelerator_view Data Member](#array__associated_accelerator_view_data_member)|Gets the second [accelerator_view](../../../parallel/amp/reference/accelerator-view-class.md) object that is passed as a parameter when a staging constructor is called to instantiate the [array](../../../parallel/amp/reference/array-class.md) object.|  
-|[array::cpu_access_type Data Member](#array__cpu_access_type_data_member)|Gets the [access_type](concurrency-namespace-enums-amp.md#access_type) that represents how the CPU can access the storage of the array.|  
-|[array::extent Data Member](#array__extent_data_member)|Gets the extent that defines the shape of the array.|  
->>>>>>> b9882e1b
   
 ## Remarks  
  The type `array<T,N>` represents a dense and regular (not jagged) *N*-dimensional array that is located in a specific location, such as an accelerator or the CPU. The data type of the elements in the array is `T`, which must be of a type that is compatible with the target accelerator. Although the rank, `N`, (of the array is determined statically and is part of the type, the extent of the array is determined by the runtime and is expressed by using class `extent<N>`.  
@@ -148,11 +125,7 @@
   
  **Namespace:** Concurrency  
   
-<<<<<<< HEAD
 ##  <a name="dtor"></a>  array::~array Destructor  
-=======
-##  <a name="array__dtor"></a>  array::~array Destructor  
->>>>>>> b9882e1b
  Destroys the `array` object.  
   
 ```  
@@ -744,11 +717,7 @@
 ```  
 static const int rank = _Rank;  
 ```  
-<<<<<<< HEAD
 ## <a name="reinterpret_as"></a> array::reinterpret_as Method
-=======
-## <a name="array__reinterpret_as_method"></a> array::reinterpret_as Method
->>>>>>> b9882e1b
 Reinterprets the array through a one-dimensional array_view, which optionally may have a different value type than the source array.
 
 ### Syntax
@@ -784,13 +753,8 @@
 
 assert(v.extent == 3*a.extent);
 ```   
-<<<<<<< HEAD
 ##  <a name="section"></a>  array::section Method  
  Returns a subsection of the [array](array-class.md) object that is at the specified origin and, optionally, that has the specified extent.  
-=======
-##  <a name="array__section_method"></a>  array::section Method  
- Returns a subsection of the [array](../../../parallel/amp/reference/array-class.md) object that is at the specified origin and, optionally, that has the specified extent.  
->>>>>>> b9882e1b
   
 ```  
 array_view<value_type,_Rank> section(
