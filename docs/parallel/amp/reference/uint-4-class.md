--- conflicted
+++ resolved
@@ -317,11 +317,8 @@
   
 |Name|Description|  
 |----------|-----------------|  
-<<<<<<< HEAD
-|[uint_4::uint_4 Constructor](../topic/uint_4::uint_4%20constructor.md)|Overloaded. Default constructor, initializes all elements with 0.|  
-=======
-|[uint_4::uint_4 Constructor] --brokenlink-- (#uint_4::uint_4%20Constructor.md)|Overloaded. Default constructor, initializes all elements with 0.|  
->>>>>>> 85ef69ce
+| uint_4::uint_4 Constructor |Overloaded. Default constructor, initializes all elements with 0.|  
+
   
 ### Public Methods  
   
@@ -481,11 +478,8 @@
   
 |Name|Description|  
 |----------|-----------------|  
-<<<<<<< HEAD
-|[uint_4::size Constant](../topic/uint_4::size%20constant.md)||  
-=======
-|[uint_4::size Constant] --brokenlink-- (#uint_4::size%20Constant.md)||  
->>>>>>> 85ef69ce
+|uint_4::size Constant||  
+
   
 ### Public Data Members  
   
