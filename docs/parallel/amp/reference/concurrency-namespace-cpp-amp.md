--- conflicted
+++ resolved
@@ -79,13 +79,8 @@
   
 |Name|Description|  
 |----------|-----------------|  
-<<<<<<< HEAD
-|[access_type Enumeration](../topic/access_type%20enumeration.md)|Specifies the data access type.|  
-|[queuing_mode Enumeration](../../../parallel/amp/reference/queuing-mode-enumeration.md)|Specifies the queuing modes that are supported on the accelerator.|  
-=======
 |[access_type Enumeration](concurrency-namespace-enums-amp.md#access_type)|Specifies the data access type.|  
 |[queuing_mode Enumeration](concurrency-namespace-enums-amp.mdqueuing_mode)|Specifies the queuing modes that are supported on the accelerator.|  
->>>>>>> 85ef69ce
   
 ### Operators  
   
@@ -96,40 +91,13 @@
 |[operator+ Operator (C++ AMP)](concurrency-namespace-operators-amp.md#operator_add)|Computes the component-wise sum of the specified arguments.|  
 |[operator- Operator (C++ AMP)](concurrency-namespace-operators-amp.md#operator-)|Computes the component-wise difference between the specified arguments.|  
 |[operator* Operator (C++ AMP)](concurrency-namespace-operators-amp.md#operator_star)|Computes the component-wise product of the specified arguments.|  
-<<<<<<< HEAD
 |[operator/ Operator (C++ AMP)](concurrency-namespace-operators-amp.md#operator_div)|Computes the component-wise quotient of the specified arguments.|  
-=======
-|[operator/ Operator (C++ AMP)](concurrency-namespace-operators-amp.md#operator_div)2.md)|Computes the component-wise quotient of the specified arguments.|  
->>>>>>> 85ef69ce
 |[operator% Operator (C++ AMP)](concurrency-namespace-operators-amp.md#operator_mod)|Computes the modulus of the first specified argument by the second specified argument.|  
   
 ### Functions  
   
 |Name|Description|  
 |----------|-----------------|  
-<<<<<<< HEAD
-|[all_memory_fence Function](concurrency-namespace-functions-amp.md#all_memory_fence_function)|Blocks execution of all threads in a tile until all memory accesses have been completed.|  
-|[amp_uninitialize Function](concurrency-namespace-functions-amp.md#amp_uninitialize_function)|Uninitializes the C++ AMP runtime.|  
-|[atomic_compare_exchange Function](concurrency-namespace-functions-amp.md#atomic_compare_exchange_function)|Overloaded. If the value stored at the specified location compares equal to the first specified value, then the second specified value is stored in the same location as an atomic operation.|  
-|[atomic_exchange Function](concurrency-namespace-functions-amp.md#atomic_exchange_function)|Overloaded. Sets the value stored at the specified location to the specified value as an atomic operation.|  
-|[atomic_fetch_add Function](concurrency-namespace-functions-amp.md#atomic_fetch_add_function)|Overloaded. Sets the value stored at the specified location to the sum of that value and a specified value as an atomic operation.|  
-|[atomic_fetch_and Function](concurrency-namespace-functions-amp.md#atomic_fetch_and_function)|Overloaded. Sets the value stored at the specified location to the bitwise `and` of that value and a specified value as an atomic operation.|  
-|[atomic_fetch_dec Function](concurrency-namespace-functions-amp.md#atomic_fetch_dec_function)|Overloaded. Decrements the value stored at the specified location and stores the result in the same location as an atomic operation.|  
-|[atomic_fetch_inc Function](concurrency-namespace-functions-amp.md#atomic_fetch_inc_function)|Overloaded. Increments the value stored at the specified location and stores the result in the same location as an atomic operation.|  
-|[atomic_fetch_max Function](concurrency-namespace-functions-amp.md#atomic_fetch_max_function)|Overloaded. Sets the value stored at the specified location to the larger of that value and a specified value as an atomic operation.|  
-|[atomic_fetch_min Function](concurrency-namespace-functions-amp.md#atomic_fetch_min_function)|Overloaded. Sets the value stored at the specified location to the smaller of that value and a specified value as an atomic operation.|  
-|[atomic_fetch_or Function](concurrency-namespace-functions-amp.md#atomic_fetch_or_function)|Overloaded. Sets the value stored at the specified location to the bitwise `or` of that value and a specified value as an atomic operation.|  
-|[atomic_fetch_sub Function](concurrency-namespace-functions-amp.md#atomic_fetch_sub_function)|Overloaded. Sets the value stored at the specified location to the difference of that value and a specified value as an atomic operation.|  
-|[atomic_fetch_xor Function](concurrency-namespace-functions-amp.md#atomic_fetch_xor_function)|Overloaded. Sets the value stored at the specified location to the bitwise `xor` of that value and a specified value as an atomic operation.|  
-|[copy Function](concurrency-namespace-functions-amp.md#copy_function)|Copies a C++ AMP object. All synchronous data transfer requirements are met. Data can't be copied when code is running code on an accelerator. The general form of this function is `copy(src, dest)`.|  
-|[copy_async Function](concurrency-namespace-functions-amp.md#copy_async_function)|Copies a C++ AMP object and returns [completion_future](../../../parallel/amp/reference/completion-future-class.md) that can be waited on. Data can't be copied when code is running on an accelerator. The general form of this function is `copy(src, dest)`.|  
-|[direct3d_abort Function](../topic/direct3d_abort%20function.md)|Aborts the execution of a function that has the `restrict(amp)` restriction clause.|  
-|[direct3d_errorf Function](../topic/direct3d_errorf%20function.md)|Prints a formatted string to the Visual Studio **Output** window and raises a [runtime_exception](../../../parallel/amp/reference/runtime-exception-class.md) exception that has the same formatting string.|  
-|[direct3d_printf Function](../topic/direct3d_printf%20function.md)|Prints a formatted string to the Visual Studio **Output** window. It is called from a function that has the `restrict(amp)` restriction clause.|  
-|[global_memory_fence Function](concurrency-namespace-functions-amp.md#global_memory_fence_function)|Blocks execution of all threads in a tile until all global memory accesses have been completed.|  
-|[parallel_for_each Function (C++ AMP)](concurrency-namespace-functions-amp.md#parallel_for_each_function)|Runs a function across the compute domain.|  
-|[tile_static_memory_fence Function](concurrency-namespace-functions-amp.md#tile_static_memory_fence_function)|Blocks execution of all threads in a tile until `tile_static` memory accesses have been completed.|  
-=======
 |[all_memory_fence Function](concurrency-namespace-functions-amp.md#all_memory_fence)|Blocks execution of all threads in a tile until all memory accesses have been completed.|  
 |[amp_uninitialize Function](concurrency-namespace-functions-amp.md#amp_uninitialize)|Uninitializes the C++ AMP runtime.|  
 |[atomic_compare_exchange Function](concurrency-namespace-functions-amp.md#atomic_compare_exchange)|Overloaded. If the value stored at the specified location compares equal to the first specified value, then the second specified value is stored in the same location as an atomic operation.|  
@@ -151,19 +119,13 @@
 |[global_memory_fence Function](concurrency-namespace-functions-amp.md#global_memory_fence)|Blocks execution of all threads in a tile until all global memory accesses have been completed.|  
 |[parallel_for_each Function (C++ AMP)](concurrency-namespace-functions-amp.md#parallel_for_each)|Runs a function across the compute domain.|  
 |[tile_static_memory_fence Function](concurrency-namespace-functions-amp.md#tile_static_memory_fence)|Blocks execution of all threads in a tile until `tile_static` memory accesses have been completed.|  
->>>>>>> 85ef69ce
   
 ## Constants  
   
 |Name|Description|  
 |----------|-----------------|  
-<<<<<<< HEAD
-|[HLSL_MAX_NUM_BUFFERS Constant](../topic/hlsl_max_num_buffers%20constant.md)|The maximum number of buffers allowed by DirectX.|  
-|[MODULENAME_MAX_LENGTH Constant](../topic/modulename_max_length%20constant.md)|Stores the maximum length of the module name. This value must be the same on the compiler and the runtime.|  
-=======
 |[HLSL_MAX_NUM_BUFFERS Constant](concurrency-namespace-constants-amp.md#hlsl_max_num_buffers)|The maximum number of buffers allowed by DirectX.|  
 |[MODULENAME_MAX_LENGTH Constant](concurrency-namespace-constants-amp.md#modulename_max_length)|Stores the maximum length of the module name. This value must be the same on the compiler and the runtime.|  
->>>>>>> 85ef69ce
   
 ## Requirements  
  **Header:** amp.h  
