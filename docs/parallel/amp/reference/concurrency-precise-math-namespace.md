--- conflicted
+++ resolved
@@ -34,11 +34,8 @@
   - "tr-tr"
 ---
 # Concurrency::precise_math Namespace
-<<<<<<< HEAD
 Functions in the `precise_math` namespace are C99 compliant. Both single precision and double precision versions of each function are included. For example, `acos` is the double-precision version and `acosf` is the single-precision version. These functions, including the single-precision functions, require extended double-precision support on the accelerator. You can use the [accelerator::supports_double_precision Data Member](accelerator-class.md#accelerator__supports_double_precision_data_member) to determine if you can run these functions on a specific accelerator. 
-=======
-Functions in the `precise_math` namespace are C99 compliant. Both single precision and double precision versions of each function are included. For example, `acos` is the double-precision version and `acosf` is the single-precision version. These functions, including the single-precision functions, require extended double-precision support on the accelerator. You can use the [accelerator::supports_double_precision Data Member](reference/accelerator-class.md#accelerator__supports_double_precision_data_member) to determine if you can run these functions on a specific accelerator. 
->>>>>>> d2de51bc
+
   
 ## Syntax  
   
