---
title: "int_3 Class | Microsoft Docs"
ms.custom: ""
ms.date: "11/04/2016"
ms.reviewer: ""
ms.suite: ""
ms.technology: 
  - "devlang-cpp"
ms.tgt_pltfrm: ""
ms.topic: "article"
f1_keywords: 
  - "amp_short_vectors/Concurrency::graphics::int_3::get_x"
  - "amp_short_vectors/Concurrency::graphics::int_3::operator-="
  - "amp_short_vectors/Concurrency::graphics::int_3::get_y"
  - "amp_short_vectors/Concurrency::graphics::int_3::operator="
  - "amp_short_vectors/Concurrency::graphics::int_3::operator++"
  - "amp_short_vectors/Concurrency::graphics::int_3::zyx"
  - "amp_short_vectors/Concurrency::graphics::int_3::get_z"
  - "amp_short_vectors/Concurrency::graphics::int_3::operator*="
  - "amp_short_vectors/Concurrency::graphics::int_3::grb"
  - "amp_short_vectors/Concurrency::graphics::int_3::get_xz"
  - "amp_short_vectors/Concurrency::graphics::int_3::br"
  - "amp_short_vectors/Concurrency::graphics::int_3::operator--"
  - "amp_short_vectors/Concurrency::graphics::int_3"
  - "amp_short_vectors/Concurrency::graphics::int_3::set_yx"
  - "amp_short_vectors/Concurrency::graphics::int_3::x"
  - "amp_short_vectors/Concurrency::graphics::int_3::yxz"
  - "amp_short_vectors/Concurrency::graphics::int_3::set_y"
  - "amp_short_vectors/Concurrency::graphics::int_3::zy"
  - "amp_short_vectors/Concurrency::graphics::int_3::z"
  - "amp_short_vectors/Concurrency::graphics::int_3::get_zx"
  - "amp_short_vectors/Concurrency::graphics::int_3::rb"
  - "amp_short_vectors/Concurrency::graphics::int_3::yzx"
  - "amp_short_vectors/Concurrency::graphics::int_3::gb"
  - "amp_short_vectors/Concurrency::graphics::int_3::set_zxy"
  - "amp_short_vectors/Concurrency::graphics::int_3::xy"
  - "amp_short_vectors/Concurrency::graphics::int_3::set_zx"
  - "amp_short_vectors/Concurrency::graphics::int_3::g"
  - "amp_short_vectors/Concurrency::graphics::int_3::operator/="
  - "amp_short_vectors/Concurrency::graphics::int_3::get_zy"
  - "amp_short_vectors/Concurrency::graphics::int_3::yx"
  - "amp_short_vectors/Concurrency::graphics::int_3::xzy"
  - "amp_short_vectors/Concurrency::graphics::int_3::set_x"
  - "amp_short_vectors/Concurrency::graphics::int_3::set_xz"
  - "amp_short_vectors/Concurrency::graphics::int_3::get_yzx"
  - "amp_short_vectors/Concurrency::graphics::int_3::b"
  - "amp_short_vectors/Concurrency::graphics::int_3::gbr"
  - "amp_short_vectors/Concurrency::graphics::int_3::operator+="
  - "amp_short_vectors/Concurrency::graphics::int_3::gr"
  - "amp_short_vectors/Concurrency::graphics::int_3::brg"
  - "amp_short_vectors/Concurrency::graphics::int_3::bg"
  - "amp_short_vectors/Concurrency::graphics::int_3::zx"
  - "amp_short_vectors/Concurrency::graphics::int_3::get_xyz"
  - "amp_short_vectors/Concurrency::graphics::int_3::set_zyx"
  - "amp_short_vectors/Concurrency::graphics::int_3::set_yzx"
  - "amp_short_vectors/Concurrency::graphics::int_3::y"
  - "amp_short_vectors/Concurrency::graphics::int_3::set_z"
  - "amp_short_vectors/Concurrency::graphics::int_3::r"
  - "amp_short_vectors/Concurrency::graphics::int_3::set_xzy"
  - "amp_short_vectors/Concurrency::graphics::int_3::rg"
  - "amp_short_vectors/Concurrency::graphics::int_3::xyz"
  - "amp_short_vectors/Concurrency::graphics::int_3::get_yz"
  - "amp_short_vectors/Concurrency::graphics::int_3::operator-"
  - "amp_short_vectors/Concurrency::graphics::int_3::set_xy"
  - "amp_short_vectors/Concurrency::graphics::int_3::zxy"
  - "amp_short_vectors/Concurrency::graphics::int_3::yz"
  - "amp_short_vectors/Concurrency::graphics::int_3::set_zy"
  - "amp_short_vectors/Concurrency::graphics::int_3::bgr"
  - "amp_short_vectors/Concurrency::graphics::int_3::get_xzy"
  - "amp_short_vectors/Concurrency::graphics::int_3::get_yx"
  - "amp_short_vectors/Concurrency::graphics::int_3::rbg"
  - "amp_short_vectors/Concurrency::graphics::int_3::get_zxy"
  - "amp_short_vectors/Concurrency::graphics::int_3::set_yxz"
  - "amp_short_vectors/Concurrency::graphics::int_3::rgb"
  - "amp_short_vectors/Concurrency::graphics::int_3::get_xy"
  - "amp_short_vectors/Concurrency::graphics::int_3::set_xyz"
  - "amp_short_vectors/Concurrency::graphics::int_3::get_yxz"
  - "amp_short_vectors/Concurrency::graphics::int_3::get_zyx"
  - "amp_short_vectors/Concurrency::graphics::int_3::xz"
  - "amp_short_vectors/Concurrency::graphics::int_3::set_yz"
dev_langs: 
  - "C++"
ms.assetid: d4af182f-30f1-455c-b16d-aa99cd314038
caps.latest.revision: 10
author: "mikeblome"
ms.author: "mblome"
manager: "ghogen"
translation.priority.ht: 
  - "cs-cz"
  - "de-de"
  - "es-es"
  - "fr-fr"
  - "it-it"
  - "ja-jp"
  - "ko-kr"
  - "pl-pl"
  - "pt-br"
  - "ru-ru"
  - "tr-tr"
  - "zh-cn"
  - "zh-tw"
---
# int_3 Class
Represents a short vector of three integers.  
  
## Syntax  
  
```  
class int_3;  
```  
  
## Members  
  
### Public Typedefs  
  
|Name|Description|  
|----------|-----------------|  
|`value_type`||  
  
### Public Constructors  
  
|Name|Description|  
|----------|-----------------|  
<<<<<<< HEAD
|[int_3::int_3 Constructor](../topic/int_3::int_3%20constructor.md)|Overloaded. Default constructor, initializes all elements with 0.|  
=======
|[int_3::int_3 Constructor] --brokenlink-- (#int_3::int_3%20Constructor.md)|Overloaded. Default constructor, initializes all elements with 0.|  
>>>>>>> 85ef69ce
  
### Public Methods  
  
|Name|Description|  
|----------|-----------------|  
|int_3::get_x Method||  
|int_3::get_xy Method||  
|int_3::get_xyz Method||  
|int_3::get_xz Method||  
|int_3::get_xzy Method||  
|int_3::get_y Method||  
|int_3::get_yx Method||  
|int_3::get_yxz Method||  
|int_3::get_yz Method||  
|int_3::get_yzx Method||  
|int_3::get_z Method||  
|int_3::get_zx Method||  
|int_3::get_zxy Method||  
|int_3::get_zy Method||  
|int_3::get_zyx Method||  
|int_3::ref_b Method||  
|int_3::ref_g Method||  
|int_3::ref_r Method||  
|int_3::ref_x Method||  
|int_3::ref_y Method||  
|int_3::ref_z Method||  
|int_3::set_x Method||  
|int_3::set_xy Method||  
|int_3::set_xyz Method||  
|int_3::set_xz Method||  
|int_3::set_xzy Method||  
|int_3::set_y Method||  
|int_3::set_yx Method||  
|int_3::set_yxz Method||  
|int_3::set_yz Method||  
|int_3::set_yzx Method||  
|int_3::set_z Method||  
|int_3::set_zx Method||  
|int_3::set_zxy Method||  
|int_3::set_zy Method||  
|int_3::set_zyx Method||  
  
### Public Operators  
  
|Name|Description|  
|----------|-----------------|  
|int_3::operator- Operator||  
|int_3::operator-- Operator||  
|int_3::operator%= Operator||  
|int_3::operator&= Operator||  
|int_3::operator*= Operator||  
|int_3::operator/= Operator||  
|int_3::operator^= Operator||  
|int_3::operator&#124;= Operator||  
|int_3::operator~ Operator||  
|int_3::operator++ Operator||  
|int_3::operator+= Operator||  
|int_3::operator<\<= Operator||  
|int_3::operator= Operator||  
|int_3::operator-= Operator||  
|int_3::operator>>= Operator||  
  
### Public Constants  
  
|Name|Description|  
|----------|-----------------|  
<<<<<<< HEAD
|[int_3::size Constant](../topic/int_3::size%20constant.md)||  
=======
|[int_3::size Constant] --brokenlink-- (#int_3::size%20Constant.md)||  
>>>>>>> 85ef69ce
  
### Public Data Members  
  
|Name|Description|  
|----------|-----------------|  
|int_3::b Data Member||  
|int_3::bg Data Member||  
|int_3::bgr Data Member||  
|int_3::br Data Member||  
|int_3::brg Data Member||  
|int_3::g Data Member||  
|int_3::gb Data Member||  
|int_3::gbr Data Member||  
|int_3::gr Data Member||  
|int_3::grb Data Member||  
|int_3::r Data Member||  
|int_3::rb Data Member||  
|int_3::rbg Data Member||  
|int_3::rg Data Member||  
|int_3::rgb Data Member||  
|int_3::x Data Member||  
|int_3::xy Data Member||  
|int_3::xyz Data Member||  
|int_3::xz Data Member||  
|int_3::xzy Data Member||  
|int_3::y Data Member||  
|int_3::yx Data Member||  
|int_3::yxz Data Member||  
|int_3::yz Data Member||  
|int_3::yzx Data Member||  
|int_3::z Data Member||  
|int_3::zx Data Member||  
|int_3::zxy Data Member||  
|int_3::zy Data Member||  
|int_3::zyx Data Member||  
  
## Inheritance Hierarchy  
 `int_3`  
  
## Requirements  
 **Header:** amp_short_vectors.h  
  
 **Namespace:** Concurrency::graphics  
  
## See Also  
 [Concurrency::graphics Namespace](../../../parallel/amp/reference/concurrency-graphics-namespace.md)<|MERGE_RESOLUTION|>--- conflicted
+++ resolved
@@ -121,11 +121,7 @@
   
 |Name|Description|  
 |----------|-----------------|  
-<<<<<<< HEAD
-|[int_3::int_3 Constructor](../topic/int_3::int_3%20constructor.md)|Overloaded. Default constructor, initializes all elements with 0.|  
-=======
 |[int_3::int_3 Constructor] --brokenlink-- (#int_3::int_3%20Constructor.md)|Overloaded. Default constructor, initializes all elements with 0.|  
->>>>>>> 85ef69ce
   
 ### Public Methods  
   
@@ -192,11 +188,7 @@
   
 |Name|Description|  
 |----------|-----------------|  
-<<<<<<< HEAD
-|[int_3::size Constant](../topic/int_3::size%20constant.md)||  
-=======
 |[int_3::size Constant] --brokenlink-- (#int_3::size%20Constant.md)||  
->>>>>>> 85ef69ce
   
 ### Public Data Members  
   
