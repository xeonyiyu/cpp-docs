--- conflicted
+++ resolved
@@ -49,27 +49,17 @@
   
 |Name|Description|  
 |----------|-----------------|  
-<<<<<<< HEAD
-|[tile_barrier::tile_barrier Constructor](../topic/tile_barrier::tile_barrier%20constructor.md)|Initializes a new instance of the `tile_barrier` class.|  
-=======
 ## <a name=""></a>  tile_barrier Constructor](#tile_barrier__ctor)|Initializes a new instance of the `tile_barrier` class.|  
->>>>>>> 85ef69ce
   
 ### Public Methods  
   
 |Name|Description|  
 |----------|-----------------|  
-<<<<<<< HEAD
-|[tile_barrier::wait Method](reference/tile_barrier-class.md#tile_barrier__wait_method)|Instructs all threads in the thread group (tile) to stop executing until all threads in the tile have finished waiting.|  
-|[tile_barrier::wait_with_all_memory_fence Method](reference/tile_barrier-class.md#tile_barrier__wait_with_all_memory_fence_method)|Blocks execution of all threads in a tile until all memory accesses have been completed and all threads in the tile have reached this call.|  
-|[tile_barrier::wait_with_global_memory_fence Method](reference/tile_barrier-class.md#tile_barrier__wait_with_global_memory_fence_method)|Blocks execution of all threads in a tile until all global memory accesses have been completed and all threads in the tile have reached this call.|  
-|[tile_barrier::wait_with_tile_static_memory_fence Method](reference/tile_barrier-class.md#tile_barrier__wait_with_tile_static_memory_fence_method)|Blocks execution of all threads in a tile until all `tile_static` memory accesses have been completed and all threads in the tile have reached this call.|  
-=======
 |[tile_barrier::wait Method](#tile_barrier__wait)|Instructs all threads in the thread group (tile) to stop executing until all threads in the tile have finished waiting.|  
 |[tile_barrier::wait_with_all_memory_fence Method](#tile_barrier__wait_with_all_memory_fence)|Blocks execution of all threads in a tile until all memory accesses have been completed and all threads in the tile have reached this call.|  
 |[tile_barrier::wait_with_global_memory_fence Method](#tile_barrier__wait_with_global_memory_fence)|Blocks execution of all threads in a tile until all global memory accesses have been completed and all threads in the tile have reached this call.|  
 |[tile_barrier::wait_with_tile_static_memory_fence Method](#tile_barrier__wait_with_tile_static_memory_fence)|Blocks execution of all threads in a tile until all `tile_static` memory accesses have been completed and all threads in the tile have reached this call.|  
->>>>>>> 85ef69ce
+
   
 ## Inheritance Hierarchy  
  `tile_barrier`  
