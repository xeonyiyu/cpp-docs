--- conflicted
+++ resolved
@@ -162,11 +162,7 @@
 |texture\<T,2>|2048|  
   
 ### Reading from Texture Objects  
-<<<<<<< HEAD
- You can read from a `texture` object by using [texture::operatorOperator](../topic/texture::operatoroperator.md), [texture::operator() Operator](../topic/texture::operator\(\)%20Operator.md), or [texture::get Method](reference/texture-class.md#texture__get_method). [texture::operatorOperator](../topic/texture::operatoroperator.md) and [texture::operator() Operator](../topic/texture::operator\(\)%20Operator.md) return a value, not a reference. Therefore, you cannot write to a `texture` object by using [texture::operatorOperator](../topic/texture::operatoroperator.md).  
-=======
  You can read from a `texture` object by using [texture::operator\[\]](reference/texture-class.md#texture__operator_at), [texture::operator() Operator](reference/texture-class.md#texture__operator_call), or [texture::get Method](reference/texture-class.md#texture__get). [texture::operatorOperator](reference/texture-class.md#texture__operator.md) and [texture::operator() Operator](reference/texture-class.md#texture__operator\(\)%20Operator.md) return a value, not a reference. Therefore, you cannot write to a `texture` object by using `texture::operator\[\]`.  
->>>>>>> 85ef69ce
   
 ```cpp  
  
@@ -244,11 +240,8 @@
 |norm, norm_2, norm_4<br /><br /> unorm, unorm_2, unorm, 4|8, 16|  
   
 ### Writing to Texture Objects  
-<<<<<<< HEAD
  Use the [texture::set](reference/texture-class.md#texture__set_method) method to write to `texture` objects. A texture object can be readonly or read/write. For a texture object to be readable and writeable, the following conditions must be true:  
-=======
- Use the [texture::set](reference/texture-class.md#texture__set) method to write to `texture` objects. A texture object can be readonly or read/write. For a texture object to be readable and writeable, the following conditions must be true:  
->>>>>>> 85ef69ce
+
   
 -   T has only one scalar component. (Short vectors are not allowed.)  
   
@@ -276,11 +269,7 @@
 ```  
   
 ### Copying Texture Objects  
-<<<<<<< HEAD
- You can copy between texture objects by using the [copy](reference/concurrency-namespace-functions-amp.md#copy_function) function or the [copy_async](reference/concurrency-namespace-functions-amp.md#copy_async_function) function, as shown in the following code example.  
-=======
  You can copy between texture objects by using the [copy](reference/concurrency-namespace-functions-amp.md#copy) function or the [copy_async](reference/concurrency-namespace-functions-amp.md#copy_async) function, as shown in the following code example.  
->>>>>>> 85ef69ce
   
 ```cpp  
  
@@ -308,11 +297,8 @@
  
 ```  
   
-<<<<<<< HEAD
  You can also copy from one texture to another by using the [texture::copy_to](reference/texture-class.md#texture__copy_to_method) method. The two textures can be on different accelerator_views. When you copy to a `writeonly_texture_view` object, the data is copied to the underlying `texture` object. The bits per scalar element and the extent must be the same on the source and destination `texture` objects. If those requirements are not met, the runtime throws an exception.  
-=======
- You can also copy from one texture to another by using the [texture::copy_to](reference/texture-class.md#texture__copy_to) method. The two textures can be on different accelerator_views. When you copy to a `writeonly_texture_view` object, the data is copied to the underlying `texture` object. The bits per scalar element and the extent must be the same on the source and destination `texture` objects. If those requirements are not met, the runtime throws an exception.  
->>>>>>> 85ef69ce
+
   
 ## Texture View Classes  
  C++ AMP introduces the [texture_view Class](../../parallel/amp/reference/texture-view-class.md) in [!INCLUDE[vs_dev12](../../atl-mfc-shared/includes/vs_dev12_md.md)]. Texture views support the same texel types and ranks as the [texture Class](../../parallel/amp/reference/texture-class.md), but unlike textures, they provide access to additional hardware features such as texture sampling and mipmaps. Texture views support read-only, write-only, and read-write access to the underlying texture data.  
@@ -433,23 +419,15 @@
 
 }  
 ```  
-  
-<<<<<<< HEAD
- Texture views whose elements are based on floating-point types—for example, float, float_2, or float_4—can also be read by using texture sampling to take advantage of hardware support for various filtering modes and addressing modes. C++ AMP supports the two filtering modes that are most common in compute scenarios—point-filtering (nearest-neighbor) and linear-filtering (weighted average)—and four addressing modes—wrapped, mirrored, clamped, and border. For more information about filtering modes, see [filter_mode Enumeration](../topic/filter_mode%20enumeration.md); for more information about addressing modes, see [address_mode Enumeration](../topic/address_mode%20enumeration.md).  
-=======
  Texture views whose elements are based on floating-point types—for example, float, float_2, or float_4—can also be read by using texture sampling to take advantage of hardware support for various filtering modes and addressing modes. C++ AMP supports the two filtering modes that are most common in compute scenarios—point-filtering (nearest-neighbor) and linear-filtering (weighted average)—and four addressing modes—wrapped, mirrored, clamped, and border. For more information about filtering modes, see [filter_mode Enumeration](reference/concurrency-namespace-enums-amp.md#filter_mode); for more information about addressing modes, see [address_mode Enumeration](reference/concurrency-namespace-enums-amp.md#address_mode).  
->>>>>>> 85ef69ce
   
  In addition to modes that C++ AMP supports directly, you can access other filtering modes and addressing modes of the underlying platform by using the interop APIs to adopt a texture sampler that was created by using the platform APIs directly. For example, Direct3D supports other filtering modes such as anisotropic filtering, and can apply a different addressing mode to each dimension of a texture. You could create a texture sampler whose coordinates are wrapped vertically, mirrored horizontally, and sampled with anisotropic filtering by using the Direct3D APIs, and then leverage the sampler in your C++ AMP code by using the `make_sampler` interop API. For more information see [Texture Sampling in C++ AMP](http://blogs.msdn.com/b/nativeconcurrency/archive/2013/07/18/texture-sampling-in-c-amp.aspx) on the Parallel Programming in Native Code blog.  
   
  Texture views also support the reading of mipmaps. Read-only texture views (those that have a const element type) offer the most flexibility because a range of mip-levels that is determined at instantiation can be dynamically sampled, and because elements that have 1, 2, or 4 components are supported. Read-write texture views that have elements that have one component also support mipmaps, but only of a level that's determined at instantiation. For more information, see [Texture with Mipmaps](http://blogs.msdn.com/b/nativeconcurrency/archive/2013/08/22/texture-with-mipmaps.aspx) on the Parallel Programming in Native Code blog.  
   
 ### Writing to Texture View Objects  
-<<<<<<< HEAD
  Use the [texture_view::get Method](reference/texture_view-class.md#texture_view__get_method) to write to the underlying `texture` through the `texture_view` object. A texture view can be read-only, read-write, or write-only. For a texture view to be writable it must have an element type that is non-const; for a texture view to be readable and writable, its element type must also have only one component. Otherwise, the texture view is read-only. You can only access one mipmap level of a texture at a time through a texture view, and the level is specified when the view is instantiated.  
-=======
- Use the [texture_view::get Method](reference/texture_view-class.md#texture_view__get) to write to the underlying `texture` through the `texture_view` object. A texture view can be read-only, read-write, or write-only. For a texture view to be writable it must have an element type that is non-const; for a texture view to be readable and writable, its element type must also have only one component. Otherwise, the texture view is read-only. You can only access one mipmap level of a texture at a time through a texture view, and the level is specified when the view is instantiated.  
->>>>>>> 85ef69ce
+
   
  This example shows how to write to the second-most detailed mipmap level of a texture that has 4 mipmap levels. The most detailed mipmap level is level 0.  
   
@@ -470,11 +448,8 @@
 ```  
   
 ## Interoperability  
-<<<<<<< HEAD
- The C++ AMP runtime supports interoperability between `texture<T,1>` and the [ID3D11Texture1D interface](http://go.microsoft.com/fwlink/p/linkid=248503), between `texture<T,2>` and the [ID3D11Texture2D interface](http://go.microsoft.com/fwlink/p/linkid=255317), and between `texture<T,3>` and the [ID3D11Texture3D interface](http://go.microsoft.com/fwlink/p/linkid=255377). The [get_texture](reference/concurrency-namespace-functions-amp.md#get_texture_function) method takes a `texture` object and returns an `IUnknown` interface. The [make_texture](reference/concurrency-namespace-functions-amp.md#make_texture_function) method takes an `IUnknown` interface and an `accelerator_view` object and returns a `texture` object.  
-=======
+
  The C++ AMP runtime supports interoperability between `texture<T,1>` and the [ID3D11Texture1D interface](http://go.microsoft.com/fwlink/p/LinkId=248503), between `texture<T,2>` and the [ID3D11Texture2D interface](http://go.microsoft.com/fwlink/p/LinkId=255317), and between `texture<T,3>` and the [ID3D11Texture3D interface](http://go.microsoft.com/fwlink/p/LinkId=255377). The [get_texture](reference/concurrency-namespace-functions-amp.md#get_texture) method takes a `texture` object and returns an `IUnknown` interface. The [make_texture](reference/concurrency-namespace-functions-amp.md#make_texture) method takes an `IUnknown` interface and an `accelerator_view` object and returns a `texture` object.  
->>>>>>> 85ef69ce
   
 ## See Also  
  [double_2 Class](../../parallel/amp/reference/double-2-class.md)   
