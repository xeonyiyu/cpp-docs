--- conflicted
+++ resolved
@@ -36,11 +36,8 @@
   - "tr-tr"
 ---
 # Asynchronous Message Blocks
-<<<<<<< HEAD
-The Agents Library provides several message-block types that enable you to propagate messages among application components in a thread-safe manner. These message-block types are often used with the various message-passing routines, such as [concurrency::send](reference/concurrency-namespace-functions.md#send_function), [concurrency::asend](reference/concurrency-namespace-functions.md#asend_function), [concurrency::receive](reference/concurrency-namespace-functions.md#receive_function), and [concurrency::try_receive](reference/concurrency-namespace-functions.md#try_receive_function). For more information about the message passing routines that are defined by the Agents Library, see [Message Passing Functions](../../parallel/concrt/message-passing-functions.md).  
-=======
+
 The Agents Library provides several message-block types that enable you to propagate messages among application components in a thread-safe manner. These message-block types are often used with the various message-passing routines, such as [concurrency::send](reference/concurrency-namespace-functions.md#send), [concurrency::asend](reference/concurrency-namespace-functions.md#asend), [concurrency::receive](reference/concurrency-namespace-functions.md#receive), and [concurrency::try_receive](reference/concurrency-namespace-functions.md#try_receive). For more information about the message passing routines that are defined by the Agents Library, see [Message Passing Functions](../../parallel/concrt/message-passing-functions.md).  
->>>>>>> 85ef69ce
   
 ##  <a name="top"></a> Sections  
  This topic contains the following sections:  
@@ -85,11 +82,8 @@
   
  The Agents Library enables message blocks to asynchronously or synchronously pass messages. When you pass a message to a message block synchronously, for example, by using the `send` function, the runtime blocks the current context until the target block either accepts or rejects the message. When you pass a message to a message block asynchronously, for example, by using the `asend` function, the runtime offers the message to the target, and if the target accepts the message, the runtime schedules an asynchronous task that propagates the message to the receiver. The runtime uses lightweight tasks to propagate messages in a cooperative manner. For more information about lightweight tasks, see [Task Scheduler](../../parallel/concrt/task-scheduler-concurrency-runtime.md).  
   
-<<<<<<< HEAD
+
  Applications connect sources and targets together to form messaging networks. Typically, you link the network and call `send` or `asend` to pass data to the network. To connect a source message block to a target, call the [concurrency::ISource::link_target](reference/isource-class.md#isource__link_target_method) method. To disconnect a source block from a target, call the [concurrency::ISource::unlink_target](reference/isource-class.md#isource__unlink_target_method) method. To disconnect a source block from all of its targets, call the [concurrency::ISource::unlink_targets](reference/isource-class.md#isource__unlink_targets_method) method. When one of the predefined message block types leaves scope or is destroyed, it automatically disconnects itself from any target blocks. Some message block types restrict the maximum number of targets that they can write to. The following section describes the restrictions that apply to the predefined message block types.  
-=======
- Applications connect sources and targets together to form messaging networks. Typically, you link the network and call `send` or `asend` to pass data to the network. To connect a source message block to a target, call the [concurrency::ISource::link_target](reference/ISource-class.md#ISource__link_target) method. To disconnect a source block from a target, call the [concurrency::ISource::unlink_target](reference/ISource-class.md#ISource__unlink_target) method. To disconnect a source block from all of its targets, call the [concurrency::ISource::unlink_targets](reference/ISource-class.md#ISource__unlink_targets) method. When one of the predefined message block types leaves scope or is destroyed, it automatically disconnects itself from any target blocks. Some message block types restrict the maximum number of targets that they can write to. The following section describes the restrictions that apply to the predefined message block types.  
->>>>>>> 85ef69ce
   
  [[Top](#top)]  
   
@@ -225,11 +219,8 @@
 ##  <a name="transformer"></a> transformer Class  
  The [concurrency::transformer](../../parallel/concrt/reference/transformer-class.md) class acts as both a message receiver and as a message sender. The `transformer` class resembles the `call` class because it performs a user-defined work function when it receives data. However, the `transformer` class also sends the result of the work function to receiver objects. Like a `call` object, a `transformer` object acts in parallel to other components that send messages to it. If a `transformer` object is performing work when it receives a message, it adds that message to a queue. Every `transformer` object processes its queued messages in the order in which they are received.  
   
-<<<<<<< HEAD
  The `transformer` class sends its message to one target. If you set the `_PTarget` parameter in the constructor to `NULL`, you can later specify the target by calling the [concurrency::link_target](reference/source_block-class.md#source_block__link_target_method) method.  
-=======
- The `transformer` class sends its message to one target. If you set the `_PTarget` parameter in the constructor to `NULL`, you can later specify the target by calling the [concurrency::link_target](reference/source-block-class.md#source_block__link_target) method.  
->>>>>>> 85ef69ce
+
   
  Unlike all other asynchronous message block types that are provided by the Agents Library, the `transformer` class can act on different input and output types. This ability to transform data from one type to another makes the `transformer` class a key component in many concurrent networks. In addition, you can add more fine-grained parallel functionality in the work function of a `transformer` object.  
   
@@ -253,20 +244,16 @@
   
  Reading from a choice object resembles calling the Windows API function `WaitForMultipleObjects` when it has the `bWaitAll` parameter set to `FALSE`. However, the `choice` class binds data to the event itself instead of to an external synchronization object.  
   
-<<<<<<< HEAD
- Typically, you use the `choice` class together with the [concurrency::receive](reference/concurrency-namespace-functions.md#receive_function) function to drive control-flow in your application. Use the `choice` class when you have to select among message buffers that have different types. Use the `single_assignment` class when you have to select among message buffers that have the same type.  
-=======
+
  Typically, you use the `choice` class together with the [concurrency::receive](reference/concurrency-namespace-functions.md#receive) function to drive control-flow in your application. Use the `choice` class when you have to select among message buffers that have different types. Use the `single_assignment` class when you have to select among message buffers that have the same type.  
->>>>>>> 85ef69ce
+
   
  The order in which you link sources to a `choice` object is important because it can determine which message is selected. For example, consider the case where you link multiple message buffers that already contain a message to a `choice` object. The `choice` object selects the message from the first source that it is linked to. After you link all sources, the `choice` object preserves the order in which each source receives a message.  
   
 ### Example  
-<<<<<<< HEAD
- The following example shows the basic structure of how to work with the `choice` class. This example uses the [concurrency::make_choice](reference/concurrency-namespace-functions.md#make_choice_function) function to create a `choice` object that selects among three message blocks. The example then computes various Fibonacci numbers and stores each result in a different message block. The example then prints to the console a message that is based on the operation that finished first.  
-=======
+
  The following example shows the basic structure of how to work with the `choice` class. This example uses the [concurrency::make_choice](reference/concurrency-namespace-functions.md#make_choice) function to create a `choice` object that selects among three message blocks. The example then computes various Fibonacci numbers and stores each result in a different message block. The example then prints to the console a message that is based on the operation that finished first.  
->>>>>>> 85ef69ce
+
   
  [!code-cpp[concrt-choice-structure#1](../../parallel/concrt/codesnippet/cpp/asynchronous-message-blocks_6.cpp)]  
   
@@ -278,11 +265,8 @@
   
  Because the task that computes the 35<sup>th</sup> Fibonacci number is not guaranteed to finish first, the output of this example can vary.  
   
-<<<<<<< HEAD
- This example uses the [concurrency::parallel_invoke](reference/concurrency-namespace-functions.md#parallel_invoke_function) algorithm to compute the Fibonacci numbers in parallel. For more information about `parallel_invoke`, see [Parallel Algorithms](../../parallel/concrt/parallel-algorithms.md).  
-=======
+
  This example uses the [concurrency::parallel_invoke](reference/concurrency-namespace-functions.md#parallel_invoke) algorithm to compute the Fibonacci numbers in parallel. For more information about `parallel_invoke`, see [Parallel Algorithms](../../parallel/concrt/parallel-algorithms.md).  
->>>>>>> 85ef69ce
   
  For a complete example that shows how to use the `choice` class, see [How to: Select Among Completed Tasks](../../parallel/concrt/how-to-select-among-completed-tasks.md).  
   
@@ -301,11 +285,8 @@
  Greedy joins perform better than non-greedy joins because they accept messages immediately. However, in rare cases, greedy joins can lead to deadlocks. Use a non-greedy join when you have multiple joins that contain one or more shared source objects.  
   
 ### Example  
-<<<<<<< HEAD
- The following example shows the basic structure of how to work with the `join` class. This example uses the [concurrency::make_join](reference/concurrency-namespace-functions.md#make_join_function) function to create a `join` object that receives from three `single_assignment` objects. This example computes various Fibonacci numbers, stores each result in a different `single_assignment` object, and then prints to the console each result that the `join` object holds. This example is similar to the example for the `choice` class, except that the `join` class waits for all source message blocks to receive a message.  
-=======
+
  The following example shows the basic structure of how to work with the `join` class. This example uses the [concurrency::make_join](reference/concurrency-namespace-functions.md#make_join) function to create a `join` object that receives from three `single_assignment` objects. This example computes various Fibonacci numbers, stores each result in a different `single_assignment` object, and then prints to the console each result that the `join` object holds. This example is similar to the example for the `choice` class, except that the `join` class waits for all source message blocks to receive a message.  
->>>>>>> 85ef69ce
   
  [!code-cpp[concrt-join-structure#1](../../parallel/concrt/codesnippet/cpp/asynchronous-message-blocks_7.cpp)]  
   
@@ -314,12 +295,8 @@
 ```Output  
 fib35 = 9227465fib37 = 24157817half_of_fib42 = 1.33957e+008  
 ```  
-  
-<<<<<<< HEAD
- This example uses the [concurrency::parallel_invoke](reference/concurrency-namespace-functions.md#parallel_invoke_function) algorithm to compute the Fibonacci numbers in parallel. For more information about `parallel_invoke`, see [Parallel Algorithms](../../parallel/concrt/parallel-algorithms.md).  
-=======
+
  This example uses the [concurrency::parallel_invoke](reference/concurrency-namespace-functions.md#parallel_invoke) algorithm to compute the Fibonacci numbers in parallel. For more information about `parallel_invoke`, see [Parallel Algorithms](../../parallel/concrt/parallel-algorithms.md).  
->>>>>>> 85ef69ce
   
  For complete examples that show how to use the `join` class, see [How to: Select Among Completed Tasks](../../parallel/concrt/how-to-select-among-completed-tasks.md) and [Walkthrough: Using join to Prevent Deadlock](../../parallel/concrt/walkthrough-using-join-to-prevent-deadlock.md).  
   
@@ -328,19 +305,12 @@
 ##  <a name="timer"></a> timer Class  
  The concurrency::[timer class](../../parallel/concrt/reference/timer-class.md) acts as a message source. A `timer` object sends a message to a target after a specified period of time has elapsed. The `timer` class is useful when you must delay sending a message or you want to send a message at a regular interval.  
   
-<<<<<<< HEAD
+
  The `timer` class sends its message to just one target. If you set the `_PTarget` parameter in the constructor to `NULL`, you can later specify the target by calling the [concurrency::ISource::link_target](reference/source_block-class.md#source_block__link_target_method) method.  
   
  A `timer` object can be repeating or non-repeating. To create a repeating timer, pass `true` for the `_Repeating` parameter when you call the constructor. Otherwise, pass `false` for the `_Repeating` parameter to create a non-repeating timer. If the timer is repeating, it sends the same message to its target after each interval.  
   
  The Agents Library creates `timer` objects in the non-started state. To start a timer object, call the [concurrency::timer::start](reference/timer-class.md#timer__start_method) method. To stop a `timer` object, destroy the object or call the [concurrency::timer::stop](reference/timer-class.md#timer__stop_method) method. To pause a repeating timer, call the [concurrency::timer::pause](reference/timer-class.md#timer__pause_method) method.  
-=======
- The `timer` class sends its message to just one target. If you set the `_PTarget` parameter in the constructor to `NULL`, you can later specify the target by calling the [concurrency::ISource::link_target](reference/source-block-class.md#source_block__link_target) method.  
-  
- A `timer` object can be repeating or non-repeating. To create a repeating timer, pass `true` for the `_Repeating` parameter when you call the constructor. Otherwise, pass `false` for the `_Repeating` parameter to create a non-repeating timer. If the timer is repeating, it sends the same message to its target after each interval.  
-  
- The Agents Library creates `timer` objects in the non-started state. To start a timer object, call the [concurrency::timer::start](reference/timer-class.md#timer__start) method. To stop a `timer` object, destroy the object or call the [concurrency::timer::stop](reference/timer-class.md#timer__stop) method. To pause a repeating timer, call the [concurrency::timer::pause](reference/timer-class.md#timer__pause) method.  
->>>>>>> 85ef69ce
   
 ### Example  
  The following example shows the basic structure of how to work with the `timer` class. The example uses `timer` and `call` objects to report the progress of a lengthy operation.  
