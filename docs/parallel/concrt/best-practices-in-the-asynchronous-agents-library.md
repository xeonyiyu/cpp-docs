---
title: "Best Practices in the Asynchronous Agents Library | Microsoft Docs"
ms.custom: ""
ms.date: "11/04/2016"
ms.reviewer: ""
ms.suite: ""
ms.technology: 
  - "devlang-cpp"
ms.tgt_pltfrm: ""
ms.topic: "article"
dev_langs: 
  - "C++"
helpviewer_keywords: 
  - "best practices, Asynchronous Agents Library"
  - "Asynchronous Agents Library, best practices"
  - "Asynchronous Agents Library, practices to avoid"
  - "practices to avoid, Asynchronous Agents Library"
ms.assetid: 85f52354-41eb-4b0d-98c5-f7344ee8a8cf
caps.latest.revision: 15
author: "mikeblome"
ms.author: "mblome"
manager: "ghogen"
translation.priority.ht: 
  - "de-de"
  - "es-es"
  - "fr-fr"
  - "it-it"
  - "ja-jp"
  - "ko-kr"
  - "ru-ru"
  - "zh-cn"
  - "zh-tw"
translation.priority.mt: 
  - "cs-cz"
  - "pl-pl"
  - "pt-br"
  - "tr-tr"
---
# Best Practices in the Asynchronous Agents Library
This document describes how to make effective use of the Asynchronous Agents Library. The Agents Library promotes an actor-based programming model and in-process message passing for coarse-grained dataflow and pipelining tasks.  
  
 For more information about the Agents Library, see [Asynchronous Agents Library](../../parallel/concrt/asynchronous-agents-library.md).  
  
##  <a name="top"></a> Sections  
 This document contains the following sections:  
  
- [Use Agents to Isolate State](#isolation)  
  
- [Use a Throttling Mechanism to Limit the Number of Messages in a Data Pipeline](#throttling)  
  
- [Do Not Perform Fine-Grained Work in a Data Pipeline](#fine-grained)  
  
- [Do Not Pass Large Message Payloads by Value](#large-payloads)  
  
- [Use shared_ptr in a Data Network When Ownership Is Undefined](#ownership)  
  
##  <a name="isolation"></a> Use Agents to Isolate State  
 The Agents Library provides alternatives to shared state by letting you connect isolated components through an asynchronous message-passing mechanism. Asynchronous agents are most effective when they isolate their internal state from other components. By isolating state, multiple components do not typically act on shared data. State isolation can enable your application to scale because it reduces contention on shared memory. State isolation also reduces the chance of deadlock and race conditions because components do not have to synchronize access to shared data.  
  
 You typically isolate state in an agent by holding data members in the `private` or `protected` sections of the agent class and by using message buffers to communicate state changes. The following example shows the `basic_agent` class, which derives from [concurrency::agent](../../parallel/concrt/reference/agent-class.md). The `basic_agent` class uses two message buffers to communicate with external components. One message buffer holds incoming messages; the other message buffer holds outgoing messages.  
  
 [!code-cpp[concrt-simple-agent#1](../../parallel/concrt/codesnippet/cpp/best-practices-in-the-asynchronous-agents-library_1.cpp)]  
  
 For complete examples about how to define and use agents, see [Walkthrough: Creating an Agent-Based Application](../../parallel/concrt/walkthrough-creating-an-agent-based-application.md) and [Walkthrough: Creating a Dataflow Agent](../../parallel/concrt/walkthrough-creating-a-dataflow-agent.md).  
  
 [[Top](#top)]  
  
##  <a name="throttling"></a> Use a Throttling Mechanism to Limit the Number of Messages in a Data Pipeline  
 Many message-buffer types, such as [concurrency::unbounded_buffer](reference/unbounded-buffer-class.md), can hold an unlimited number of messages. When a message producer sends messages to a data pipeline faster than the consumer can process these messages, the application can enter a low-memory or out-of-memory state. You can use a throttling mechanism, for example, a semaphore, to limit the number of messages that are concurrently active in a data pipeline.  
  
<<<<<<< HEAD
 The following basic example demonstrates how to use a semaphore to limit the number of messages in a data pipeline. The data pipeline uses the [concurrency::wait](reference/concurrency-namespace-functions.md#wait_function) function to simulate an operation that takes at least 100 milliseconds. Because the sender produces messages faster than the consumer can process those messages, this example defines the `semaphore` class to enable the application to limit the number of active messages.  
=======
 The following basic example demonstrates how to use a semaphore to limit the number of messages in a data pipeline. The data pipeline uses the [concurrency::wait](reference/concurrency-namespace-functions.md#wait) function to simulate an operation that takes at least 100 milliseconds. Because the sender produces messages faster than the consumer can process those messages, this example defines the `semaphore` class to enable the application to limit the number of active messages.  
>>>>>>> 85ef69ce
  
 [!code-cpp[concrt-message-throttling#1](../../parallel/concrt/codesnippet/cpp/best-practices-in-the-asynchronous-agents-library_2.cpp)]  
  
 The `semaphore` object limits the pipeline to process at most two messages at the same time.  
  
 The producer in this example sends relatively few messages to the consumer. Therefore, this example does not demonstrate a potential low-memory or out-of-memory condition. However, this mechanism is useful when a data pipeline contains a relatively high number of messages.  
  
 For more information about how to create the semaphore class that is used in this example, see [How to: Use the Context Class to Implement a Cooperative Semaphore](../../parallel/concrt/how-to-use-the-context-class-to-implement-a-cooperative-semaphore.md).  
  
 [[Top](#top)]  
  
##  <a name="fine-grained"></a> Do Not Perform Fine-Grained Work in a Data Pipeline  
 The Agents Library is most useful when the work that is performed by a data pipeline is fairly coarse-grained. For example, one application component might read data from a file or a network connection and occasionally send that data to another component. The protocol that the Agents Library uses to propagate messages causes the message-passing mechanism to have more overhead than the task parallel constructs that are provided by the [Parallel Patterns Library](../../parallel/concrt/parallel-patterns-library-ppl.md) (PPL). Therefore, make sure that the work that is performed by a data pipeline is long enough to offset this overhead.  
  
 Although a data pipeline is most effective when its tasks are coarse-grained, each stage of the data pipeline can use PPL constructs such as task groups and parallel algorithms to perform more fine-grained work. For an example of a coarse-grained data network that uses fine-grained parallelism at each processing stage, see [Walkthrough: Creating an Image-Processing Network](../../parallel/concrt/walkthrough-creating-an-image-processing-network.md).  
  
 [[Top](#top)]  
  
##  <a name="large-payloads"></a> Do Not Pass Large Message Payloads by Value  
<<<<<<< HEAD
 In some cases, the runtime creates a copy of every message that it passes from one message buffer to another message buffer. For example, the [concurrency::overwrite_buffer](../../parallel/concrt/reference/overwrite-buffer-class.md) class offers a copy of every message that it receives to each of its targets. The runtime also creates a copy of the message data when you use message-passing functions such as [concurrency::send](reference/concurrency-namespace-functions.md#send_function) and [concurrency::receive](reference/concurrency-namespace-functions.md#receive_function) to write messages to and read messages from a message buffer. Although this mechanism helps eliminate the risk of concurrently writing to shared data, it could lead to poor memory performance when the message payload is relatively large.  
=======
 In some cases, the runtime creates a copy of every message that it passes from one message buffer to another message buffer. For example, the [concurrency::overwrite_buffer](../../parallel/concrt/reference/overwrite-buffer-class.md) class offers a copy of every message that it receives to each of its targets. The runtime also creates a copy of the message data when you use message-passing functions such as [concurrency::send](reference/concurrency-namespace-functions.md#send) and [concurrency::receive](reference/concurrency-namespace-functions.md#receive) to write messages to and read messages from a message buffer. Although this mechanism helps eliminate the risk of concurrently writing to shared data, it could lead to poor memory performance when the message payload is relatively large.  
>>>>>>> 85ef69ce
  
 You can use pointers or references to improve memory performance when you pass messages that have a large payload. The following example compares passing large messages by value to passing pointers to the same message type. The example defines two agent types, `producer` and `consumer`, that act on `message_data` objects. The example compares the time that is required for the producer to send several `message_data` objects to the consumer to the time that is required for the producer agent to send several pointers to `message_data` objects to the consumer.  
  
 [!code-cpp[concrt-message-payloads#1](../../parallel/concrt/codesnippet/cpp/best-practices-in-the-asynchronous-agents-library_3.cpp)]  
  
 This example produces the following sample output:  
  
```Output  
Using message_data...  
took 437ms.  
Using message_data*...  
took 47ms.  
```  
  
 The version that uses pointers performs better because it eliminates the requirement for the runtime to create a full copy of every `message_data` object that it passes from the producer to the consumer.  
  
 [[Top](#top)]  
  
##  <a name="ownership"></a> Use shared_ptr in a Data Network When Ownership Is Undefined  
 When you send messages by pointer through a message-passing pipeline or network, you typically allocate the memory for each message at the front of the network and free that memory at the end of the network. Although this mechanism frequently works well, there are cases in which it is difficult or not possible to use it. For example, consider the case in which the data network contains multiple end nodes. In this case, there is no clear location to free the memory for the messages.  
  
 To solve this problem, you can use a mechanism, for example, [std::shared_ptr](../../standard-library/shared-ptr-class.md), that enables a pointer to be owned by multiple components. When the final `shared_ptr` object that owns a resource is destroyed, the resource is also freed.  
  
 The following example demonstrates how to use `shared_ptr` to share pointer values among multiple message buffers. The example connects a [concurrency::overwrite_buffer](../../parallel/concrt/reference/overwrite-buffer-class.md) object to three [concurrency::call](../../parallel/concrt/reference/call-class.md) objects. The `overwrite_buffer` class offers messages to each of its targets. Because there are multiple owners of the data at the end of the data network, this example uses `shared_ptr` to enable each `call` object to share ownership of the messages.  
  
 [!code-cpp[concrt-message-sharing#1](../../parallel/concrt/codesnippet/cpp/best-practices-in-the-asynchronous-agents-library_4.cpp)]  
  
 This example produces the following sample output:  
  
```Output  
Creating resource 42...  
receiver1: received resource 42  
Creating resource 64...  
receiver2: received resource 42  
receiver1: received resource 64  
Destroying resource 42...  
receiver2: received resource 64  
Destroying resource 64...  
```  
  
## See Also  
 [Concurrency Runtime Best Practices](../../parallel/concrt/concurrency-runtime-best-practices.md)   
 [Asynchronous Agents Library](../../parallel/concrt/asynchronous-agents-library.md)   
 [Walkthrough: Creating an Agent-Based Application](../../parallel/concrt/walkthrough-creating-an-agent-based-application.md)   
 [Walkthrough: Creating a Dataflow Agent](../../parallel/concrt/walkthrough-creating-a-dataflow-agent.md)   
 [Walkthrough: Creating an Image-Processing Network](../../parallel/concrt/walkthrough-creating-an-image-processing-network.md)   
 [Best Practices in the Parallel Patterns Library](../../parallel/concrt/best-practices-in-the-parallel-patterns-library.md)   
 [General Best Practices in the Concurrency Runtime](../../parallel/concrt/general-best-practices-in-the-concurrency-runtime.md)
<|MERGE_RESOLUTION|>--- conflicted
+++ resolved
@@ -68,11 +68,7 @@
 ##  <a name="throttling"></a> Use a Throttling Mechanism to Limit the Number of Messages in a Data Pipeline  
  Many message-buffer types, such as [concurrency::unbounded_buffer](reference/unbounded-buffer-class.md), can hold an unlimited number of messages. When a message producer sends messages to a data pipeline faster than the consumer can process these messages, the application can enter a low-memory or out-of-memory state. You can use a throttling mechanism, for example, a semaphore, to limit the number of messages that are concurrently active in a data pipeline.  
   
-<<<<<<< HEAD
- The following basic example demonstrates how to use a semaphore to limit the number of messages in a data pipeline. The data pipeline uses the [concurrency::wait](reference/concurrency-namespace-functions.md#wait_function) function to simulate an operation that takes at least 100 milliseconds. Because the sender produces messages faster than the consumer can process those messages, this example defines the `semaphore` class to enable the application to limit the number of active messages.  
-=======
  The following basic example demonstrates how to use a semaphore to limit the number of messages in a data pipeline. The data pipeline uses the [concurrency::wait](reference/concurrency-namespace-functions.md#wait) function to simulate an operation that takes at least 100 milliseconds. Because the sender produces messages faster than the consumer can process those messages, this example defines the `semaphore` class to enable the application to limit the number of active messages.  
->>>>>>> 85ef69ce
   
  [!code-cpp[concrt-message-throttling#1](../../parallel/concrt/codesnippet/cpp/best-practices-in-the-asynchronous-agents-library_2.cpp)]  
   
@@ -92,11 +88,8 @@
  [[Top](#top)]  
   
 ##  <a name="large-payloads"></a> Do Not Pass Large Message Payloads by Value  
-<<<<<<< HEAD
- In some cases, the runtime creates a copy of every message that it passes from one message buffer to another message buffer. For example, the [concurrency::overwrite_buffer](../../parallel/concrt/reference/overwrite-buffer-class.md) class offers a copy of every message that it receives to each of its targets. The runtime also creates a copy of the message data when you use message-passing functions such as [concurrency::send](reference/concurrency-namespace-functions.md#send_function) and [concurrency::receive](reference/concurrency-namespace-functions.md#receive_function) to write messages to and read messages from a message buffer. Although this mechanism helps eliminate the risk of concurrently writing to shared data, it could lead to poor memory performance when the message payload is relatively large.  
-=======
+
  In some cases, the runtime creates a copy of every message that it passes from one message buffer to another message buffer. For example, the [concurrency::overwrite_buffer](../../parallel/concrt/reference/overwrite-buffer-class.md) class offers a copy of every message that it receives to each of its targets. The runtime also creates a copy of the message data when you use message-passing functions such as [concurrency::send](reference/concurrency-namespace-functions.md#send) and [concurrency::receive](reference/concurrency-namespace-functions.md#receive) to write messages to and read messages from a message buffer. Although this mechanism helps eliminate the risk of concurrently writing to shared data, it could lead to poor memory performance when the message payload is relatively large.  
->>>>>>> 85ef69ce
   
  You can use pointers or references to improve memory performance when you pass messages that have a large payload. The following example compares passing large messages by value to passing pointers to the same message type. The example defines two agent types, `producer` and `consumer`, that act on `message_data` objects. The example compares the time that is required for the producer to send several `message_data` objects to the consumer to the time that is required for the producer agent to send several pointers to `message_data` objects to the consumer.  
   
