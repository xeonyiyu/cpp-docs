--- conflicted
+++ resolved
@@ -39,11 +39,7 @@
   
  The topic demonstrates two scenarios. In the first scenario, the consumer must receive each message that the producer sends. In the second scenario, the consumer periodically polls for data, and therefore does not have to receive each message.  
   
-<<<<<<< HEAD
- Both examples in this topic use agents, message blocks, and message-passing functions to transmit messages from the producer to the consumer. The producer agent uses the [concurrency::send](reference/concurrency-namespace-functions.md#send_function) function to write messages to a [concurrency::ITarget](../../parallel/concrt/reference/itarget-class.md) object. The consumer agent uses the [concurrency::receive](reference/concurrency-namespace-functions.md#receive_function) function to read messages from a [concurrency::ISource](../../parallel/concrt/reference/isource-class.md) object. Both agents hold a sentinel value to coordinate the end of processing.  
-=======
  Both examples in this topic use agents, message blocks, and message-passing functions to transmit messages from the producer to the consumer. The producer agent uses the [concurrency::send](reference/concurrency-namespace-functions.md#send) function to write messages to a [concurrency::ITarget](../../parallel/concrt/reference/itarget-class.md) object. The consumer agent uses the [concurrency::receive](reference/concurrency-namespace-functions.md#receive) function to read messages from a [concurrency::ISource](../../parallel/concrt/reference/isource-class.md) object. Both agents hold a sentinel value to coordinate the end of processing.  
->>>>>>> 85ef69ce
   
  For more information about asynchronous agents, see [Asynchronous Agents](../../parallel/concrt/asynchronous-agents.md). For more information about message blocks and message-passing functions, see [Asynchronous Message Blocks](../../parallel/concrt/asynchronous-message-blocks.md) and [Message Passing Functions](../../parallel/concrt/message-passing-functions.md).  
   
