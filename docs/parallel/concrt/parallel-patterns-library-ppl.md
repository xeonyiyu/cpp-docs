--- conflicted
+++ resolved
@@ -46,11 +46,7 @@
 ## Example  
  The PPL provides a programming model that resembles the Standard Template Library (STL). The following example demonstrates many features of the PPL. It computes several Fibonacci numbers serially and in parallel. Both computations act on a [std::array](../../standard-library/array-class-stl.md) object. The example also prints to the console the time that is required to perform both computations.  
   
-<<<<<<< HEAD
- The serial version uses the STL [std::for_each](http://msdn.microsoft.com/library/8cb2ae72-bef6-488b-b011-0475c0787e33) algorithm to traverse the array and stores the results in a [std::vector](../../standard-library/vector-class.md) object. The parallel version performs the same task, but uses the PPL [concurrency::parallel_for_each](reference/concurrency-namespace-functions.md#parallel_for_each_function) algorithm and stores the results in a [concurrency::concurrent_vector](../../parallel/concrt/reference/concurrent-vector-class.md) object. The `concurrent_vector` class enables each loop iteration to concurrently add elements without the requirement to synchronize write access to the container.  
-=======
  The serial version uses the STL [std::for_each](http://msdn.microsoft.com/Library/8cb2ae72-bef6-488b-b011-0475c0787e33) algorithm to traverse the array and stores the results in a [std::vector](../../standard-library/vector-class.md) object. The parallel version performs the same task, but uses the PPL [concurrency::parallel_for_each](reference/concurrency-namespace-functions.md#parallel_for_each) algorithm and stores the results in a [concurrency::concurrent_vector](../../parallel/concrt/reference/concurrent-vector-class.md) object. The `concurrent_vector` class enables each loop iteration to concurrently add elements without the requirement to synchronize write access to the container.  
->>>>>>> 85ef69ce
   
  Because `parallel_for_each` acts concurrently, the parallel version of this example must sort the `concurrent_vector` object to produce the same results as the serial version.  
   
