--- conflicted
+++ resolved
@@ -146,11 +146,8 @@
  A function which will be called to invoke the body of the work. This may be a lambda expression or other object which supports a version of the function call operator with the signature `void operator()()`.  
   
 ### Return Value  
-<<<<<<< HEAD
  An indication of whether the wait was satisfied or the task group was canceled, due to either an explicit cancel operation or an exception being thrown from one of its tasks. For more information, see [task_group_status](concurrency-namespace-enums.md#task_group_status_enumeration).  
-=======
- An indication of whether the wait was satisfied or the task group was canceled, due to either an explicit cancel operation or an exception being thrown from one of its tasks. For more information, see [task_group_status](concurrency_namespace_enums.md#task_group_status).  
->>>>>>> d2de51bc
+
   
 ### Remarks  
  Note that one or more of the tasks scheduled to this `task_group` object may execute inline on the calling context.  
@@ -197,11 +194,8 @@
 ```  
   
 ### Return Value  
-<<<<<<< HEAD
  An indication of whether the wait was satisfied or the task group was canceled, due to either an explicit cancel operation or an exception being thrown from one of its tasks. For more information, see [task_group_status](concurrency-namespace-enums.md#task_group_status_enumeration).  
-=======
- An indication of whether the wait was satisfied or the task group was canceled, due to either an explicit cancel operation or an exception being thrown from one of its tasks. For more information, see [task_group_status](concurrency_namespace_enums.md#task_group_status).  
->>>>>>> d2de51bc
+
   
 ### Remarks  
  Note that one or more of the tasks scheduled to this `task_group` object may execute inline on the calling context.  
