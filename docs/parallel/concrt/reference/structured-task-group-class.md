---
title: "structured_task_group Class | Microsoft Docs"
ms.custom: ""
ms.date: "11/04/2016"
ms.reviewer: ""
ms.suite: ""
ms.technology: 
  - "devlang-cpp"
ms.tgt_pltfrm: ""
ms.topic: "article"
f1_keywords: 
  - "ppl/concurrency::structured_task_group"
dev_langs: 
  - "C++"
helpviewer_keywords: 
  - "structured_task_group class"
ms.assetid: 742afa8c-c7b6-482c-b0ba-04c809927b22
caps.latest.revision: 21
author: "mikeblome"
ms.author: "mblome"
manager: "ghogen"
translation.priority.ht: 
  - "cs-cz"
  - "de-de"
  - "es-es"
  - "fr-fr"
  - "it-it"
  - "ja-jp"
  - "ko-kr"
  - "pl-pl"
  - "pt-br"
  - "ru-ru"
  - "tr-tr"
  - "zh-cn"
  - "zh-tw"
---
# structured_task_group Class
The `structured_task_group` class represents a highly structured collection of parallel work. You can queue individual parallel tasks to a `structured_task_group` using `task_handle` objects, and wait for them to complete, or cancel the task group before they have finished executing, which will abort any tasks that have not begun execution.  
  
## Syntax  
  
```
class structured_task_group;
```  
  
## Members  
  
### Public Constructors  
  
|Name|Description|  
|----------|-----------------|  
|[structured_task_group::structured_task_group Constructor](#structured_task_group__structured_task_group_constructor)|Overloaded. Constructs a new `structured_task_group` object.|  
|[structured_task_group::~structured_task_group Destructor](#structured_task_group___dtorstructured_task_group_destructor)|Destroys a `structured_task_group` object. You are expected to call either the `wait` or `run_and_wait` method on the object prior to the destructor executing, unless the destructor is executing as a result of stack unwinding due to an exception.|  
  
### Public Methods  
  
|Name|Description|  
|----------|-----------------|  
|[structured_task_group::cancel Method](#structured_task_group__cancel_method)|Makes a best effort attempt to cancel the sub-tree of work rooted at this task group. Every task scheduled on the task group will get canceled transitively if possible.|  
|[structured_task_group::is_canceling Method](#structured_task_group__is_canceling_method)|Informs the caller whether or not the task group is currently in the midst of a cancellation. This does not necessarily indicate that the `cancel` method was called on the `structured_task_group` object (although such certainly qualifies this method to return `true`). It may be the case that the `structured_task_group` object is executing inline and a task group further up in the work tree was canceled. In cases such as these where the runtime can determine ahead of time that cancellation will flow through this `structured_task_group` object, `true` will be returned as well.|  
|[structured_task_group::run Method](#structured_task_group__run_method)|Overloaded. Schedules a task on the `structured_task_group` object. The caller manages the lifetime of the `task_handle` object passed in the `_Task_handle` parameter. The version that takes the parameter `_Placement` causes the task to be biased towards executing at the location specified by that parameter.|  
|[structured_task_group::run_and_wait Method](#structured_task_group__run_and_wait_method)|Overloaded. Schedules a task to be run inline on the calling context with the assistance of the `structured_task_group` object for full cancellation support. If a `task_handle` object is passed as a parameter to `run_and_wait`, the caller is responsible for managing the lifetime of the `task_handle` object. The function then waits until all work on the `structured_task_group` object has either completed or been canceled.|  
|[structured_task_group::wait Method](#structured_task_group__wait_method)|Waits until all work on the `structured_task_group` has completed or is canceled.|  
  
## Remarks  
 There are a number of severe restrictions placed on usage of a `structured_task_group` object in order to gain performance:  
  
-   A single `structured_task_group` object cannot be used by multiple threads. All operations on a `structured_task_group` object must be performed by the thread that created the object. The two exceptions to this rule are the member functions `cancel` and `is_canceling`. The object may not be in the capture list of a lambda expression and be used within a task, unless the task is using one of the cancellation operations.  
  
-   All tasks scheduled to a `structured_task_group` object are scheduled through the use of `task_handle` objects which you must explicitly manage the lifetime of.  
  
-   Multiple groups may only be used in absolutely nested order. If two `structured_task_group` objects are declared, the second one being declared (the inner one) must destruct before any method except `cancel` or `is_canceling` is called on the first one (the outer one). This condition holds true in both the case of simply declaring multiple `structured_task_group` objects within the same or functionally nested scopes as well as the case of a task that was queued to the `structured_task_group` via the `run` or `run_and_wait` methods.  
  
-   Unlike the general `task_group` class, all states in the `structured_task_group` class are final. After you have queued tasks to the group and waited for them to complete, you may not use the same group again.  
  
 For more information, see [Task Parallelism](../../../parallel/concrt/task-parallelism-concurrency-runtime.md).  
  
## Inheritance Hierarchy  
 `structured_task_group`  
  
## Requirements  
 **Header:** ppl.h  
  
 **Namespace:** concurrency  
  
##  <a name="structured_task_group__cancel_method"></a>  structured_task_group::cancel Method  
 Makes a best effort attempt to cancel the sub-tree of work rooted at this task group. Every task scheduled on the task group will get canceled transitively if possible.  
  
```
void cancel();
```  
  
### Remarks  
 For more information, see [Cancellation](../../../parallel/concrt/exception-handling-in-the-concurrency-runtime.md#cancellation).  
  
##  <a name="structured_task_group__is_canceling_method"></a>  structured_task_group::is_canceling Method  
 Informs the caller whether or not the task group is currently in the midst of a cancellation. This does not necessarily indicate that the `cancel` method was called on the `structured_task_group` object (although such certainly qualifies this method to return `true`). It may be the case that the `structured_task_group` object is executing inline and a task group further up in the work tree was canceled. In cases such as these where the runtime can determine ahead of time that cancellation will flow through this `structured_task_group` object, `true` will be returned as well.  
  
```
bool is_canceling();
```  
  
### Return Value  
 An indication of whether the `structured_task_group` object is in the midst of a cancellation (or is guaranteed to be shortly).  
  
### Remarks  
 For more information, see [Cancellation](../../../parallel/concrt/exception-handling-in-the-concurrency-runtime.md#cancellation).  
  
##  <a name="structured_task_group__run_method"></a>  structured_task_group::run Method  
 Schedules a task on the `structured_task_group` object. The caller manages the lifetime of the `task_handle` object passed in the `_Task_handle` parameter. The version that takes the parameter `_Placement` causes the task to be biased towards executing at the location specified by that parameter.  
  
```
template<class _Function>
void run(
    task_handle<_Function>& _Task_handle);

template<class _Function>
void run(
    task_handle<_Function>& _Task_handle,
    location& _Placement);
```  
  
### Parameters  
 `_Function`  
 The type of the function object that will be invoked to execute the body of the task handle.  
  
 `_Task_handle`  
 A handle to the work being scheduled. Note that the caller has responsibility for the lifetime of this object. The runtime will continue to expect it to live until either the `wait` or `run_and_wait` method has been called on this `structured_task_group` object.  
  
 `_Placement`  
 A reference to the location where the task represented by the `_Task_handle` parameter should execute.  
  
### Remarks  
 The runtime creates a copy of the work function that you pass to this method. Any state changes that occur in a function object that you pass to this method will not appear in your copy of that function object.  
  
 If the `structured_task_group` destructs as the result of stack unwinding from an exception, you do not need to guarantee that a call has been made to either the `wait` or `run_and_wait` method. In this case, the destructor will appropriately cancel and wait for the task represented by the `_Task_handle` parameter to complete.  
  
 Throws an [invalid_multiple_scheduling](../../../parallel/concrt/reference/invalid-multiple-scheduling-class.md) exception if the task handle given by the `_Task_handle` parameter has already been scheduled onto a task group object via the `run` method and there has been no intervening call to either the `wait` or `run_and_wait` method on that task group.  
  
##  <a name="structured_task_group__run_and_wait_method"></a>  structured_task_group::run_and_wait Method  
 Schedules a task to be run inline on the calling context with the assistance of the `structured_task_group` object for full cancellation support. If a `task_handle` object is passed as a parameter to `run_and_wait`, the caller is responsible for managing the lifetime of the `task_handle` object. The function then waits until all work on the `structured_task_group` object has either completed or been canceled.  
  
```
template<class _Function>
task_group_status run_and_wait(task_handle<_Function>& _Task_handle);

template<class _Function>
task_group_status run_and_wait(const _Function& _Func);
```  
  
### Parameters  
 `_Function`  
 The type of the function object that will be invoked to execute the task.  
  
 `_Task_handle`  
 A handle to the task which will be run inline on the calling context. Note that the caller has responsibility for the lifetime of this object. The runtime will continue to expect it to live until the `run_and_wait` method finishes execution.  
  
 `_Func`  
 A function which will be called to invoke the body of the work. This may be a lambda or other object which supports a version of the function call operator with the signature `void operator()()`.  
  
### Return Value  
 An indication of whether the wait was satisfied or the task group was canceled, due to either an explicit cancel operation or an exception being thrown from one of its tasks. For more information, see [task_group_status](../../../parallel/concrt/reference/concurrency-namespace-enums.md)  
  
### Remarks  
 Note that one or more of the tasks scheduled to this `structured_task_group` object may execute inline on the calling context.  
  
 If one or more of the tasks scheduled to this `structured_task_group` object throws an exception, the runtime will select one such exception of its choosing and propagate it out of the call to the `run_and_wait` method.  
  
 After this function returns, the `structured_task_group` object is considered in a final state and should not be used. Note that utilization after the `run_and_wait` method returns will result in undefined behavior.  
  
 In the non-exceptional path of execution, you have a mandate to call either this method or the `wait` method before the destructor of the `structured_task_group` executes.  
  
##  <a name="structured_task_group__structured_task_group_constructor"></a>  structured_task_group::structured_task_group Constructor  
 Constructs a new `structured_task_group` object.  
  
```
structured_task_group();

structured_task_group(cancellation_token _CancellationToken);
```  
  
### Parameters  
 `_CancellationToken`  
 A cancellation token to associate with this structured task group. The structured task group will be canceled when the token is canceled.  
  
### Remarks  
 The constructor that takes a cancellation token creates a `structured_task_group` that will be canceled when the source associated with the token is canceled. Providing an explicit cancellation token also isolates this structured task group from participating in an implicit cancellation from a parent group with a different token or no token.  
  
##  <a name="structured_task_group___dtorstructured_task_group_destructor"></a>  structured_task_group::~structured_task_group Destructor  
 Destroys a `structured_task_group` object. You are expected to call either the `wait` or `run_and_wait` method on the object prior to the destructor executing, unless the destructor is executing as a result of stack unwinding due to an exception.  
  
```
~structured_task_group();
```  
  
### Remarks  
 If the destructor runs as the result of normal execution (for example, not stack unwinding due to an exception) and neither the `wait` nor `run_and_wait` methods have been called, the destructor may throw a [missing_wait](../../../parallel/concrt/reference/missing-wait-class.md) exception.  
  
##  <a name="structured_task_group__wait_method"></a>  structured_task_group::wait Method  
 Waits until all work on the `structured_task_group` has completed or is canceled.  
  
```
task_group_status wait();
```  
  
### Return Value  
 An indication of whether the wait was satisfied or the task group was canceled, due to either an explicit cancel operation or an exception being thrown from one of its tasks. For more information, see [task_group_status](../../../parallel/concrt/reference/concurrency-namespace-enums.md)  
  
### Remarks  
 Note that one or more of the tasks scheduled to this `structured_task_group` object may execute inline on the calling context.  
  
 If one or more of the tasks scheduled to this `structured_task_group` object throws an exception, the runtime will select one such exception of its choosing and propagate it out of the call to the `wait` method.  
  
 After this function returns, the `structured_task_group` object is considered in a final state and should not be used. Note that utilization after the `wait` method returns will result in undefined behavior.  
  
 In the non-exceptional path of execution, you have a mandate to call either this method or the `run_and_wait` method before the destructor of the `structured_task_group` executes.  
  
## See Also  
 [concurrency Namespace](../../../parallel/concrt/reference/concurrency-namespace.md)   
<<<<<<< HEAD
 [task_group Class](reference/task-group-class.md)   
=======
 [task_group Class](task-group-class.md)   
>>>>>>> 85ef69ce
 [task_handle Class](../../../parallel/concrt/reference/task-handle-class.md)<|MERGE_RESOLUTION|>--- conflicted
+++ resolved
@@ -217,9 +217,5 @@
   
 ## See Also  
  [concurrency Namespace](../../../parallel/concrt/reference/concurrency-namespace.md)   
-<<<<<<< HEAD
- [task_group Class](reference/task-group-class.md)   
-=======
  [task_group Class](task-group-class.md)   
->>>>>>> 85ef69ce
  [task_handle Class](../../../parallel/concrt/reference/task-handle-class.md)