--- conflicted
+++ resolved
@@ -70,7 +70,6 @@
   
 |Name|Description|  
 |----------|-----------------|  
-<<<<<<< HEAD
 |[unbounded_buffer::accept_message Method](#accept_message)|Accepts a message that was offered by this `unbounded_buffer` messaging block, transferring ownership to the caller.|  
 |[unbounded_buffer::consume_message Method](#consume_message)|Consumes a message previously offered by the `unbounded_buffer` messaging block and reserved by the target, transferring ownership to the caller.|  
 |[unbounded_buffer::link_target_notification Method](#link_target_notification)|A callback that notifies that a new target has been linked to this `unbounded_buffer` messaging block.|  
@@ -82,21 +81,7 @@
 |[unbounded_buffer::resume_propagation Method](#resume_propagation)|Resumes propagation after a reservation has been released. (Overrides [source_block::resume_propagation](source-block-class.md#resume_propagation).)|  
 |[unbounded_buffer::send_message Method](#send_message)|Synchronously passes a message from an `ISource` block to this `unbounded_buffer` messaging block. It is invoked by the `send` method, when called by a source block.|  
 |[unbounded_buffer::supports_anonymous_source Method](#supports_anonymous_source)|Overrides the `supports_anonymous_source` method to indicate that this block can accept messages offered to it by a source that is not linked. (Overrides [ITarget::supports_anonymous_source](itarget-class.md#supports_anonymous_source).)|  
-=======
-|[unbounded_buffer::accept_message Method](#unbounded_buffer__accept_message_method)|Accepts a message that was offered by this `unbounded_buffer` messaging block, transferring ownership to the caller.|  
-|[unbounded_buffer::consume_message Method](#unbounded_buffer__consume_message_method)|Consumes a message previously offered by the `unbounded_buffer` messaging block and reserved by the target, transferring ownership to the caller.|  
-|[unbounded_buffer::link_target_notification Method](#unbounded_buffer__link_target_notification_method)|A callback that notifies that a new target has been linked to this `unbounded_buffer` messaging block.|  
-|[unbounded_buffer::process_input_messages Method](#unbounded_buffer__process_input_messages_method)|Places the `message``_PMessage` in this `unbounded_buffer` messaging block and tries to offer it to all of the linked targets.|  
-|[unbounded_buffer::propagate_message Method](#unbounded_buffer__propagate_message_method)|Asynchronously passes a message from an `ISource` block to this `unbounded_buffer` messaging block. It is invoked by the `propagate` method, when called by a source block.|  
-|[unbounded_buffer::propagate_output_messages Method](#unbounded_buffer__propagate_output_messages_method)|Places the `message``_PMessage` in this `unbounded_buffer` messaging block and tries to offer it to all of the linked targets. (Overrides [source_block::propagate_output_messages](source-block-class.md#source_block__propagate_output_messages_method).)|  
-|[unbounded_buffer::release_message Method](#unbounded_buffer__release_message_method)|Releases a previous message reservation. (Overrides [source_block::release_message](source-block-class.md#source_block__release_message_method).)|  
-|[unbounded_buffer::reserve_message Method](#unbounded_buffer__reserve_message_method)|Reserves a message previously offered by this `unbounded_buffer` messaging block. (Overrides [source_block::reserve_message](source-block-class.md#source_block__reserve_message_method).)|  
-|[unbounded_buffer::resume_propagation Method](#unbounded_buffer__resume_propagation_method)|Resumes propagation after a reservation has been released. (Overrides [source_block::resume_propagation](source-block-class.md#source_block__resume_propagation_method).)|  
-|[unbounded_buffer::send_message Method](#unbounded_buffer__send_message_method)|Synchronously passes a message from an `ISource` block to this `unbounded_buffer` messaging block. It is invoked by the `send` method, when called by a source block.|  
-|[unbounded_buffer::supports_anonymous_source Method](#unbounded_buffer__supports_anonymous_source_method)|Overrides the `supports_anonymous_source` method to indicate that this block can accept messages offered to it by a source that is not linked. (Overrides [ITarget::supports_anonymous_source](itarget-class.md#itarget__supports_anonymous_source_method).)|  
->>>>>>> b9882e1b
-  
-## Remarks  
+
  For more information, see [Asynchronous Message Blocks](../asynchronous-message-blocks.md).  
   
 ## Inheritance Hierarchy  
@@ -207,11 +192,7 @@
  A pointer to the source block offering the message.  
   
 ### Return Value  
-<<<<<<< HEAD
  A [message_status](concurrency-namespace-enums.md#message_status) indication of what the target decided to do with the message.  
-=======
- A [message_status](concurrency-namespace-enums.md#message_status_enumeration) indication of what the target decided to do with the message.  
->>>>>>> b9882e1b
   
 ##  <a name="propagate_output_messages"></a>  unbounded_buffer::propagate_output_messages Method  
  Places the `message``_PMessage` in this `unbounded_buffer` messaging block and tries to offer it to all of the linked targets.  
@@ -292,11 +273,7 @@
  A pointer to the source block offering the message.  
   
 ### Return Value  
-<<<<<<< HEAD
  A [message_status](concurrency-namespace-enums.md#message_status) indication of what the target decided to do with the message.  
-=======
- A [message_status](concurrency-namespace-enums.md#message_status_enumeration) indication of what the target decided to do with the message.  
->>>>>>> b9882e1b
   
 ##  <a name="supports_anonymous_source"></a>  unbounded_buffer::supports_anonymous_source Method  
  Overrides the `supports_anonymous_source` method to indicate that this block can accept messages offered to it by a source that is not linked.  
