--- conflicted
+++ resolved
@@ -37,11 +37,8 @@
 # How to: Use Exception Handling to Break from a Parallel Loop
 This topic shows how to write a search algorithm for a basic tree structure.  
   
-<<<<<<< HEAD
  The topic [Cancellation](../../parallel/concrt/exception-handling-in-the-concurrency-runtime.md#cancellation_in_the_ppl) explains the role of cancellation in the Parallel Patterns Library. The use of exception handling is a less efficient way to cancel parallel work than the use of the [concurrency::task_group::cancel](reference/task-group-class.md#task_group__cancel_method) and [concurrency::structured_task_group::cancel](reference/structured-task-group-class.md#structured_task_group__cancel_method) methods. However, one scenario where the use of exception handling to cancel work is appropriate is when you call into a third-party library that uses tasks or parallel algorithms but does not provide a `task_group` or `structured_task_group` object to cancel.  
-=======
- The topic [Cancellation](../../parallel/concrt/exception-handling-in-the-concurrency-runtime.md#cancellation_in_the_ppl) explains the role of cancellation in the Parallel Patterns Library. The use of exception handling is a less efficient way to cancel parallel work than the use of the [concurrency::task_group::cancel](reference/task_group-class.md#task_group__cancel_method) and [concurrency::structured_task_group::cancel](reference/structured_task_group-class.md#structured_task_group__cancel_method) methods. However, one scenario where the use of exception handling to cancel work is appropriate is when you call into a third-party library that uses tasks or parallel algorithms but does not provide a `task_group` or `structured_task_group` object to cancel.  
->>>>>>> d2de51bc
+
   
 ## Example  
  The following example shows a basic `tree` type that contains a data element and a list of child nodes. The following section shows the body of the `for_all` method, which recursively performs a work function on each child node.  
