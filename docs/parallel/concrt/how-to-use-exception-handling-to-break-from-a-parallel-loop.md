--- conflicted
+++ resolved
@@ -37,11 +37,7 @@
 # How to: Use Exception Handling to Break from a Parallel Loop
 This topic shows how to write a search algorithm for a basic tree structure.  
   
-<<<<<<< HEAD
  The topic [Cancellation](../../parallel/concrt/exception-handling-in-the-concurrency-runtime.md#cancellation_in_the_ppl) explains the role of cancellation in the Parallel Patterns Library. The use of exception handling is a less efficient way to cancel parallel work than the use of the [concurrency::task_group::cancel](reference/task_group-class.md#task_group__cancel_method) and [concurrency::structured_task_group::cancel](reference/structured_task_group-class.md#structured_task_group__cancel_method) methods. However, one scenario where the use of exception handling to cancel work is appropriate is when you call into a third-party library that uses tasks or parallel algorithms but does not provide a `task_group` or `structured_task_group` object to cancel.  
-=======
- The topic [Cancellation](../../parallel/concrt/exception-handling-in-the-concurrency-runtime.md#cancellation) explains the role of cancellation in the Parallel Patterns Library. The use of exception handling is a less efficient way to cancel parallel work than the use of the [concurrency::task_group::cancel](reference/task-group-class.md#task_group__cancel) and [concurrency::structured_task_group::cancel](reference/structured-task-group-class.md#structured_task_group__cancel) methods. However, one scenario where the use of exception handling to cancel work is appropriate is when you call into a third-party library that uses tasks or parallel algorithms but does not provide a `task_group` or `structured_task_group` object to cancel.  
->>>>>>> 85ef69ce
   
 ## Example  
  The following example shows a basic `tree` type that contains a data element and a list of child nodes. The following section shows the body of the `for_all` method, which recursively performs a work function on each child node.  
@@ -49,11 +45,7 @@
  [!code-cpp[concrt-task-tree-search#2](../../parallel/concrt/codesnippet/cpp/how-to-use-exception-handling-to-break-from-a-parallel-loop_1.cpp)]  
   
 ## Example  
-<<<<<<< HEAD
- The following example shows the `for_all` method. It uses the [concurrency::parallel_for_each](reference/concurrency-namespace-functions.md#parallel_for_each_function) algorithm to perform a work function on each node of the tree in parallel.  
-=======
  The following example shows the `for_all` method. It uses the [concurrency::parallel_for_each](reference/concurrency-namespace-functions.md#parallel_for_each) algorithm to perform a work function on each node of the tree in parallel.  
->>>>>>> 85ef69ce
   
  [!code-cpp[concrt-task-tree-search#1](../../parallel/concrt/codesnippet/cpp/how-to-use-exception-handling-to-break-from-a-parallel-loop_2.cpp)]  
   
@@ -71,11 +63,7 @@
   
  [!code-cpp[concrt-task-tree-search#4](../../parallel/concrt/codesnippet/cpp/how-to-use-exception-handling-to-break-from-a-parallel-loop_4.cpp)]  
   
-<<<<<<< HEAD
- This example uses the [concurrency::parallel_invoke](reference/concurrency-namespace-functions.md#parallel_invoke_function) algorithm to search for values in parallel. For more information about this algorithm, see [Parallel Algorithms](../../parallel/concrt/parallel-algorithms.md).  
-=======
  This example uses the [concurrency::parallel_invoke](reference/concurrency-namespace-functions.md#parallel_invoke) algorithm to search for values in parallel. For more information about this algorithm, see [Parallel Algorithms](../../parallel/concrt/parallel-algorithms.md).  
->>>>>>> 85ef69ce
   
 ## Example  
  The following complete example uses exception handling to search for values in a basic tree structure.  
@@ -102,8 +90,5 @@
  [Parallel Algorithms](../../parallel/concrt/parallel-algorithms.md)   
  [task_group Class](reference/task-group-class.md)   
  [structured_task_group Class](../../parallel/concrt/reference/structured-task-group-class.md)   
-<<<<<<< HEAD
- [parallel_for_each Function](reference/concurrency-namespace-functions.md#parallel_for_each_function)
-=======
  [parallel_for_each Function](reference/concurrency-namespace-functions.md#parallel_for_each)
->>>>>>> 85ef69ce
+
