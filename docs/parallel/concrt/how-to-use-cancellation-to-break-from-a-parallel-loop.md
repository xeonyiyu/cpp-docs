---
title: "How to: Use Cancellation to Break from a Parallel Loop | Microsoft Docs"
ms.custom: ""
ms.date: "11/04/2016"
ms.reviewer: ""
ms.suite: ""
ms.technology: 
  - "devlang-cpp"
ms.tgt_pltfrm: ""
ms.topic: "article"
dev_langs: 
  - "C++"
helpviewer_keywords: 
  - "writing a parallel search algorithm [Concurrency Runtime]"
  - "parallel search algorithm, writing [Concurrency Runtime]"
ms.assetid: 421cd2de-f058-465f-b890-dd8fcc0df273
caps.latest.revision: 19
author: "mikeblome"
ms.author: "mblome"
manager: "ghogen"
translation.priority.ht: 
  - "cs-cz"
  - "de-de"
  - "es-es"
  - "fr-fr"
  - "it-it"
  - "ja-jp"
  - "ko-kr"
  - "pl-pl"
  - "pt-br"
  - "ru-ru"
  - "tr-tr"
  - "zh-cn"
  - "zh-tw"
---
# How to: Use Cancellation to Break from a Parallel Loop
This example shows how to use cancellation to implement a basic parallel search algorithm.  
  
## Example  
<<<<<<< HEAD
 The following example uses cancellation to search for an element in an array. The `parallel_find_any` function uses the [concurrency::parallel_for](reference/concurrency-namespace-functions.md#parallel_for_function) algorithm and the [concurrency::run_with_cancellation_token](reference/concurrency-namespace-functions.md#run_with_cancellation_token_function) function to search for the position that contains the given value. When the parallel loop finds the value, it calls the [concurrency::cancellation_token_source::cancel](reference/cancellation_token_source-class.md#cancellation_token_source__cancel_method) method to cancel future work.  
=======
 The following example uses cancellation to search for an element in an array. The `parallel_find_any` function uses the [concurrency::parallel_for](reference/concurrency-namespace-functions.md#parallel_for) algorithm and the [concurrency::run_with_cancellation_token](reference/concurrency-namespace-functions.md#run_with_cancellation_token) function to search for the position that contains the given value. When the parallel loop finds the value, it calls the [concurrency::cancellation_token_source::cancel](reference/cancellation_token_source-class.md#cancellation_token_source__cancel) method to cancel future work.  
>>>>>>> 85ef69ce
  
 [!code-cpp[concrt-parallel-array-search#1](../../parallel/concrt/codesnippet/cpp/how-to-use-cancellation-to-break-from-a-parallel-loop_1.cpp)]  
  
<<<<<<< HEAD
 The [concurrency::parallel_for](reference/concurrency-namespace-functions.md#parallel_for_function) algorithm acts concurrently. Therefore, it does not perform the operations in a pre-determined order. If the array contains multiple instances of the value, the result can be any one of its positions.  
=======
 The [concurrency::parallel_for](reference/concurrency-namespace-functions.md#parallel_for) algorithm acts concurrently. Therefore, it does not perform the operations in a pre-determined order. If the array contains multiple instances of the value, the result can be any one of its positions.  
>>>>>>> 85ef69ce
  
## Compiling the Code  
 Copy the example code and paste it in a Visual Studio project, or paste it in a file that is named `parallel-array-search.cpp` and then run the following command in a Visual Studio Command Prompt window.  
  
 **cl.exe /EHsc parallel-array-search.cpp**  
  
## See Also  
 [Cancellation](../../parallel/concrt/exception-handling-in-the-concurrency-runtime.md#cancellation)   
 [Parallel Algorithms](../../parallel/concrt/parallel-algorithms.md)   
<<<<<<< HEAD
 [parallel_for Function](reference/concurrency-namespace-functions.md#parallel_for_function)   
=======
 [parallel_for Function](reference/concurrency-namespace-functions.md#parallel_for)   
>>>>>>> 85ef69ce
 [cancellation_token_source Class](../../parallel/concrt/reference/cancellation-token-source-class.md)<|MERGE_RESOLUTION|>--- conflicted
+++ resolved
@@ -37,19 +37,15 @@
 This example shows how to use cancellation to implement a basic parallel search algorithm.  
   
 ## Example  
-<<<<<<< HEAD
- The following example uses cancellation to search for an element in an array. The `parallel_find_any` function uses the [concurrency::parallel_for](reference/concurrency-namespace-functions.md#parallel_for_function) algorithm and the [concurrency::run_with_cancellation_token](reference/concurrency-namespace-functions.md#run_with_cancellation_token_function) function to search for the position that contains the given value. When the parallel loop finds the value, it calls the [concurrency::cancellation_token_source::cancel](reference/cancellation_token_source-class.md#cancellation_token_source__cancel_method) method to cancel future work.  
-=======
- The following example uses cancellation to search for an element in an array. The `parallel_find_any` function uses the [concurrency::parallel_for](reference/concurrency-namespace-functions.md#parallel_for) algorithm and the [concurrency::run_with_cancellation_token](reference/concurrency-namespace-functions.md#run_with_cancellation_token) function to search for the position that contains the given value. When the parallel loop finds the value, it calls the [concurrency::cancellation_token_source::cancel](reference/cancellation_token_source-class.md#cancellation_token_source__cancel) method to cancel future work.  
->>>>>>> 85ef69ce
+
+ The following example uses cancellation to search for an element in an array. The `parallel_find_any` function uses the [concurrency::parallel_for](reference/concurrency-namespace-functions.md#parallel_for_function) algorithm and the [concurrency::run_with_cancellation_token](reference/concurrency-namespace-functions.md#run_with_cancellation_token) function to search for the position that contains the given value. When the parallel loop finds the value, it calls the [concurrency::cancellation_token_source::cancel](reference/cancellation_token_source-class.md#cancellation_token_source__cancel_method) method to cancel future work.  
+
   
  [!code-cpp[concrt-parallel-array-search#1](../../parallel/concrt/codesnippet/cpp/how-to-use-cancellation-to-break-from-a-parallel-loop_1.cpp)]  
   
-<<<<<<< HEAD
- The [concurrency::parallel_for](reference/concurrency-namespace-functions.md#parallel_for_function) algorithm acts concurrently. Therefore, it does not perform the operations in a pre-determined order. If the array contains multiple instances of the value, the result can be any one of its positions.  
-=======
+
  The [concurrency::parallel_for](reference/concurrency-namespace-functions.md#parallel_for) algorithm acts concurrently. Therefore, it does not perform the operations in a pre-determined order. If the array contains multiple instances of the value, the result can be any one of its positions.  
->>>>>>> 85ef69ce
+
   
 ## Compiling the Code  
  Copy the example code and paste it in a Visual Studio project, or paste it in a file that is named `parallel-array-search.cpp` and then run the following command in a Visual Studio Command Prompt window.  
@@ -59,9 +55,5 @@
 ## See Also  
  [Cancellation](../../parallel/concrt/exception-handling-in-the-concurrency-runtime.md#cancellation)   
  [Parallel Algorithms](../../parallel/concrt/parallel-algorithms.md)   
-<<<<<<< HEAD
- [parallel_for Function](reference/concurrency-namespace-functions.md#parallel_for_function)   
-=======
  [parallel_for Function](reference/concurrency-namespace-functions.md#parallel_for)   
->>>>>>> 85ef69ce
  [cancellation_token_source Class](../../parallel/concrt/reference/cancellation-token-source-class.md)