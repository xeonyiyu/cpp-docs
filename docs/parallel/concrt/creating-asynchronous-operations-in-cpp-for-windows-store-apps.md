--- conflicted
+++ resolved
@@ -157,15 +157,10 @@
   
  A task that's created from an asynchronous operation, such as `IAsyncOperation<TResult>`, uses special semantics that can help you ignore the threading details. Although an operation might run on a background thread (or it may not be backed by a thread at all), its continuations are by default guaranteed to run on the apartment that started the continuation operations (in other words, from the apartment that called `task::then`). You can use the [concurrency::task_continuation_context](../../parallel/concrt/reference/task-continuation-context-class.md) class to control the execution context of a continuation. Use these static helper methods to create `task_continuation_context` objects:  
   
-<<<<<<< HEAD
 -   Use [concurrency::task_continuation_context::use_arbitrary](reference/task-continuation-context-class.md#task_continuation_context__use_arbitrary_method) to specify that the continuation runs on a background thread.  
   
 -   Use [concurrency::task_continuation_context::use_current](reference/task-continuation-context-class.md#task_continuation_context__use_current_method) to specify that the continuation runs on the thread that called `task::then`.  
-=======
--   Use [concurrency::task_continuation_context::use_arbitrary](reference/task_continuation_context-class.md#task_continuation_context__use_arbitrary_method) to specify that the continuation runs on a background thread.  
-  
--   Use [concurrency::task_continuation_context::use_current](reference/task_continuation_context-class.md#task_continuation_context__use_current_method) to specify that the continuation runs on the thread that called `task::then`.  
->>>>>>> d2de51bc
+
   
  You can pass a `task_continuation_context` object to the [task::then](reference/task-class.md#task__then_method) method to explicitly control the execution context of the continuation or you can pass the task to another apartment and then call the `task::then` method to implicitly control the execution context.  
   
