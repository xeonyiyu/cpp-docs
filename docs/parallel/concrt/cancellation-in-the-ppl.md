---
title: "Cancellation in the PPL | Microsoft Docs"
ms.custom: ""
ms.date: "11/04/2016"
ms.reviewer: ""
ms.suite: ""
ms.technology: 
  - "devlang-cpp"
ms.tgt_pltfrm: ""
ms.topic: "article"
dev_langs: 
  - "C++"
helpviewer_keywords: 
  - "parallel algorithms, canceling [Concurrency Runtime]"
  - "canceling parallel algorithms [Concurrency Runtime]"
  - "parallel tasks, canceling [Concurrency Runtime]"
  - "cancellation in the PPL"
  - "parallel work trees [Concurrency Runtime]"
  - "canceling parallel tasks [Concurrency Runtime]"
ms.assetid: baaef417-b2f9-470e-b8bd-9ed890725b35
caps.latest.revision: 31
author: "mikeblome"
ms.author: "mblome"
manager: "ghogen"
translation.priority.ht: 
  - "cs-cz"
  - "de-de"
  - "es-es"
  - "fr-fr"
  - "it-it"
  - "ja-jp"
  - "ko-kr"
  - "pl-pl"
  - "pt-br"
  - "ru-ru"
  - "tr-tr"
  - "zh-cn"
  - "zh-tw"
---
# Cancellation in the PPL
This document explains the role of cancellation in the Parallel Patterns Library (PPL), how to cancel parallel work, and how to determine when parallel work is canceled.  
  
> [!NOTE]
>  The runtime uses exception handling to implement cancellation. Do not catch or handle these exceptions in your code. In addition, we recommend that you write exception-safe code in the function bodies for your tasks. For instance, you can use the *Resource Acquisition Is Initialization* (RAII) pattern to ensure that resources are correctly handled when an exception is thrown in the body of a task. For a complete example that uses the RAII pattern to clean up a resource in a cancelable task, see [Walkthrough: Removing Work from a User-Interface Thread](../../parallel/concrt/walkthrough-removing-work-from-a-user-interface-thread.md).  
  
## Key Points  
  
-   Cancellation is cooperative and involves coordination between the code that requests cancellation and the task that responds to cancellation.  
  
-   When possible, use cancellation tokens to cancel work. The [concurrency::cancellation_token](../../parallel/concrt/reference/cancellation-token-class.md) class defines a cancellation token.  
  
<<<<<<< HEAD
-   When you use cancellation tokens, use the [concurrency::cancellation_token_source::cancel](reference/cancellation-token-source-class.md#cancellation_token_source__cancel_method) method to initiate cancellation and the [concurrency::cancel_current_task](reference/concurrency-namespace-functions.md#cancel_current_task_function) function to respond to cancellation.  
=======
-   When you use cancellation tokens, use the [concurrency::cancellation_token_source::cancel](reference/cancellation_token_source-class.md#cancellation_token_source__cancel) method to initiate cancellation and the [concurrency::cancel_current_task](reference/concurrency-namespace-functions.md#cancel_current_task) function to respond to cancellation.  
>>>>>>> 85ef69ce
  
-   Cancellation does not occur immediately. Although new work is not started if a task or task group is cancelled, active work must check for and respond to cancellation.  
  
-   A value-based continuation inherits the cancellation token of its antecedent task. A task-based continuation never inherits the token of its antecedent task.  
  
<<<<<<< HEAD
-   Use the [concurrency::cancellation_token::none](reference/cancellation-token-class.md#cancellation_token__none_method) method when you call a constructor or function that takes a `cancellation_token` object but you do not want the operation to be cancellable. Also, if you do not pass a cancellation token to the [concurrency::task](../../parallel/concrt/reference/task-class-concurrency-runtime.md) constructor or the [concurrency::create_task](reference/concurrency-namespace-functions.md#create_task_function) function, that task is not cancellable.  
=======
-   Use the [concurrency::cancellation_token::none](reference/cancellation-token-class.md#cancellation_token__none) method when you call a constructor or function that takes a `cancellation_token` object but you do not want the operation to be cancellable. Also, if you do not pass a cancellation token to the [concurrency::task](../../parallel/concrt/reference/task-class-concurrency-runtime.md) constructor or the [concurrency::create_task](reference/concurrency-namespace-functions.md#create_task) function, that task is not cancellable.  
>>>>>>> 85ef69ce
  
##  <a name="top"></a> In this Document  
  
- [Parallel Work Trees](#trees)  
  
- [Canceling Parallel Tasks](#tasks)  
  
    - [Using a Cancellation Token to Cancel Parallel Work](#tokens)  
  
    - [Using the cancel Method to Cancel Parallel Work](#cancel)  
  
    - [Using Exceptions to Cancel Parallel Work](#exceptions)  
  
- [Canceling Parallel Algorithms](#algorithms)  
  
- [When Not to Use Cancellation](#when)  
  
##  <a name="trees"></a> Parallel Work Trees  
 The PPL uses tasks and task groups to manage fine-grained tasks and computations. You can nest task groups to form *trees* of parallel work. The following illustration shows a parallel work tree. In this illustration, `tg1` and `tg2` represent task groups; `t1`, `t2`, `t3`, `t4`, and `t5` represent the work that the task groups perform.  
  
 ![A parallel work tree](../../parallel/concrt/media/parallelwork_trees.png "parallelwork_trees")  
  
 The following example shows the code that is required to create the tree in the illustration. In this example, `tg1` and `tg2` are [concurrency::structured_task_group](../../parallel/concrt/reference/structured-task-group-class.md) objects; `t1`, `t2`, `t3`, `t4`, and `t5` are [concurrency::task_handle](../../parallel/concrt/reference/task-handle-class.md) objects.  
  
 [!code-cpp[concrt-task-tree#1](../../parallel/concrt/codesnippet/cpp/cancellation-in-the-ppl_1.cpp)]  
  
 You can also use the [concurrency::task_group](reference/task-group-class.md) class to create a similar work tree. The [concurrency::task](../../parallel/concrt/reference/task-class-concurrency-runtime.md) class also supports the notion of a tree of work. However, a `task` tree is a dependency tree. In a `task` tree, future works completes after current work. In a task group tree, internal work completes before outer work. For more information about the differences between tasks and task groups, see [Task Parallelism](../../parallel/concrt/task-parallelism-concurrency-runtime.md).  
  
 [[Top](#top)]  
  
##  <a name="tasks"></a> Canceling Parallel Tasks  
<<<<<<< HEAD
 There are multiple ways to cancel parallel work. The preferred way is to use a cancellation token. Task groups also support the [concurrency::task_group::cancel](reference/task-group-class.md#task_group__cancel_method) method and the [concurrency::structured_task_group::cancel](reference/structured-task-group-class.md#structured_task_group__cancel_method) method. The final way is to throw an exception in the body of a task work function. No matter which method you choose, understand that cancellation does not occur immediately. Although new work is not started if a task or task group is cancelled, active work must check for and respond to cancellation.  
=======
 There are multiple ways to cancel parallel work. The preferred way is to use a cancellation token. Task groups also support the [concurrency::task_group::cancel](reference/task-group-class.md#task_group__cancel) method and the [concurrency::structured_task_group::cancel](reference/structured-task-group-class.md#structured_task_group__cancel) method. The final way is to throw an exception in the body of a task work function. No matter which method you choose, understand that cancellation does not occur immediately. Although new work is not started if a task or task group is cancelled, active work must check for and respond to cancellation.  
>>>>>>> 85ef69ce
  
 For more examples that cancel parallel tasks, see [Walkthrough: Connecting Using Tasks and XML HTTP Requests](../../parallel/concrt/walkthrough-connecting-using-tasks-and-xml-http-requests.md), [How to: Use Cancellation to Break from a Parallel Loop](../../parallel/concrt/how-to-use-cancellation-to-break-from-a-parallel-loop.md), and [How to: Use Exception Handling to Break from a Parallel Loop](../../parallel/concrt/how-to-use-exception-handling-to-break-from-a-parallel-loop.md).  
  
###  <a name="tokens"></a> Using a Cancellation Token to Cancel Parallel Work  
 The `task`, `task_group`, and `structured_task_group` classes support cancellation through the use of cancellation tokens. The PPL defines the [concurrency::cancellation_token_source](../../parallel/concrt/reference/cancellation-token-source-class.md) and [concurrency::cancellation_token](../../parallel/concrt/reference/cancellation-token-class.md) classes for this purpose. When you use a cancellation token to cancel work, the runtime does not start new work that subscribes to that token. Work that is already active can monitor its cancellation token and stop when it can.  
  
<<<<<<< HEAD
 To initiate cancellation, call the [concurrency::cancellation_token_source::cancel](reference/cancellation-token-source-class.md#cancellation_token_source__cancel_method) method. You respond to cancellation in these ways:  
  
-   For `task` objects, use the [concurrency::cancel_current_task](reference/concurrency-namespace-functions.md#cancel_current_task_function) function. `cancel_current_task` cancels the current task and any of its value-based continuations. (It does not cancel the cancellation *token* that is associated with the task or its continuations.)  
  
-   For task groups and parallel algorithms, use the [concurrency::is_current_task_group_canceling](reference/concurrency-namespace-functions.md#is_current_task_group_canceling_function) function to detect cancellation and return as soon as possible from the task body when this function returns `true`. (Do not call `cancel_current_task` from a task group.)  
=======
 To initiate cancellation, call the [concurrency::cancellation_token_source::cancel](reference/cancellation_token_source-class.md#cancellation_token_source__cancel) method. You respond to cancellation in these ways:  
  
-   For `task` objects, use the [concurrency::cancel_current_task](reference/concurrency-namespace-functions.md#cancel_current_task) function. `cancel_current_task` cancels the current task and any of its value-based continuations. (It does not cancel the cancellation *token* that is associated with the task or its continuations.)  
  
-   For task groups and parallel algorithms, use the [concurrency::is_current_task_group_canceling](reference/concurrency-namespace-functions.md#is_current_task_group_canceling) function to detect cancellation and return as soon as possible from the task body when this function returns `true`. (Do not call `cancel_current_task` from a task group.)  
>>>>>>> 85ef69ce
  
 The following example shows the first basic pattern for task cancellation. The task body occasionally checks for cancellation inside a loop.  
  
 [!code-cpp[concrt-task-basic-cancellation#1](../../parallel/concrt/codesnippet/cpp/cancellation-in-the-ppl_2.cpp)]  
  
 The `cancel_current_task` function throws; therefore, you do not need to explicitly return from the current loop or function.  
  
> [!TIP]
<<<<<<< HEAD
>  Alternatively, you can call the [concurrency::interruption_point](reference/concurrency-namespace-functions.md#interruption_point_function) function instead of `cancel_current_task`.  
=======
>  Alternatively, you can call the [concurrency::interruption_point](reference/concurrency-namespace-functions.md#interruption_point) function instead of `cancel_current_task`.  
>>>>>>> 85ef69ce
  
 It is important to call `cancel_current_task` when you respond to cancellation because it transitions the task to the canceled state. If you return early instead of calling `cancel_current_task`, the operation transitions to the completed state and any value-based continuations are run.  
  
> [!CAUTION]
>  Never throw `task_canceled` from your code. Call `cancel_current_task` instead.  
  
<<<<<<< HEAD
 When a task ends in the canceled state, the [concurrency::task::get](reference/task-class.md#task__get_method) method throws [concurrency::task_canceled](../../parallel/concrt/reference/task-canceled-class.md). (Conversely, [concurrency::task::wait](reference/task-class.md#task__wait_method) returns [task_status::canceled](reference/concurrency-namespace-enums.md#task_group_status_enumeration) and does not throw.) The following example illustrates this behavior for a task-based continuation. A task-based continuation is always called, even when the antecedent task is canceled.  
=======
 When a task ends in the canceled state, the [concurrency::task::get](reference/task-class-concurrency-runtime.md#task__get) method throws [concurrency::task_canceled](../../parallel/concrt/reference/task-canceled-class.md). (Conversely, [concurrency::task::wait](reference/task-class-concurrency-runtime.md#task__wait) returns [task_status::canceled](reference/concurrency-namespace-enums.md#task_group_status) and does not throw.) The following example illustrates this behavior for a task-based continuation. A task-based continuation is always called, even when the antecedent task is canceled.  
>>>>>>> 85ef69ce
  
 [!code-cpp[concrt-task-canceled#1](../../parallel/concrt/codesnippet/cpp/cancellation-in-the-ppl_3.cpp)]  
  
 Because value-based continuations inherit the token of their antecedent task unless they were created with an explicit token, the continuations immediately enter the canceled state even when the antecedent task is still executing. Therefore, any exception that is thrown by the antecedent task after cancellation is not propagated to the continuation tasks. Cancellation always overrides the state of the antecedent task. The following example resembles the previous, but illustrates the behavior for a value-based continuation.  
  
 [!code-cpp[concrt-task-canceled#2](../../parallel/concrt/codesnippet/cpp/cancellation-in-the-ppl_4.cpp)]  
  
> [!CAUTION]
<<<<<<< HEAD
>  If you do not pass a cancellation token to the `task` constructor or the [concurrency::create_task](reference/concurrency-namespace-functions.md#create_task_function) function, that task is not cancellable. In addition, you must pass the same cancellation token to the constructor of any nested tasks (that is, tasks that are created in the body of another task) to cancel all tasks simultaneously.  
  
 You might want to run arbitrary code when a cancellation token is canceled. For example, if your user chooses a **Cancel** button on the user interface to cancel the operation, you could disable that button until the user starts another operation. The following example shows how to use the [concurrency::cancellation_token::register_callback](reference/cancellation-token-class.md#cancellation_token__register_callback_method) method to register a callback function that runs when a cancellation token is canceled.  
=======
>  If you do not pass a cancellation token to the `task` constructor or the [concurrency::create_task](reference/concurrency-namespace-functions.md#create_task) function, that task is not cancellable. In addition, you must pass the same cancellation token to the constructor of any nested tasks (that is, tasks that are created in the body of another task) to cancel all tasks simultaneously.  
  
 You might want to run arbitrary code when a cancellation token is canceled. For example, if your user chooses a **Cancel** button on the user interface to cancel the operation, you could disable that button until the user starts another operation. The following example shows how to use the [concurrency::cancellation_token::register_callback](reference/cancellation-token-class.md#cancellation_token__register_callback) method to register a callback function that runs when a cancellation token is canceled.  
>>>>>>> 85ef69ce
  
 [!code-cpp[concrt-task-cancellation-callback#1](../../parallel/concrt/codesnippet/cpp/cancellation-in-the-ppl_5.cpp)]  
  
 The document [Task Parallelism](../../parallel/concrt/task-parallelism-concurrency-runtime.md) explains the difference between value-based and task-based continuations. If you do not provide a `cancellation_token` object to a continuation task, the continuation inherits the cancellation token from the antecedent task in the following ways:  
  
-   A value-based continuation always inherits the cancellation token of the antecedent task.  
  
-   A task-based continuation never inherits the cancellation token of the antecedent task. The only way to make a task-based continuation cancelable is to explicitly pass a cancellation token.  
  
 These behaviors are not affected by a faulted task (that is, one that throws an exception). In this case, a value-based continuation is cancelled; a task-based continuation is not cancelled.  
  
> [!CAUTION]
>  A task that is created in another task (in other words, a nested task) does not inherit the cancellation token of the parent task. Only a value-based continuation inherits the cancellation token of its antecedent task.  
  
> [!TIP]
<<<<<<< HEAD
>  Use the [concurrency::cancellation_token::none](reference/cancellation-token-class.md#cancellation_token__none_method) method when you call a constructor or function that takes a `cancellation_token` object and you do not want the operation to be cancellable.  
  
 You can also provide a cancellation token to the constructor of a `task_group` or `structured_task_group` object. An important aspect of this is that child task groups inherit this cancellation token. For an example that demonstrates this concept by using the [concurrency::run_with_cancellation_token](reference/concurrency-namespace-functions.md#run_with_cancellation_token_function) function to run to call `parallel_for`, see [Canceling Parallel Algorithms](#algorithms) later in this document.  
=======
>  Use the [concurrency::cancellation_token::none](reference/cancellation-token-class.md#cancellation_token__none) method when you call a constructor or function that takes a `cancellation_token` object and you do not want the operation to be cancellable.  
  
 You can also provide a cancellation token to the constructor of a `task_group` or `structured_task_group` object. An important aspect of this is that child task groups inherit this cancellation token. For an example that demonstrates this concept by using the [concurrency::run_with_cancellation_token](reference/concurrency-namespace-functions.md#run_with_cancellation_token) function to run to call `parallel_for`, see [Canceling Parallel Algorithms](#algorithms) later in this document.  
>>>>>>> 85ef69ce
  
 [[Top](#top)]  
  
#### Cancellation Tokens and Task Composition  
<<<<<<< HEAD
 The [concurrency::when_all](reference/concurrency-namespace-functions.md#when_all_function) and [concurrency::when_any](reference/concurrency-namespace-functions.md#when_all_function) functions can help you compose multiple tasks to implement common patterns. This section describes how these functions work with cancellation tokens.  
=======
 The [concurrency:: HYPERLINK "http://msdn.microsoft.com/library/system.threading.tasks.task.whenall(v=VS.110).aspx" when_all](reference/concurrency-namespace-functions.md#when_all) and [concurrency::when_any](reference/concurrency-namespace-functions.md#when_all) functions can help you compose multiple tasks to implement common patterns. This section describes how these functions work with cancellation tokens.  
>>>>>>> 85ef69ce
  
 When you provide a cancellation token to either the `when_all` and `when_any` function, that function cancels only when that cancellation token is cancelled or when one of the participant tasks ends in a canceled state or throws an exception.  
  
 The `when_all` function inherits the cancellation token from each task that composes the overall operation when you do not provide a cancellation token to it. The task that is returned from `when_all` is canceled when any of these tokens are cancelled and at least one of the participant tasks has not yet started or is running. A similar behavior occurs when one of the tasks throws an exception – the task that is returned from `when_all` is immediately canceled with that exception.  
  
 The runtime chooses the cancellation token for the task that is returned from `when_any` function when that task completes. If none of the participant tasks finish in a completed state and one or more of the tasks throws an exception, one of the tasks that threw is chosen to complete the `when_any` and its token is chosen as the token for the final task. If more than one task finishes in the completed state, the task that is returned from `when_any` task ends in a completed state. The runtime tries to pick a completed task whose token is not canceled at the time of completion so that the task that is returned from `when_any` is not immediately canceled even though other executing tasks might complete at a later point.  
  
 [[Top](#top)]  
  
###  <a name="cancel"></a> Using the cancel Method to Cancel Parallel Work  
<<<<<<< HEAD
 The [concurrency::task_group::cancel](reference/task-group-class.md#task_group__cancel_method) and [concurrency::structured_task_group::cancel](reference/structured-task-group-class.md#structured_task_group__cancel_method) methods set a task group to the canceled state. After you call `cancel`, the task group does not start future tasks. The `cancel` methods can be called by multiple child tasks. A canceled task causes the [concurrency::task_group::wait](reference/task-group-class.md#task_group__wait_method) and [concurrency::structured_task_group::wait](reference/structured-task-group-class.md#structured_task_group__wait_method) methods to return [concurrency::canceled](reference/concurrency-namespace-enums.md#task_group_status_enumeration).  
=======
 The [concurrency::task_group::cancel](reference/task-group-class.md#task_group__cancel) and [concurrency::structured_task_group::cancel](reference/structured-task-group-class.md#structured_task_group__cancel) methods set a task group to the canceled state. After you call `cancel`, the task group does not start future tasks. The `cancel` methods can be called by multiple child tasks. A canceled task causes the [concurrency::task_group::wait](reference/task-group-class.md#task_group__wait) and [concurrency::structured_task_group::wait](reference/structured-task-group-class.md#structured_task_group__wait) methods to return [concurrency::canceled](reference/concurrency-namespace-enums.md#task_group_status).  
>>>>>>> 85ef69ce
  
 If a task group is canceled, calls from each child task into the runtime can trigger an *interruption point*, which causes the runtime to throw and catch an internal exception type to cancel active tasks. The Concurrency Runtime does not define specific interruption points; they can occur in any call to the runtime. The runtime must handle the exceptions that it throws in order to perform cancellation. Therefore, do not handle unknown exceptions in the body of a task.  
  
 If a child task performs a time-consuming operation and does not call into the runtime, it must periodically check for cancellation and exit in a timely manner. The following example shows one way to determine when work is canceled. Task `t4` cancels the parent task group when it encounters an error. Task `t5` occasionally calls the `structured_task_group::is_canceling` method to check for cancellation. If the parent task group is canceled, task `t5` prints a message and exits.  
  
 [!code-cpp[concrt-task-tree#6](../../parallel/concrt/codesnippet/cpp/cancellation-in-the-ppl_6.cpp)]  
  
 This example checks for cancellation on every 100<sup>th</sup> iteration of the task loop. The frequency with which you check for cancellation depends on the amount of work your task performs and how quickly you need for tasks to respond to cancellation.  
  
<<<<<<< HEAD
 If you do not have access to the parent task group object, call the [concurrency::is_current_task_group_canceling](reference/concurrency-namespace-functions.md#is_current_task_group_canceling_function) function to determine whether the parent task group is canceled.  
=======
 If you do not have access to the parent task group object, call the [concurrency::is_current_task_group_canceling](reference/concurrency-namespace-functions.md#is_current_task_group_canceling) function to determine whether the parent task group is canceled.  
>>>>>>> 85ef69ce
  
 The `cancel` method only affects child tasks. For example, if you cancel the task group `tg1` in the illustration of the parallel work tree, all tasks in the tree (`t1`, `t2`, `t3`, `t4`, and `t5`) are affected. If you cancel the nested task group, `tg2`, only tasks `t4` and `t5` are affected.  
  
 When you call the `cancel` method, all child task groups are also canceled. However, cancellation does not affect any parents of the task group in a parallel work tree. The following examples show this by building on the parallel work tree illustration.  
  
 The first of these examples creates a work function for the task `t4`, which is a child of the task group `tg2`. The work function calls the function `work` in a loop. If any call to `work` fails, the task cancels its parent task group. This causes task group `tg2` to enter the canceled state, but it does not cancel task group `tg1`.  
  
 [!code-cpp[concrt-task-tree#2](../../parallel/concrt/codesnippet/cpp/cancellation-in-the-ppl_7.cpp)]  
  
 This second example resembles the first one, except that the task cancels task group `tg1`. This affects all tasks in the tree (`t1`, `t2`, `t3`, `t4`, and `t5`).  
  
 [!code-cpp[concrt-task-tree#3](../../parallel/concrt/codesnippet/cpp/cancellation-in-the-ppl_8.cpp)]  
  
<<<<<<< HEAD
 The `structured_task_group` class is not thread-safe. Therefore, a child task that calls a method of its parent `structured_task_group` object produces unspecified behavior. The exceptions to this rule are the `structured_task_group::cancel` and [concurrency::structured_task_group::is_canceling](reference/structured-task-group-class.md#structured_task_group__is_canceling_method) methods. A child task can call these methods to cancel the parent task group and check for cancellation.  
=======
 The `structured_task_group` class is not thread-safe. Therefore, a child task that calls a method of its parent `structured_task_group` object produces unspecified behavior. The exceptions to this rule are the `structured_task_group::cancel` and [concurrency::structured_task_group::is_canceling](reference/structured-task-group-class.md#structured_task_group__is_canceling) methods. A child task can call these methods to cancel the parent task group and check for cancellation.  
>>>>>>> 85ef69ce
  
> [!CAUTION]
>  Although you can use a cancellation token to cancel work that is performed by a task group that runs as a child of a `task` object, you cannot use the `task_group::cancel` or `structured_task_group::cancel` methods to cancel `task` objects that run in a task group.  
  
 [[Top](#top)]  
  
###  <a name="exceptions"></a> Using Exceptions to Cancel Parallel Work  
 The use of cancellation tokens and the `cancel` method are more efficient than exception handling at canceling a parallel work tree. Cancellation tokens and the `cancel` method cancel a task and any child tasks in a top-down manner. Conversely, exception handling works in a bottom-up manner and must cancel each child task group independently as the exception propagates upward. The topic [Exception Handling](../../parallel/concrt/exception-handling-in-the-concurrency-runtime.md) explains how the Concurrency Runtime uses exceptions to communicate errors. However, not all exceptions indicate an error. For example, a search algorithm might cancel its associated task when it finds the result. However, as mentioned previously, exception handling is less efficient than using the `cancel` method to cancel parallel work.  
  
> [!CAUTION]
>  We recommend that you use exceptions to cancel parallel work only when necessary. Cancellation tokens and the task group `cancel` methods are more efficient and less prone to error.  
  
 When you throw an exception in the body of a work function that you pass to a task group, the runtime stores that exception and marshals the exception to the context that waits for the task group to finish. As with the `cancel` method, the runtime discards any tasks that have not yet started, and does not accept new tasks.  
  
 This third example resembles the second one, except that task `t4` throws an exception to cancel the task group `tg2`. This example uses a `try`-`catch` block to check for cancellation when the task group `tg2` waits for its child tasks to finish. Like the first example, this causes the task group `tg2` to enter the canceled state, but it does not cancel task group `tg1`.  
  
 [!code-cpp[concrt-task-tree#4](../../parallel/concrt/codesnippet/cpp/cancellation-in-the-ppl_9.cpp)]  
  
 This fourth example uses exception handling to cancel the whole work tree. The example catches the exception when task group `tg1` waits for its child tasks to finish instead of when task group `tg2` waits for its child tasks. Like the second example, this causes both tasks groups in the tree, `tg1` and `tg2`, to enter the canceled state.  
  
 [!code-cpp[concrt-task-tree#5](../../parallel/concrt/codesnippet/cpp/cancellation-in-the-ppl_10.cpp)]  
  
 Because the `task_group::wait` and `structured_task_group::wait` methods throw when a child task throws an exception, you do not receive a return value from them.  
  
 [[Top](#top)]  
  
##  <a name="algorithms"></a> Canceling Parallel Algorithms  
 Parallel algorithms in the PPL, for example, `parallel_for`, build on task groups. Therefore, you can use many of the same techniques to cancel a parallel algorithm.  
  
 The following examples illustrate several ways to cancel a parallel algorithm.  
  
 The following example uses the `run_with_cancellation_token` function to call the `parallel_for` algorithm. The `run_with_cancellation_token` function takes a cancellation token as an argument and calls the provided work function synchronously. Because parallel algorithms are built upon tasks, they inherit the cancellation token of the parent task. Therefore, `parallel_for` can respond to cancellation.  
  
 [!code-cpp[concrt-cancel-parallel-for#1](../../parallel/concrt/codesnippet/cpp/cancellation-in-the-ppl_11.cpp)]  
  
<<<<<<< HEAD
 The following example uses the [concurrency::structured_task_group::run_and_wait](reference/structured-task-group-class.md#structured_task_group__run_and_wait_method) method to call the `parallel_for` algorithm. The `structured_task_group::run_and_wait` method waits for the provided task to finish. The `structured_task_group` object enables the work function to cancel the task.  
=======
 The following example uses the [concurrency::structured_task_group::run_and_wait](reference/structured-task-group-class.md#structured_task_group__run_and_wait) method to call the `parallel_for` algorithm. The `structured_task_group::run_and_wait` method waits for the provided task to finish. The `structured_task_group` object enables the work function to cancel the task.  
>>>>>>> 85ef69ce
  
 [!code-cpp[concrt-task-tree#7](../../parallel/concrt/codesnippet/cpp/cancellation-in-the-ppl_12.cpp)]  
  
 This example produces the following output.  
  
```Output  
The task group status is: canceled.  
```  
  
 The following example uses exception handling to cancel a `parallel_for` loop. The runtime marshals the exception to the calling context.  
  
 [!code-cpp[concrt-task-tree#9](../../parallel/concrt/codesnippet/cpp/cancellation-in-the-ppl_13.cpp)]  
  
 This example produces the following output.  
  
```Output  
Caught 50  
```  
  
 The following example uses a Boolean flag to coordinate cancellation in a `parallel_for` loop. Every task runs because this example does not use the `cancel` method or exception handling to cancel the overall set of tasks. Therefore, this technique can have more computational overhead than a cancelation mechanism.  
  
 [!code-cpp[concrt-task-tree#8](../../parallel/concrt/codesnippet/cpp/cancellation-in-the-ppl_14.cpp)]  
  
 Each cancellation method has advantages over the others. Choose the method that fits your specific needs.  
  
 [[Top](#top)]  
  
##  <a name="when"></a> When Not to Use Cancellation  
 The use of cancellation is appropriate when each member of a group of related tasks can exit in a timely manner. However, there are some scenarios where cancellation may not be appropriate for your application. For example, because task cancellation is cooperative, the overall set of tasks will not cancel if any individual task is blocked. For example, if one task has not yet started, but it unblocks another active task, it will not start if the task group is canceled. This can cause deadlock to occur in your application. A second example of where the use of cancellation may not be appropriate is when a task is canceled, but its child task performs an important operation, such as freeing a resource. Because the overall set of tasks is canceled when the parent task is canceled, that operation will not execute. For an example that illustrates this point, see the [Understand how Cancellation and Exception Handling Affect Object Destruction](../../parallel/concrt/best-practices-in-the-parallel-patterns-library.md#object-destruction) section in the Best Practices in the Parallel Patterns Library topic.  
  
 [[Top](#top)]  
  
## Related Topics  
  
|Title|Description|  
|-----------|-----------------|  
|[How to: Use Cancellation to Break from a Parallel Loop](../../parallel/concrt/how-to-use-cancellation-to-break-from-a-parallel-loop.md)|Shows how to use cancellation to implement a parallel search algorithm.|  
|[How to: Use Exception Handling to Break from a Parallel Loop](../../parallel/concrt/how-to-use-exception-handling-to-break-from-a-parallel-loop.md)|Shows how to use the `task_group` class to write a search algorithm for a basic tree structure.|  
|[Exception Handling](../../parallel/concrt/exception-handling-in-the-concurrency-runtime.md)|Describes how the runtime handles exceptions that are thrown by task groups, lightweight tasks, and asynchronous agents, and how to respond to exceptions in your applications.|  
|[Task Parallelism](../../parallel/concrt/task-parallelism-concurrency-runtime.md)|Describes how tasks relate to task groups and how you can use unstructured and structured tasks in your applications.|  
|[Parallel Algorithms](../../parallel/concrt/parallel-algorithms.md)|Describes the parallel algorithms, which concurrently perform work on collections of data|  
|[Parallel Patterns Library (PPL)](../../parallel/concrt/parallel-patterns-library-ppl.md)|Provides an overview of the Parallel Patterns Library.|  
  
## Reference  
 [task Class (Concurrency Runtime)](../../parallel/concrt/reference/task-class-concurrency-runtime.md)  
  
 [cancellation_token_source Class](../../parallel/concrt/reference/cancellation-token-source-class.md)  
  
 [cancellation_token Class](../../parallel/concrt/reference/cancellation-token-class.md)  
  
 [task_group Class](reference/task-group-class.md)  
  
 [structured_task_group Class](../../parallel/concrt/reference/structured-task-group-class.md)  
  
<<<<<<< HEAD
 [parallel_for Function](reference/concurrency-namespace-functions.md#parallel_for_function)
=======
 [parallel_for Function](reference/concurrency-namespace-functions.md#parallel_for)
>>>>>>> 85ef69ce
<|MERGE_RESOLUTION|>--- conflicted
+++ resolved
@@ -49,21 +49,15 @@
   
 -   When possible, use cancellation tokens to cancel work. The [concurrency::cancellation_token](../../parallel/concrt/reference/cancellation-token-class.md) class defines a cancellation token.  
   
-<<<<<<< HEAD
--   When you use cancellation tokens, use the [concurrency::cancellation_token_source::cancel](reference/cancellation-token-source-class.md#cancellation_token_source__cancel_method) method to initiate cancellation and the [concurrency::cancel_current_task](reference/concurrency-namespace-functions.md#cancel_current_task_function) function to respond to cancellation.  
-=======
--   When you use cancellation tokens, use the [concurrency::cancellation_token_source::cancel](reference/cancellation_token_source-class.md#cancellation_token_source__cancel) method to initiate cancellation and the [concurrency::cancel_current_task](reference/concurrency-namespace-functions.md#cancel_current_task) function to respond to cancellation.  
->>>>>>> 85ef69ce
+
+-   When you use cancellation tokens, use the [concurrency::cancellation_token_source::cancel](reference/cancellation-token-source-class.md#cancellation_token_source__cancel_method) method to initiate cancellation and the [concurrency::cancel_current_task](reference/concurrency-namespace-functions.md#cancel_current_task) function to respond to cancellation.  
   
 -   Cancellation does not occur immediately. Although new work is not started if a task or task group is cancelled, active work must check for and respond to cancellation.  
   
 -   A value-based continuation inherits the cancellation token of its antecedent task. A task-based continuation never inherits the token of its antecedent task.  
   
-<<<<<<< HEAD
--   Use the [concurrency::cancellation_token::none](reference/cancellation-token-class.md#cancellation_token__none_method) method when you call a constructor or function that takes a `cancellation_token` object but you do not want the operation to be cancellable. Also, if you do not pass a cancellation token to the [concurrency::task](../../parallel/concrt/reference/task-class-concurrency-runtime.md) constructor or the [concurrency::create_task](reference/concurrency-namespace-functions.md#create_task_function) function, that task is not cancellable.  
-=======
--   Use the [concurrency::cancellation_token::none](reference/cancellation-token-class.md#cancellation_token__none) method when you call a constructor or function that takes a `cancellation_token` object but you do not want the operation to be cancellable. Also, if you do not pass a cancellation token to the [concurrency::task](../../parallel/concrt/reference/task-class-concurrency-runtime.md) constructor or the [concurrency::create_task](reference/concurrency-namespace-functions.md#create_task) function, that task is not cancellable.  
->>>>>>> 85ef69ce
+-   Use the [concurrency::cancellation_token::none](reference/cancellation-token-class.md#cancellation_token__none_method) method when you call a constructor or function that takes a `cancellation_token` object but you do not want the operation to be cancellable. Also, if you do not pass a cancellation token to the [concurrency::task](../../parallel/concrt/reference/task-class-concurrency-runtime.md) constructor or the [concurrency::create_task](reference/concurrency-namespace-functions.md#create_task) function, that task is not cancellable.  
+
   
 ##  <a name="top"></a> In this Document  
   
@@ -95,30 +89,22 @@
  [[Top](#top)]  
   
 ##  <a name="tasks"></a> Canceling Parallel Tasks  
-<<<<<<< HEAD
+
  There are multiple ways to cancel parallel work. The preferred way is to use a cancellation token. Task groups also support the [concurrency::task_group::cancel](reference/task-group-class.md#task_group__cancel_method) method and the [concurrency::structured_task_group::cancel](reference/structured-task-group-class.md#structured_task_group__cancel_method) method. The final way is to throw an exception in the body of a task work function. No matter which method you choose, understand that cancellation does not occur immediately. Although new work is not started if a task or task group is cancelled, active work must check for and respond to cancellation.  
-=======
- There are multiple ways to cancel parallel work. The preferred way is to use a cancellation token. Task groups also support the [concurrency::task_group::cancel](reference/task-group-class.md#task_group__cancel) method and the [concurrency::structured_task_group::cancel](reference/structured-task-group-class.md#structured_task_group__cancel) method. The final way is to throw an exception in the body of a task work function. No matter which method you choose, understand that cancellation does not occur immediately. Although new work is not started if a task or task group is cancelled, active work must check for and respond to cancellation.  
->>>>>>> 85ef69ce
+
   
  For more examples that cancel parallel tasks, see [Walkthrough: Connecting Using Tasks and XML HTTP Requests](../../parallel/concrt/walkthrough-connecting-using-tasks-and-xml-http-requests.md), [How to: Use Cancellation to Break from a Parallel Loop](../../parallel/concrt/how-to-use-cancellation-to-break-from-a-parallel-loop.md), and [How to: Use Exception Handling to Break from a Parallel Loop](../../parallel/concrt/how-to-use-exception-handling-to-break-from-a-parallel-loop.md).  
   
 ###  <a name="tokens"></a> Using a Cancellation Token to Cancel Parallel Work  
  The `task`, `task_group`, and `structured_task_group` classes support cancellation through the use of cancellation tokens. The PPL defines the [concurrency::cancellation_token_source](../../parallel/concrt/reference/cancellation-token-source-class.md) and [concurrency::cancellation_token](../../parallel/concrt/reference/cancellation-token-class.md) classes for this purpose. When you use a cancellation token to cancel work, the runtime does not start new work that subscribes to that token. Work that is already active can monitor its cancellation token and stop when it can.  
   
-<<<<<<< HEAD
+
  To initiate cancellation, call the [concurrency::cancellation_token_source::cancel](reference/cancellation-token-source-class.md#cancellation_token_source__cancel_method) method. You respond to cancellation in these ways:  
   
--   For `task` objects, use the [concurrency::cancel_current_task](reference/concurrency-namespace-functions.md#cancel_current_task_function) function. `cancel_current_task` cancels the current task and any of its value-based continuations. (It does not cancel the cancellation *token* that is associated with the task or its continuations.)  
-  
--   For task groups and parallel algorithms, use the [concurrency::is_current_task_group_canceling](reference/concurrency-namespace-functions.md#is_current_task_group_canceling_function) function to detect cancellation and return as soon as possible from the task body when this function returns `true`. (Do not call `cancel_current_task` from a task group.)  
-=======
- To initiate cancellation, call the [concurrency::cancellation_token_source::cancel](reference/cancellation_token_source-class.md#cancellation_token_source__cancel) method. You respond to cancellation in these ways:  
-  
 -   For `task` objects, use the [concurrency::cancel_current_task](reference/concurrency-namespace-functions.md#cancel_current_task) function. `cancel_current_task` cancels the current task and any of its value-based continuations. (It does not cancel the cancellation *token* that is associated with the task or its continuations.)  
   
 -   For task groups and parallel algorithms, use the [concurrency::is_current_task_group_canceling](reference/concurrency-namespace-functions.md#is_current_task_group_canceling) function to detect cancellation and return as soon as possible from the task body when this function returns `true`. (Do not call `cancel_current_task` from a task group.)  
->>>>>>> 85ef69ce
+
   
  The following example shows the first basic pattern for task cancellation. The task body occasionally checks for cancellation inside a loop.  
   
@@ -127,22 +113,16 @@
  The `cancel_current_task` function throws; therefore, you do not need to explicitly return from the current loop or function.  
   
 > [!TIP]
-<<<<<<< HEAD
->  Alternatively, you can call the [concurrency::interruption_point](reference/concurrency-namespace-functions.md#interruption_point_function) function instead of `cancel_current_task`.  
-=======
+
 >  Alternatively, you can call the [concurrency::interruption_point](reference/concurrency-namespace-functions.md#interruption_point) function instead of `cancel_current_task`.  
->>>>>>> 85ef69ce
   
  It is important to call `cancel_current_task` when you respond to cancellation because it transitions the task to the canceled state. If you return early instead of calling `cancel_current_task`, the operation transitions to the completed state and any value-based continuations are run.  
   
 > [!CAUTION]
 >  Never throw `task_canceled` from your code. Call `cancel_current_task` instead.  
   
-<<<<<<< HEAD
  When a task ends in the canceled state, the [concurrency::task::get](reference/task-class.md#task__get_method) method throws [concurrency::task_canceled](../../parallel/concrt/reference/task-canceled-class.md). (Conversely, [concurrency::task::wait](reference/task-class.md#task__wait_method) returns [task_status::canceled](reference/concurrency-namespace-enums.md#task_group_status_enumeration) and does not throw.) The following example illustrates this behavior for a task-based continuation. A task-based continuation is always called, even when the antecedent task is canceled.  
-=======
- When a task ends in the canceled state, the [concurrency::task::get](reference/task-class-concurrency-runtime.md#task__get) method throws [concurrency::task_canceled](../../parallel/concrt/reference/task-canceled-class.md). (Conversely, [concurrency::task::wait](reference/task-class-concurrency-runtime.md#task__wait) returns [task_status::canceled](reference/concurrency-namespace-enums.md#task_group_status) and does not throw.) The following example illustrates this behavior for a task-based continuation. A task-based continuation is always called, even when the antecedent task is canceled.  
->>>>>>> 85ef69ce
+
   
  [!code-cpp[concrt-task-canceled#1](../../parallel/concrt/codesnippet/cpp/cancellation-in-the-ppl_3.cpp)]  
   
@@ -151,15 +131,11 @@
  [!code-cpp[concrt-task-canceled#2](../../parallel/concrt/codesnippet/cpp/cancellation-in-the-ppl_4.cpp)]  
   
 > [!CAUTION]
-<<<<<<< HEAD
->  If you do not pass a cancellation token to the `task` constructor or the [concurrency::create_task](reference/concurrency-namespace-functions.md#create_task_function) function, that task is not cancellable. In addition, you must pass the same cancellation token to the constructor of any nested tasks (that is, tasks that are created in the body of another task) to cancel all tasks simultaneously.  
+
+>  If you do not pass a cancellation token to the `task` constructor or the [concurrency::create_task](reference/concurrency-namespace-functions.md#create_task) function, that task is not cancellable. In addition, you must pass the same cancellation token to the constructor of any nested tasks (that is, tasks that are created in the body of another task) to cancel all tasks simultaneously.  
   
  You might want to run arbitrary code when a cancellation token is canceled. For example, if your user chooses a **Cancel** button on the user interface to cancel the operation, you could disable that button until the user starts another operation. The following example shows how to use the [concurrency::cancellation_token::register_callback](reference/cancellation-token-class.md#cancellation_token__register_callback_method) method to register a callback function that runs when a cancellation token is canceled.  
-=======
->  If you do not pass a cancellation token to the `task` constructor or the [concurrency::create_task](reference/concurrency-namespace-functions.md#create_task) function, that task is not cancellable. In addition, you must pass the same cancellation token to the constructor of any nested tasks (that is, tasks that are created in the body of another task) to cancel all tasks simultaneously.  
-  
- You might want to run arbitrary code when a cancellation token is canceled. For example, if your user chooses a **Cancel** button on the user interface to cancel the operation, you could disable that button until the user starts another operation. The following example shows how to use the [concurrency::cancellation_token::register_callback](reference/cancellation-token-class.md#cancellation_token__register_callback) method to register a callback function that runs when a cancellation token is canceled.  
->>>>>>> 85ef69ce
+
   
  [!code-cpp[concrt-task-cancellation-callback#1](../../parallel/concrt/codesnippet/cpp/cancellation-in-the-ppl_5.cpp)]  
   
@@ -175,24 +151,16 @@
 >  A task that is created in another task (in other words, a nested task) does not inherit the cancellation token of the parent task. Only a value-based continuation inherits the cancellation token of its antecedent task.  
   
 > [!TIP]
-<<<<<<< HEAD
+
 >  Use the [concurrency::cancellation_token::none](reference/cancellation-token-class.md#cancellation_token__none_method) method when you call a constructor or function that takes a `cancellation_token` object and you do not want the operation to be cancellable.  
   
  You can also provide a cancellation token to the constructor of a `task_group` or `structured_task_group` object. An important aspect of this is that child task groups inherit this cancellation token. For an example that demonstrates this concept by using the [concurrency::run_with_cancellation_token](reference/concurrency-namespace-functions.md#run_with_cancellation_token_function) function to run to call `parallel_for`, see [Canceling Parallel Algorithms](#algorithms) later in this document.  
-=======
->  Use the [concurrency::cancellation_token::none](reference/cancellation-token-class.md#cancellation_token__none) method when you call a constructor or function that takes a `cancellation_token` object and you do not want the operation to be cancellable.  
-  
- You can also provide a cancellation token to the constructor of a `task_group` or `structured_task_group` object. An important aspect of this is that child task groups inherit this cancellation token. For an example that demonstrates this concept by using the [concurrency::run_with_cancellation_token](reference/concurrency-namespace-functions.md#run_with_cancellation_token) function to run to call `parallel_for`, see [Canceling Parallel Algorithms](#algorithms) later in this document.  
->>>>>>> 85ef69ce
   
  [[Top](#top)]  
   
 #### Cancellation Tokens and Task Composition  
-<<<<<<< HEAD
- The [concurrency::when_all](reference/concurrency-namespace-functions.md#when_all_function) and [concurrency::when_any](reference/concurrency-namespace-functions.md#when_all_function) functions can help you compose multiple tasks to implement common patterns. This section describes how these functions work with cancellation tokens.  
-=======
+
  The [concurrency:: HYPERLINK "http://msdn.microsoft.com/library/system.threading.tasks.task.whenall(v=VS.110).aspx" when_all](reference/concurrency-namespace-functions.md#when_all) and [concurrency::when_any](reference/concurrency-namespace-functions.md#when_all) functions can help you compose multiple tasks to implement common patterns. This section describes how these functions work with cancellation tokens.  
->>>>>>> 85ef69ce
   
  When you provide a cancellation token to either the `when_all` and `when_any` function, that function cancels only when that cancellation token is cancelled or when one of the participant tasks ends in a canceled state or throws an exception.  
   
@@ -203,11 +171,9 @@
  [[Top](#top)]  
   
 ###  <a name="cancel"></a> Using the cancel Method to Cancel Parallel Work  
-<<<<<<< HEAD
+
  The [concurrency::task_group::cancel](reference/task-group-class.md#task_group__cancel_method) and [concurrency::structured_task_group::cancel](reference/structured-task-group-class.md#structured_task_group__cancel_method) methods set a task group to the canceled state. After you call `cancel`, the task group does not start future tasks. The `cancel` methods can be called by multiple child tasks. A canceled task causes the [concurrency::task_group::wait](reference/task-group-class.md#task_group__wait_method) and [concurrency::structured_task_group::wait](reference/structured-task-group-class.md#structured_task_group__wait_method) methods to return [concurrency::canceled](reference/concurrency-namespace-enums.md#task_group_status_enumeration).  
-=======
- The [concurrency::task_group::cancel](reference/task-group-class.md#task_group__cancel) and [concurrency::structured_task_group::cancel](reference/structured-task-group-class.md#structured_task_group__cancel) methods set a task group to the canceled state. After you call `cancel`, the task group does not start future tasks. The `cancel` methods can be called by multiple child tasks. A canceled task causes the [concurrency::task_group::wait](reference/task-group-class.md#task_group__wait) and [concurrency::structured_task_group::wait](reference/structured-task-group-class.md#structured_task_group__wait) methods to return [concurrency::canceled](reference/concurrency-namespace-enums.md#task_group_status).  
->>>>>>> 85ef69ce
+
   
  If a task group is canceled, calls from each child task into the runtime can trigger an *interruption point*, which causes the runtime to throw and catch an internal exception type to cancel active tasks. The Concurrency Runtime does not define specific interruption points; they can occur in any call to the runtime. The runtime must handle the exceptions that it throws in order to perform cancellation. Therefore, do not handle unknown exceptions in the body of a task.  
   
@@ -217,11 +183,8 @@
   
  This example checks for cancellation on every 100<sup>th</sup> iteration of the task loop. The frequency with which you check for cancellation depends on the amount of work your task performs and how quickly you need for tasks to respond to cancellation.  
   
-<<<<<<< HEAD
- If you do not have access to the parent task group object, call the [concurrency::is_current_task_group_canceling](reference/concurrency-namespace-functions.md#is_current_task_group_canceling_function) function to determine whether the parent task group is canceled.  
-=======
  If you do not have access to the parent task group object, call the [concurrency::is_current_task_group_canceling](reference/concurrency-namespace-functions.md#is_current_task_group_canceling) function to determine whether the parent task group is canceled.  
->>>>>>> 85ef69ce
+
   
  The `cancel` method only affects child tasks. For example, if you cancel the task group `tg1` in the illustration of the parallel work tree, all tasks in the tree (`t1`, `t2`, `t3`, `t4`, and `t5`) are affected. If you cancel the nested task group, `tg2`, only tasks `t4` and `t5` are affected.  
   
@@ -235,12 +198,9 @@
   
  [!code-cpp[concrt-task-tree#3](../../parallel/concrt/codesnippet/cpp/cancellation-in-the-ppl_8.cpp)]  
   
-<<<<<<< HEAD
  The `structured_task_group` class is not thread-safe. Therefore, a child task that calls a method of its parent `structured_task_group` object produces unspecified behavior. The exceptions to this rule are the `structured_task_group::cancel` and [concurrency::structured_task_group::is_canceling](reference/structured-task-group-class.md#structured_task_group__is_canceling_method) methods. A child task can call these methods to cancel the parent task group and check for cancellation.  
-=======
- The `structured_task_group` class is not thread-safe. Therefore, a child task that calls a method of its parent `structured_task_group` object produces unspecified behavior. The exceptions to this rule are the `structured_task_group::cancel` and [concurrency::structured_task_group::is_canceling](reference/structured-task-group-class.md#structured_task_group__is_canceling) methods. A child task can call these methods to cancel the parent task group and check for cancellation.  
->>>>>>> 85ef69ce
-  
+
+ 
 > [!CAUTION]
 >  Although you can use a cancellation token to cancel work that is performed by a task group that runs as a child of a `task` object, you cannot use the `task_group::cancel` or `structured_task_group::cancel` methods to cancel `task` objects that run in a task group.  
   
@@ -275,11 +235,8 @@
   
  [!code-cpp[concrt-cancel-parallel-for#1](../../parallel/concrt/codesnippet/cpp/cancellation-in-the-ppl_11.cpp)]  
   
-<<<<<<< HEAD
+
  The following example uses the [concurrency::structured_task_group::run_and_wait](reference/structured-task-group-class.md#structured_task_group__run_and_wait_method) method to call the `parallel_for` algorithm. The `structured_task_group::run_and_wait` method waits for the provided task to finish. The `structured_task_group` object enables the work function to cancel the task.  
-=======
- The following example uses the [concurrency::structured_task_group::run_and_wait](reference/structured-task-group-class.md#structured_task_group__run_and_wait) method to call the `parallel_for` algorithm. The `structured_task_group::run_and_wait` method waits for the provided task to finish. The `structured_task_group` object enables the work function to cancel the task.  
->>>>>>> 85ef69ce
   
  [!code-cpp[concrt-task-tree#7](../../parallel/concrt/codesnippet/cpp/cancellation-in-the-ppl_12.cpp)]  
   
@@ -333,9 +290,6 @@
  [task_group Class](reference/task-group-class.md)  
   
  [structured_task_group Class](../../parallel/concrt/reference/structured-task-group-class.md)  
-  
-<<<<<<< HEAD
- [parallel_for Function](reference/concurrency-namespace-functions.md#parallel_for_function)
-=======
+
  [parallel_for Function](reference/concurrency-namespace-functions.md#parallel_for)
->>>>>>> 85ef69ce
+
