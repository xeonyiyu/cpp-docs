--- conflicted
+++ resolved
@@ -59,11 +59,9 @@
  [!code-cpp[concrt-call-functor#1](../../parallel/concrt/codesnippet/cpp/how-to-provide-work-functions-to-the-call-and-transformer-classes_2.cpp)]  
   
 ## Example  
-<<<<<<< HEAD
- The following example resembles the previous one, except that it uses the [std::bind1st](../topic/bind1st%20function.md) and [std::mem_fun](reference/concurrency-namespace-functions.md#mem_fun_function) functions to bind a `call` object to a class method.  
-=======
+
  The following example resembles the previous one, except that it uses the [std::bind1st](reference/concurrency-namespace-functions.md#bind1st) and [std::mem_fun](reference/concurrency-namespace-functions.md#mem_fun) functions to bind a `call` object to a class method.  
->>>>>>> 85ef69ce
+
   
  Use this technique if you have to bind a `call` or `transformer` object to a specific class method instead of the function call operator, `operator()`.  
   
