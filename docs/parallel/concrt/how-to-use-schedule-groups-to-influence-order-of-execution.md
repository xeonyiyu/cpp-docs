---
title: "How to: Use Schedule Groups to Influence Order of Execution | Microsoft Docs"
ms.custom: ""
ms.date: "11/04/2016"
ms.reviewer: ""
ms.suite: ""
ms.technology: 
  - "devlang-cpp"
ms.tgt_pltfrm: ""
ms.topic: "article"
dev_langs: 
  - "C++"
helpviewer_keywords: 
  - "schedule groups, using [Concurrency Runtime]"
  - "using schedule groups [Concurrency Runtime]"
ms.assetid: 73124194-fc3a-491e-a23f-fbd7b5a4455c
caps.latest.revision: 15
author: "mikeblome"
ms.author: "mblome"
manager: "ghogen"
translation.priority.ht: 
  - "de-de"
  - "es-es"
  - "fr-fr"
  - "it-it"
  - "ja-jp"
  - "ko-kr"
  - "ru-ru"
  - "zh-cn"
  - "zh-tw"
translation.priority.mt: 
  - "cs-cz"
  - "pl-pl"
  - "pt-br"
  - "tr-tr"
---
# How to: Use Schedule Groups to Influence Order of Execution
<<<<<<< HEAD
In the Concurrency Runtime, the order in which tasks are scheduled is non-deterministic. However, you can use scheduling policies to influence the order in which tasks run. This topic shows how to use schedule groups together with the [concurrency::SchedulingProtocol](reference/concurrency-namespace-enumerations.md#policyelementkey_enumeration) scheduler policy to influence the order in which tasks run.  
=======
In the Concurrency Runtime, the order in which tasks are scheduled is non-deterministic. However, you can use scheduling policies to influence the order in which tasks run. This topic shows how to use schedule groups together with the [concurrency::SchedulingProtocol](reference/concurrency-namespace-enums.md#PolicyElementKey) scheduler policy to influence the order in which tasks run.  
>>>>>>> 85ef69ce
  
 The example runs a set of tasks two times, each with a different scheduling policy. Both policies limit the maximum number of processing resources to two. The first run uses the `EnhanceScheduleGroupLocality` policy, which is the default, and the second run uses the `EnhanceForwardProgress` policy. Under the `EnhanceScheduleGroupLocality` policy, the scheduler runs all tasks in one schedule group until each task finishes or yields. Under the `EnhanceForwardProgress` policy, the scheduler moves to the next schedule group in a round-robin manner after just one task finishes or yields.  
  
 When each schedule group contains related tasks, the `EnhanceScheduleGroupLocality` policy typically results in improved performance because cache locality is preserved between tasks. The `EnhanceForwardProgress` policy enables tasks to make forward progress and is useful when you require scheduling fairness across schedule groups.  
  
## Example  
<<<<<<< HEAD
 This example defines the `work_yield_agent` class, which derives from [concurrency::agent](../../parallel/concrt/reference/agent-class.md). The `work_yield_agent` class performs a unit of work, yields the current context, and then performs another unit of work. The agent uses the [concurrency::wait](reference/concurrency-namespace-functions.md#wait_function) function to cooperatively yield the current context so that other contexts can run.  
  
 This example creates four `work_yield_agent` objects. To illustrate how to set scheduler policies to affect the order in which the agents run, the example associates the first two agents with one schedule group and the other two agents with another schedule group. The example uses the [concurrency::CurrentScheduler::CreateScheduleGroup](reference/currentscheduler-class.md#currentscheduler__createschedulegroup_method) method to create the [concurrency::ScheduleGroup](../../parallel/concrt/reference/schedulegroup-class.md) objects. The example runs all four agents two times, each time with a different scheduling policy.  
=======
 This example defines the `work_yield_agent` class, which derives from [concurrency::agent](../../parallel/concrt/reference/agent-class.md). The `work_yield_agent` class performs a unit of work, yields the current context, and then performs another unit of work. The agent uses the [concurrency::wait](reference/concurrency-namespace-functions.md#wait) function to cooperatively yield the current context so that other contexts can run.  
  
 This example creates four `work_yield_agent` objects. To illustrate how to set scheduler policies to affect the order in which the agents run, the example associates the first two agents with one schedule group and the other two agents with another schedule group. The example uses the [concurrency::CurrentScheduler::CreateScheduleGroup](reference/CurrentScheduler-class.md#CurrentScheduler__CreateScheduleGroup) method to create the [concurrency::ScheduleGroup](../../parallel/concrt/reference/schedulegroup-class.md) objects. The example runs all four agents two times, each time with a different scheduling policy.  
>>>>>>> 85ef69ce
  
 [!code-cpp[concrt-scheduling-protocol#1](../../parallel/concrt/codesnippet/cpp/how-to-use-schedule-groups-to-influence-order-of-execution_1.cpp)]  
  
 This example produces the following output.  
  
```Output  
Using EnhanceScheduleGroupLocality...  
group 0,
    task 0: first loop...  
group 0,
    task 1: first loop...  
group 0,
    task 0: waiting...  
group 1,
    task 0: first loop...  
group 0,
    task 1: waiting...  
group 1,
    task 1: first loop...  
group 1,
    task 0: waiting...  
group 0,
    task 0: second loop...  
group 1,
    task 1: waiting...  
group 0,
    task 1: second loop...  
group 0,
    task 0: finished...  
group 1,
    task 0: second loop...  
group 0,
    task 1: finished...  
group 1,
    task 1: second loop...  
group 1,
    task 0: finished...  
group 1,
    task 1: finished...  
 
Using EnhanceForwardProgress...  
group 0,
    task 0: first loop...  
group 1,
    task 0: first loop...  
group 0,
    task 0: waiting...  
group 0,
    task 1: first loop...  
group 1,
    task 0: waiting...  
group 1,
    task 1: first loop...  
group 0,
    task 1: waiting...  
group 0,
    task 0: second loop...  
group 1,
    task 1: waiting...  
group 1,
    task 0: second loop...  
group 0,
    task 0: finished...  
group 0,
    task 1: second loop...  
group 1,
    task 0: finished...  
group 1,
    task 1: second loop...  
group 0,
    task 1: finished...  
group 1,
    task 1: finished...  
```  
  
 Both policies produce the same sequence of events. However, the policy that uses `EnhanceScheduleGroupLocality` starts both agents that are part of the first schedule group before it starts the agents that are part of the second group. The policy that uses `EnhanceForwardProgress` starts one agent from the first group and then starts the first agent in the second group.  
  
## Compiling the Code  
 Copy the example code and paste it in a Visual Studio project, or paste it in a file that is named `scheduling-protocol.cpp` and then run the following command in a Visual Studio Command Prompt window.  
  
 **cl.exe /EHsc scheduling-protocol.cpp**  
  
## See Also  
 [Schedule Groups](../../parallel/concrt/schedule-groups.md)   
 [Asynchronous Agents](../../parallel/concrt/asynchronous-agents.md)
<|MERGE_RESOLUTION|>--- conflicted
+++ resolved
@@ -35,26 +35,16 @@
   - "tr-tr"
 ---
 # How to: Use Schedule Groups to Influence Order of Execution
-<<<<<<< HEAD
 In the Concurrency Runtime, the order in which tasks are scheduled is non-deterministic. However, you can use scheduling policies to influence the order in which tasks run. This topic shows how to use schedule groups together with the [concurrency::SchedulingProtocol](reference/concurrency-namespace-enumerations.md#policyelementkey_enumeration) scheduler policy to influence the order in which tasks run.  
-=======
-In the Concurrency Runtime, the order in which tasks are scheduled is non-deterministic. However, you can use scheduling policies to influence the order in which tasks run. This topic shows how to use schedule groups together with the [concurrency::SchedulingProtocol](reference/concurrency-namespace-enums.md#PolicyElementKey) scheduler policy to influence the order in which tasks run.  
->>>>>>> 85ef69ce
   
  The example runs a set of tasks two times, each with a different scheduling policy. Both policies limit the maximum number of processing resources to two. The first run uses the `EnhanceScheduleGroupLocality` policy, which is the default, and the second run uses the `EnhanceForwardProgress` policy. Under the `EnhanceScheduleGroupLocality` policy, the scheduler runs all tasks in one schedule group until each task finishes or yields. Under the `EnhanceForwardProgress` policy, the scheduler moves to the next schedule group in a round-robin manner after just one task finishes or yields.  
   
  When each schedule group contains related tasks, the `EnhanceScheduleGroupLocality` policy typically results in improved performance because cache locality is preserved between tasks. The `EnhanceForwardProgress` policy enables tasks to make forward progress and is useful when you require scheduling fairness across schedule groups.  
   
 ## Example  
-<<<<<<< HEAD
- This example defines the `work_yield_agent` class, which derives from [concurrency::agent](../../parallel/concrt/reference/agent-class.md). The `work_yield_agent` class performs a unit of work, yields the current context, and then performs another unit of work. The agent uses the [concurrency::wait](reference/concurrency-namespace-functions.md#wait_function) function to cooperatively yield the current context so that other contexts can run.  
-  
- This example creates four `work_yield_agent` objects. To illustrate how to set scheduler policies to affect the order in which the agents run, the example associates the first two agents with one schedule group and the other two agents with another schedule group. The example uses the [concurrency::CurrentScheduler::CreateScheduleGroup](reference/currentscheduler-class.md#currentscheduler__createschedulegroup_method) method to create the [concurrency::ScheduleGroup](../../parallel/concrt/reference/schedulegroup-class.md) objects. The example runs all four agents two times, each time with a different scheduling policy.  
-=======
  This example defines the `work_yield_agent` class, which derives from [concurrency::agent](../../parallel/concrt/reference/agent-class.md). The `work_yield_agent` class performs a unit of work, yields the current context, and then performs another unit of work. The agent uses the [concurrency::wait](reference/concurrency-namespace-functions.md#wait) function to cooperatively yield the current context so that other contexts can run.  
   
  This example creates four `work_yield_agent` objects. To illustrate how to set scheduler policies to affect the order in which the agents run, the example associates the first two agents with one schedule group and the other two agents with another schedule group. The example uses the [concurrency::CurrentScheduler::CreateScheduleGroup](reference/CurrentScheduler-class.md#CurrentScheduler__CreateScheduleGroup) method to create the [concurrency::ScheduleGroup](../../parallel/concrt/reference/schedulegroup-class.md) objects. The example runs all four agents two times, each time with a different scheduling policy.  
->>>>>>> 85ef69ce
   
  [!code-cpp[concrt-scheduling-protocol#1](../../parallel/concrt/codesnippet/cpp/how-to-use-schedule-groups-to-influence-order-of-execution_1.cpp)]  
   
