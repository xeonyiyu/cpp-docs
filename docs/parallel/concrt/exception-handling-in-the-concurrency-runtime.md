--- conflicted
+++ resolved
@@ -44,21 +44,14 @@
   
 -   When a task or task group throws an exception, the runtime holds that exception and marshals it to the context that waits for the task or task group to finish.  
   
-<<<<<<< HEAD
 -   When possible, surround every call to [concurrency::task::get](reference/task-class.md#task__get_method) and [concurrency::task::wait](reference/task-class.md#task__wait_method) with a `try`/`catch` block to handle errors that you can recover from. The runtime terminates the app if a task throws an exception and that exception is not caught by the task, one of its continuations, or the main app.  
-=======
--   When possible, surround every call to [concurrency::task::get](reference/task-class-concurrency-runtime.md#task__get) and [concurrency::task::wait](reference/task-class-concurrency-runtime.md#task__wait) with a `try`/`catch` block to handle errors that you can recover from. The runtime terminates the app if a task throws an exception and that exception is not caught by the task, one of its continuations, or the main app.  
->>>>>>> 85ef69ce
   
 -   A task-based continuation always runs; it does not matter whether the antecedent task completed successfully, threw an exception, or was canceled. A value-based continuation does not run if the antecedent task throws or cancels.  
   
 -   Because task-based continuations always run, consider whether to add a task-based continuation at the end of your continuation chain. This can help guarantee that your code observes all exceptions.  
   
-<<<<<<< HEAD
 -   The runtime throws [concurrency::task_canceled](../../parallel/concrt/reference/task-canceled-class.md) when you call [concurrency::task::get](reference/task-class.md#task__get_method) and that task is canceled.  
-=======
--   The runtime throws [concurrency::task_canceled](../../parallel/concrt/reference/task-canceled-class.md) when you call [concurrency::task::get](reference/task-class-concurrency-runtime.md#task__get) and that task is canceled.  
->>>>>>> 85ef69ce
+
   
 -   The runtime does not manage exceptions for lightweight tasks and agents.  
   
@@ -81,11 +74,8 @@
 ##  <a name="tasks"></a> Tasks and Continuations  
  This section describes how the runtime handles exceptions that are thrown by [concurrency::task](../../parallel/concrt/reference/task-class-concurrency-runtime.md) objects and their continuations. For more information about the task and continuation model, see [Task Parallelism](../../parallel/concrt/task-parallelism-concurrency-runtime.md).  
   
-<<<<<<< HEAD
  When you throw an exception in the body of a work function that you pass to a `task` object, the runtime stores that exception and marshals it to the context that calls [concurrency::task::get](reference/task-class.md#task__get_method) or [concurrency::task::wait](reference/task-class.md#task__wait_method). The document [Task Parallelism](../../parallel/concrt/task-parallelism-concurrency-runtime.md) describes task-based versus value-based continuations, but to summarize, a value-based continuation takes a parameter of type `T` and a task-based continuation takes a parameter of type `task<T>`. If a task that throws has one or more value-based continuations, those continuations are not scheduled to run. The following example illustrates this behavior:  
-=======
- When you throw an exception in the body of a work function that you pass to a `task` object, the runtime stores that exception and marshals it to the context that calls [concurrency::task::get](reference/task-class-concurrency-runtime.md#task__get) or [concurrency::task::wait](reference/task-class-concurrency-runtime.md#task__wait). The document [Task Parallelism](../../parallel/concrt/task-parallelism-concurrency-runtime.md) describes task-based versus value-based continuations, but to summarize, a value-based continuation takes a parameter of type `T` and a task-based continuation takes a parameter of type `task<T>`. If a task that throws has one or more value-based continuations, those continuations are not scheduled to run. The following example illustrates this behavior:  
->>>>>>> 85ef69ce
+
   
  [!code-cpp[concrt-eh-task#1](../../parallel/concrt/codesnippet/cpp/exception-handling-in-the-concurrency-runtime_1.cpp)]  
   
@@ -102,17 +92,11 @@
 > [!TIP]
 >  You can use the [concurrency::task_completion_event::set_exception](../../parallel/concrt/reference/task-completion-event-class.md) method to associate an exception with a task completion event. The document [Task Parallelism](../../parallel/concrt/task-parallelism-concurrency-runtime.md) describes the [concurrency::task_completion_event](../../parallel/concrt/reference/task-completion-event-class.md) class in greater detail.  
   
-<<<<<<< HEAD
- [concurrency::task_canceled](../../parallel/concrt/reference/task-canceled-class.md) is an important runtime exception type that relates to `task`. The runtime throws `task_canceled` when you call `task::get` and that task is canceled. (Conversely, `task::wait` returns [task_status::canceled](../topic/task_group_status%20enumeration.md) and does not throw.) You can catch and handle this exception from a task-based continuation or when you call `task::get`. For more information about task cancellation, see [Cancellation](../../parallel/concrt/exception-handling-in-the-concurrency-runtime.md#cancellation_in_the_ppl).  
-  
-> [!CAUTION]
->  Never throw `task_canceled` from your code. Call [concurrency::cancel_current_task](reference/concurrency-namespace-functions.md#cancel_current_task_function) instead.  
-=======
+
  [concurrency::task_canceled](../../parallel/concrt/reference/task-canceled-class.md) is an important runtime exception type that relates to `task`. The runtime throws `task_canceled` when you call `task::get` and that task is canceled. (Conversely, `task::wait` returns [task_status::canceled](reference/concurrency-namespace-enums.md#task_group_status) and does not throw.) You can catch and handle this exception from a task-based continuation or when you call `task::get`. For more information about task cancellation, see [Cancellation](../../parallel/concrt/exception-handling-in-the-concurrency-runtime.md#cancellation).  
   
 > [!CAUTION]
 >  Never throw `task_canceled` from your code. Call [concurrency::cancel_current_task](reference/concurrency-namespace-functions.md#cancel_current_task) instead.  
->>>>>>> 85ef69ce
   
  The runtime terminates the app if a task throws an exception and that exception is not caught by the task, one of its continuations, or the main app. If your application crashes, you can configure Visual Studio to break when C++ exceptions are thrown. After you diagnose the location of the unhandled exception, use a task-based continuation to handle it.  
   
@@ -121,22 +105,15 @@
  [[Top](#top)]  
   
 ##  <a name="task_groups"></a> Task Groups and Parallel Algorithms  
-<<<<<<< HEAD
- This section describes how the runtime handles exceptions that are thrown by task groups. This section also applies to parallel algorithms such as [concurrency::parallel_for](reference/concurrency-namespace-functions.md#parallel_for_function), because these algorithms build on task groups.  
-=======
+
  This section describes how the runtime handles exceptions that are thrown by task groups. This section also applies to parallel algorithms such as [concurrency::parallel_for](reference/concurrency-namespace-functions.md#parallel_for), because these algorithms build on task groups.  
->>>>>>> 85ef69ce
   
 > [!CAUTION]
 >  Make sure that you understand the effects that exceptions have on dependent tasks. For recommended practices about how to use exception handling with tasks or parallel algorithms, see the [Understand how Cancellation and Exception Handling Affect Object Destruction](../../parallel/concrt/best-practices-in-the-parallel-patterns-library.md#object-destruction) section in the Best Practices in the Parallel Patterns Library topic.  
   
  For more information about task groups, see [Task Parallelism](../../parallel/concrt/task-parallelism-concurrency-runtime.md). For more information about parallel algorithms, see [Parallel Algorithms](../../parallel/concrt/parallel-algorithms.md).  
   
-<<<<<<< HEAD
  When you throw an exception in the body of a work function that you pass to a [concurrency::task_group](reference/task-group-class.md) or [concurrency::structured_task_group](../../parallel/concrt/reference/structured-task-group-class.md) object, the runtime stores that exception and marshals it to the context that calls [concurrency::task_group::wait](reference/task_group-class.md#task_group__wait_method), [concurrency::structured_task_group::wait](reference/structured_task_group-class.md#structured_task_group__wait_method), [concurrency::task_group::run_and_wait](reference/task_group-class.md#task_group__run_and_wait_method), or [concurrency::structured_task_group::run_and_wait](reference/structured_task_group-class.md#structured_task_group__run_and_wait_method). The runtime also stops all active tasks that are in the task group (including those in child task groups) and discards any tasks that have not yet started.  
-=======
- When you throw an exception in the body of a work function that you pass to a [concurrency::task_group](reference/task-group-class.md) or [concurrency::structured_task_group](../../parallel/concrt/reference/structured-task-group-class.md) object, the runtime stores that exception and marshals it to the context that calls [concurrency::task_group::wait](reference/task-group-class.md#task_group__wait), [concurrency::structured_task_group::wait](reference/structured-task-group-class.md#structured_task_group__wait), [concurrency::task_group::run_and_wait](reference/task-group-class.md#task_group__run_and_wait), or [concurrency::structured_task_group::run_and_wait](reference/structured-task-group-class.md#structured_task_group__run_and_wait). The runtime also stops all active tasks that are in the task group (including those in child task groups) and discards any tasks that have not yet started.  
->>>>>>> 85ef69ce
   
  The following example shows the basic structure of a work function that throws an exception. The example uses a `task_group` object to print the values of two `point` objects in parallel. The `print_point` work function prints the values of a `point` object to the console. The work function throws an exception if the input value is `NULL`. The runtime stores this exception and marshals it to the context that calls `task_group::wait`.  
   
@@ -155,15 +132,9 @@
 ##  <a name="runtime"></a> Exceptions Thrown by the Runtime  
  An exception can result from a call to the runtime. Most exception types, except for [concurrency::task_canceled](../../parallel/concrt/reference/task-canceled-class.md) and [concurrency::operation_timed_out](../../parallel/concrt/reference/operation-timed-out-class.md), indicate a programming error. These errors are typically unrecoverable, and therefore should not be caught or handled by application code. We suggest that you only catch or handle unrecoverable errors in your application code when you need to diagnose programming errors. However, understanding the exception types that are defined by the runtime can help you diagnose programming errors.  
   
-<<<<<<< HEAD
- The exception handling mechanism is the same for exceptions that are thrown by the runtime as exceptions that are thrown by work functions. For example, the [concurrency::receive](reference/concurrency-namespace-functions.md#receive_function) function throws `operation_timed_out` when it does not receive a message in the specified time period. If `receive` throws an exception in a work function that you pass to a task group, the runtime stores that exception and marshals it to the context that calls `task_group::wait`, `structured_task_group::wait`, `task_group::run_and_wait`, or `structured_task_group::run_and_wait`.  
-  
- The following example uses the [concurrency::parallel_invoke](reference/concurrency-namespace-functions.md#parallel_invoke_function) algorithm to run two tasks in parallel. The first task waits five seconds and then sends a message to a message buffer. The second task uses the `receive` function to wait three seconds to receive a message from the same message buffer. The `receive` function throws `operation_timed_out` if it does not receive the message in the time period.  
-=======
  The exception handling mechanism is the same for exceptions that are thrown by the runtime as exceptions that are thrown by work functions. For example, the [concurrency::receive](reference/concurrency-namespace-functions.md#receive) function throws `operation_timed_out` when it does not receive a message in the specified time period. If `receive` throws an exception in a work function that you pass to a task group, the runtime stores that exception and marshals it to the context that calls `task_group::wait`, `structured_task_group::wait`, `task_group::run_and_wait`, or `structured_task_group::run_and_wait`.  
   
  The following example uses the [concurrency::parallel_invoke](reference/concurrency-namespace-functions.md#parallel_invoke) algorithm to run two tasks in parallel. The first task waits five seconds and then sends a message to a message buffer. The second task uses the `receive` function to wait three seconds to receive a message from the same message buffer. The `receive` function throws `operation_timed_out` if it does not receive the message in the time period.  
->>>>>>> 85ef69ce
   
  [!code-cpp[concrt-eh-time-out#1](../../parallel/concrt/codesnippet/cpp/exception-handling-in-the-concurrency-runtime_5.cpp)]  
   
