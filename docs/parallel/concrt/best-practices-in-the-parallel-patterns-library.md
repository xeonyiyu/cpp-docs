--- conflicted
+++ resolved
@@ -117,11 +117,8 @@
  The PPL provides two ways to cancel the parallel work that is performed by a task group or parallel algorithm. One way is to use the cancellation mechanism that is provided by the [concurrency::task_group](reference/task-group-class.md) and [concurrency::structured_task_group](../../parallel/concrt/reference/structured-task-group-class.md) classes. The other way is to throw an exception in the body of a task work function. The cancellation mechanism is more efficient than exception handling at canceling a tree of parallel work. A *parallel work tree* is a group of related task groups in which some task groups contain other task groups. The cancellation mechanism cancels a task group and its child task groups in a top-down manner. Conversely, exception handling works in a bottom-up manner and must cancel each child task group independently as the exception propagates upward.  
   
 
-<<<<<<< HEAD
  When you work directly with a task group object, use the [concurrency::task_group::cancel](reference/task-group-class.md#task_group__cancel_method) or [concurrency::structured_task_group::cancel](reference/structured-task-group-class.md#structured_task_group__cancel_method) methods to cancel the work that belongs to that task group. To cancel a parallel algorithm, for example, `parallel_for`, create a parent task group and cancel that task group. For example, consider the following function, `parallel_find_any`, which searches for a value in an array in parallel.  
-=======
- When you work directly with a task group object, use the [concurrency::task_group::cancel](reference/task_group-class.md#task_group__cancel_method) or [concurrency::structured_task_group::cancel](reference/structured_task_group-class.md#structured_task_group__cancel_method) methods to cancel the work that belongs to that task group. To cancel a parallel algorithm, for example, `parallel_for`, create a parent task group and cancel that task group. For example, consider the following function, `parallel_find_any`, which searches for a value in an array in parallel.  
->>>>>>> d2de51bc
+
 
   
  [!code-cpp[concrt-parallel-array-search#2](../../parallel/concrt/codesnippet/cpp/best-practices-in-the-parallel-patterns-library_7.cpp)]  
@@ -191,11 +188,8 @@
   
 ##  <a name="blocking"></a> Do Not Perform Blocking Operations When You Cancel Parallel Work  
 
-<<<<<<< HEAD
  When possible, do not perform blocking operations before you call the [concurrency::task_group::cancel](reference/task-group-class.md#task_group__cancel_method) or [concurrency::structured_task_group::cancel](reference/structured-task-group-class.md#structured_task_group__cancel_method) method to cancel parallel work.  
-=======
- When possible, do not perform blocking operations before you call the [concurrency::task_group::cancel](reference/task_group-class.md#task_group__cancel_method) or [concurrency::structured_task_group::cancel](reference/structured_task_group-class.md#structured_task_group__cancel_method) method to cancel parallel work.  
->>>>>>> d2de51bc
+
 
   
  When a task performs a cooperative blocking operation, the runtime can perform other work while the first task waits for data. The runtime reschedules the waiting task when it unblocks. The runtime typically reschedules tasks that were more recently unblocked before it reschedules tasks that were less recently unblocked. Therefore, the runtime could schedule unnecessary work during the blocking operation, which leads to decreased performance. Accordingly, when you perform a blocking operation before you cancel parallel work, the blocking operation can delay the call to `cancel`. This causes other tasks to perform unnecessary work.  
@@ -205,11 +199,9 @@
  [!code-cpp[concrt-blocking-cancel#1](../../parallel/concrt/codesnippet/cpp/best-practices-in-the-parallel-patterns-library_13.cpp)]  
   
 
-<<<<<<< HEAD
+
  The `new` operator performs a heap allocation, which might block. The runtime performs other work only when the task performs a cooperative blocking call, such as a call to [concurrency::critical_section::lock](reference/critical-section-class.md#critical_section__lock_method).  
-=======
- The `new` operator performs a heap allocation, which might block. The runtime performs other work only when the task performs a cooperative blocking call, such as a call to [concurrency::critical_section::lock](reference/critical_section-class.md#critical_section__lock_method).  
->>>>>>> d2de51bc
+
 
   
  The following example shows how to prevent unnecessary work, and thereby improve performance. This example cancels the task group before it allocates the storage for the `Answer` object.  
@@ -275,11 +267,8 @@
   
  Because the `object` variable is passed by value, any state changes that occur to this variable do not appear in the original copy.  
   
-<<<<<<< HEAD
  The following example uses the [concurrency::task_group::wait](reference/task-group-class.md#task_group__wait_method) method to make sure that the task finishes before the `perform_action` function returns.  
-=======
- The following example uses the [concurrency::task_group::wait](reference/task_group-class.md#task_group__wait_method) method to make sure that the task finishes before the `perform_action` function returns.  
->>>>>>> d2de51bc
+
 
   
  [!code-cpp[concrt-lambda-lifetime#3](../../parallel/concrt/codesnippet/cpp/best-practices-in-the-parallel-patterns-library_22.cpp)]  
