---
title: "How to: Use parallel_invoke to Execute Parallel Operations | Microsoft Docs"
ms.custom: ""
ms.date: "11/04/2016"
ms.reviewer: ""
ms.suite: ""
ms.technology: 
  - "devlang-cpp"
ms.tgt_pltfrm: ""
ms.topic: "article"
dev_langs: 
  - "C++"
helpviewer_keywords: 
  - "parallel_invoke function, example"
  - "calling multiple functions in parallel [Concurrency Runtime]"
ms.assetid: a6aea69b-d647-4b7e-bf3b-e6a6a9880072
caps.latest.revision: 18
author: "mikeblome"
ms.author: "mblome"
manager: "ghogen"
translation.priority.ht: 
  - "de-de"
  - "es-es"
  - "fr-fr"
  - "it-it"
  - "ja-jp"
  - "ko-kr"
  - "ru-ru"
  - "zh-cn"
  - "zh-tw"
translation.priority.mt: 
  - "cs-cz"
  - "pl-pl"
  - "pt-br"
  - "tr-tr"
---
# How to: Use parallel_invoke to Execute Parallel Operations
<<<<<<< HEAD
This example shows how to use the [concurrency::parallel_invoke](reference/concurrency-namespace-functions.md#parallel_invoke_function) algorithm to improve the performance of a program that performs multiple operations on a shared data source. Because no operations modify the source, they can be executed in parallel in a straightforward manner.  
=======
This example shows how to use the [concurrency::parallel_invoke](reference/concurrency-namespace-functions.md#parallel_invoke) algorithm to improve the performance of a program that performs multiple operations on a shared data source. Because no operations modify the source, they can be executed in parallel in a straightforward manner.  
>>>>>>> 85ef69ce
  
## Example  
 Consider the following code example that creates a variable of type `MyDataType`, calls a function to initialize that variable, and then performs multiple lengthy operations on that data.  
  
 [!code-cpp[concrt-parallel-word-mining#1](../../parallel/concrt/codesnippet/cpp/how-to-use-parallel-invoke-to-execute-parallel-operations_1.cpp)]  
  
 If the `lengthy_operation1`, `lengthy_operation2`, and `lengthy_operation3` functions do not modify the `MyDataType` variable, these functions can be executed in parallel without additional modifications.  
  
## Example  
 The following example modifies the previous example to run in parallel. The `parallel_invoke` algorithm executes each task in parallel and returns after all tasks are finished.  
  
 [!code-cpp[concrt-parallel-word-mining#2](../../parallel/concrt/codesnippet/cpp/how-to-use-parallel-invoke-to-execute-parallel-operations_2.cpp)]  
  
## Example  
 The following example downloads *The Iliad* by Homer from gutenberg.org and performs multiple operations on that file. The example first performs these operations serially and then performs the same operations in parallel.  
  
 [!code-cpp[concrt-parallel-word-mining#3](../../parallel/concrt/codesnippet/cpp/how-to-use-parallel-invoke-to-execute-parallel-operations_3.cpp)]  
  
 This example produces the following sample output.  
  
```Output  
Downloading 'The Iliad'...  
 
Running serial version... took 953 ms.  
Running parallel version... took 656 ms.  
 
The most common words that have five or more letters are:  
    their (953)  
    shall (444)  
    which (431)  
    great (398)  
    Hector (349)  
    Achilles (309)  
    through (301)  
    these (268)  
    chief (259)  
The longest sequence of words that have the same first letter is:  
    through the tempest to the tented  
The following palindromes appear in the text:  
    spots stops  
    speed deeps  
    keels sleek  
```  
  
 This example uses the `parallel_invoke` algorithm to call multiple functions that act on the same data source. You can use the `parallel_invoke` algorithm to call any set of functions in parallel, not only those that act on the same data.  
  
 Because the `parallel_invoke` algorithm calls each work function in parallel, its performance is bounded by the function that takes the longest time to finish (that is, if the runtime processes each function on a separate processor). If this example performs more tasks in parallel than the number of available processors, multiple tasks can run on each processor. In this case, performance is bounded by the group of tasks that takes the longest time to finish.  
  
 Because this example performs three tasks in parallel, you should not expect performance to scale on computers that have more than three processors. To improve performance more, you can break the longest-running tasks into smaller tasks and run those tasks in parallel.  
  
 You can use the `parallel_invoke` algorithm instead of the [concurrency::task_group](reference/task-group-class.md) and [concurrency::structured_task_group](../../parallel/concrt/reference/structured-task-group-class.md) classes if you do not require support for cancellation. For an example that compares the usage of the `parallel_invoke` algorithm versus task groups, see [How to: Use parallel_invoke to Write a Parallel Sort Routine](../../parallel/concrt/how-to-use-parallel-invoke-to-write-a-parallel-sort-routine.md).  
  
## Compiling the Code  
 To compile the code, copy it and then paste it in a Visual Studio project, or paste it in a file that is named `parallel-word-mining.cpp` and then run the following command in a Visual Studio Command Prompt window.  
  
 **cl.exe /EHsc /MD /DUNICODE /D_AFXDLL parallel-word-mining.cpp**  
  
## See Also  
 [Parallel Algorithms](../../parallel/concrt/parallel-algorithms.md)   
<<<<<<< HEAD
 [parallel_invoke Function](reference/concurrency-namespace-functions.md#parallel_invoke_function)
=======
 [parallel_invoke Function](reference/concurrency-namespace-functions.md#parallel_invoke)
>>>>>>> 85ef69ce
<|MERGE_RESOLUTION|>--- conflicted
+++ resolved
@@ -35,11 +35,8 @@
   - "tr-tr"
 ---
 # How to: Use parallel_invoke to Execute Parallel Operations
-<<<<<<< HEAD
-This example shows how to use the [concurrency::parallel_invoke](reference/concurrency-namespace-functions.md#parallel_invoke_function) algorithm to improve the performance of a program that performs multiple operations on a shared data source. Because no operations modify the source, they can be executed in parallel in a straightforward manner.  
-=======
 This example shows how to use the [concurrency::parallel_invoke](reference/concurrency-namespace-functions.md#parallel_invoke) algorithm to improve the performance of a program that performs multiple operations on a shared data source. Because no operations modify the source, they can be executed in parallel in a straightforward manner.  
->>>>>>> 85ef69ce
+
   
 ## Example  
  Consider the following code example that creates a variable of type `MyDataType`, calls a function to initialize that variable, and then performs multiple lengthy operations on that data.  
@@ -99,8 +96,5 @@
   
 ## See Also  
  [Parallel Algorithms](../../parallel/concrt/parallel-algorithms.md)   
-<<<<<<< HEAD
- [parallel_invoke Function](reference/concurrency-namespace-functions.md#parallel_invoke_function)
-=======
  [parallel_invoke Function](reference/concurrency-namespace-functions.md#parallel_invoke)
->>>>>>> 85ef69ce
+
