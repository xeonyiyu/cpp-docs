--- conflicted
+++ resolved
@@ -47,11 +47,8 @@
 -   [Examples](#examples)  
   
 ##  <a name="send"></a> send and asend  
-<<<<<<< HEAD
- The [concurrency::send](reference/concurrency-namespace-functions.md#send_function) function sends a message to the specified target synchronously and the [concurrency::asend](reference/concurrency-namespace-functions.md#asend_function) function sends a message to the specified target asynchronously. Both the `send` and `asend` functions wait until the target indicates that it will eventually accept or decline the message.  
-=======
+
  The [concurrency::send](reference/concurrency-namespace-functions.md#send) function sends a message to the specified target synchronously and the [concurrency::asend](reference/concurrency-namespace-functions.md#asend) function sends a message to the specified target asynchronously. Both the `send` and `asend` functions wait until the target indicates that it will eventually accept or decline the message.  
->>>>>>> 85ef69ce
   
  The `send` function waits until the target accepts or declines the message before it returns. The `send` function returns `true` if the message was delivered and `false` otherwise. Because the `send` function works synchronously, the `send` function waits for the target to receive the message before it returns.  
   
@@ -60,11 +57,8 @@
  [[Top](#top)]  
   
 ##  <a name="receive"></a> receive and try_receive  
-<<<<<<< HEAD
- The [concurrency::receive](reference/concurrency-namespace-functions.md#receive_function) and [concurrency::try_receive](reference/concurrency-namespace-functions.md#try_receive_function) functions read data from a given source. The `receive` function waits for data to become available, whereas the `try_receive` function returns immediately.  
-=======
+
  The [concurrency::receive](reference/concurrency-namespace-functions.md#receive) and [concurrency::try_receive](reference/concurrency-namespace-functions.md#try_receive) functions read data from a given source. The `receive` function waits for data to become available, whereas the `try_receive` function returns immediately.  
->>>>>>> 85ef69ce
   
  Use the `receive` function when you must have the data to continue. Use the `try_receive` function if you must not block the current context or you do not have to have the data to continue.  
   
@@ -92,14 +86,8 @@
 ## See Also  
  [Asynchronous Agents Library](../../parallel/concrt/asynchronous-agents-library.md)   
  [Asynchronous Message Blocks](../../parallel/concrt/asynchronous-message-blocks.md)   
-<<<<<<< HEAD
- [send Function](reference/concurrency-namespace-functions.md#send_function)   
- [asend Function](reference/concurrency-namespace-functions.md#asend_function)   
- [receive Function](reference/concurrency-namespace-functions.md#receive_function)   
- [try_receive Function](reference/concurrency-namespace-functions.md#try_receive_function)
-=======
  [send Function](reference/concurrency-namespace-functions.md#send)   
  [asend Function](reference/concurrency-namespace-functions.md#asend)   
  [receive Function](reference/concurrency-namespace-functions.md#receive)   
  [try_receive Function](reference/concurrency-namespace-functions.md#try_receive)
->>>>>>> 85ef69ce
+
