---
title: "Scheduler Policies | Microsoft Docs"
ms.custom: ""
ms.date: "11/04/2016"
ms.reviewer: ""
ms.suite: ""
ms.technology: 
  - "devlang-cpp"
ms.tgt_pltfrm: ""
ms.topic: "article"
dev_langs: 
  - "C++"
helpviewer_keywords: 
  - "scheduler policies"
ms.assetid: 58fb68bd-4a57-40a8-807b-6edb6f083cd9
caps.latest.revision: 12
author: "mikeblome"
ms.author: "mblome"
manager: "ghogen"
translation.priority.ht: 
  - "cs-cz"
  - "de-de"
  - "es-es"
  - "fr-fr"
  - "it-it"
  - "ja-jp"
  - "ko-kr"
  - "pl-pl"
  - "pt-br"
  - "ru-ru"
  - "tr-tr"
  - "zh-cn"
  - "zh-tw"
---
# Scheduler Policies
This document describes the role of scheduler policies in the Concurrency Runtime. A *scheduler policy* controls the strategy that the scheduler uses when it manages tasks. For example, consider an application that requires some tasks to execute at `THREAD_PRIORITY_NORMAL` and other tasks to execute at `THREAD_PRIORITY_HIGHEST`.  You can create two scheduler instances: one that specifies the `ContextPriority` policy to be `THREAD_PRIORITY_NORMAL` and another that specifies the same policy to be `THREAD_PRIORITY_HIGHEST`.  
  
 By using scheduler policies, you can divide the available processing resources and assign a fixed set of resources to each scheduler. For example, consider a parallel algorithm that does not scale beyond four processors. You can create a scheduler policy that limits its tasks to use no more than four processors concurrently.  
  
> [!TIP]
>  The Concurrency Runtime provides a default scheduler. Therefore, you don't have to create one in your application. Because the Task Scheduler helps you fine-tune the performance of your applications, we recommend that you start with the [Parallel Patterns Library (PPL)](../../parallel/concrt/parallel-patterns-library-ppl.md) or the [Asynchronous Agents Library](../../parallel/concrt/asynchronous-agents-library.md) if you are new to the Concurrency Runtime.  
  
<<<<<<< HEAD

 When you use the [concurrency::CurrentScheduler::Create](reference/currentscheduler-class.md#currentscheduler__create_method), [concurrency::Scheduler::Create](reference/scheduler-class.md#scheduler__create_method), or [concurrency::Scheduler::SetDefaultSchedulerPolicy](reference/scheduler-class.md#scheduler__setdefaultschedulerpolicy_method) method to create a scheduler instance, you provide a [concurrency::SchedulerPolicy](../../parallel/concrt/reference/schedulerpolicy-class.md) object that contains a collection of key-value pairs that specify the behavior of the scheduler. The `SchedulerPolicy` constructor takes a variable number of arguments. The first argument is the number of policy elements that you are about to specify. The remaining arguments are key-value pairs for each policy element. The following example creates a `SchedulerPolicy` object that specifies three policy elements. The runtime uses default values for the policy keys that are not specified.  

  
 [!code-cpp[concrt-scheduler-policy#2](../../parallel/concrt/codesnippet/cpp/scheduler-policies_1.cpp)]  
  

 The [concurrency::PolicyElementKey](reference/concurrency-namespace-enums.md#policyelementkey_enumeration) enumeration defines the policy keys that are associated with the Task Scheduler. The following table describes the policy keys and the default value that the runtime uses for each of them.  
=======
 When you use the [concurrency::CurrentScheduler::Create](reference/currentscheduler-class.md#currentscheduler__create_method), [concurrency::Scheduler::Create](reference/scheduler-class.md#scheduler__create_method), or [concurrency::Scheduler::SetDefaultSchedulerPolicy](reference/scheduler-class.md#scheduler__setdefaultschedulerpolicy_method) method to create a scheduler instance, you provide a [concurrency::SchedulerPolicy](../../parallel/concrt/reference/schedulerpolicy-class.md) object that contains a collection of key-value pairs that specify the behavior of the scheduler. The `SchedulerPolicy` constructor takes a variable number of arguments. The first argument is the number of policy elements that you are about to specify. The remaining arguments are key-value pairs for each policy element. The following example creates a `SchedulerPolicy` object that specifies three policy elements. The runtime uses default values for the policy keys that are not specified.  
  
 [!code-cpp[concrt-scheduler-policy#2](../../parallel/concrt/codesnippet/cpp/scheduler-policies_1.cpp)]  
  
 The [concurrency::PolicyElementKey](reference/concurrency-namespace-enumerations.md#policyelementkey_enumeration) enumeration defines the policy keys that are associated with the Task Scheduler. The following table describes the policy keys and the default value that the runtime uses for each of them.  
>>>>>>> 3641bbd8
  
|Policy Key|Description|Default Value|  
|----------------|-----------------|-------------------|  
|`SchedulerKind`|A [concurrency::SchedulerType](reference/concurrency-namespace-enums.md#schedulertype_enumeration) value that specifies the type of threads to use to schedule tasks.|`ThreadScheduler` (use normal threads). This is the only valid value for this key.|  
|`MaxConcurrency`|An `unsigned int` value that specifies the maximum number of concurrency resources that the scheduler uses.|[concurrency::MaxExecutionResources](reference/concurrency-namespace-constants1.md#maxexecutionresources_constant)|  
<<<<<<< HEAD

=======
>>>>>>> 3641bbd8
|`MinConcurrency`|An `unsigned int` value that specifies the minimum number of concurrency resources that the scheduler uses.|`1`|  
|`TargetOversubscriptionFactor`|An `unsigned int` value that specifies how many threads to allocate to each processing resource.|`1`|  
|`LocalContextCacheSize`|An `unsigned int` value that specifies the maximum number of contexts that can be cached in the local queue of each virtual processor.|`8`|  
|`ContextStackSize`|An `unsigned int` value that specifies the size of the stack, in kilobytes, to reserve for each context.|`0` (use the default stack size)|  
|`ContextPriority`|An `int` value that specifies the thread priority of each context. This can be any value that you can pass to [SetThreadPriority](http://msdn.microsoft.com/library/windows/desktop/ms686277) or `INHERIT_THREAD_PRIORITY`.|`THREAD_PRIORITY_NORMAL`|  
<<<<<<< HEAD

|`SchedulingProtocol`|A [concurrency::SchedulingProtocolType](reference/concurrency-namespace-enums.md#schedulingprotocoltype_enumeration) value that specifies the scheduling algorithm to use.|`EnhanceScheduleGroupLocality`|  
|`DynamicProgressFeedback`|A [concurrency::DynamicProgressFeedbackType](reference/concurrency-namespace-enums.md#dynamicprogressfeedbacktype_enumeration) value that specifies whether to rebalance resources according to statistics-based progress information.<br /><br /> **Note** Do not set this policy to `ProgressFeedbackDisabled` because it is reserved for use by the runtime.|`ProgressFeedbackEnabled`|  
=======
|`SchedulingProtocol`|A [concurrency::SchedulingProtocolType](reference/concurrency-namespace-enumerations.md#schedulingprotocoltype_enumeration) value that specifies the scheduling algorithm to use.|`EnhanceScheduleGroupLocality`|  
|`DynamicProgressFeedback`|A [concurrency::DynamicProgressFeedbackType](reference/concurrency-namespace-enumerations.md#dynamicprogressfeedbacktype_enumeration) value that specifies whether to rebalance resources according to statistics-based progress information.<br /><br /> **Note** Do not set this policy to `ProgressFeedbackDisabled` because it is reserved for use by the runtime.|`ProgressFeedbackEnabled`|  
>>>>>>> 3641bbd8
  
 Each scheduler uses its own policy when it schedules tasks. The policies that are associated with one scheduler do not affect the behavior of any other scheduler. In addition, you cannot change the scheduler policy after you create the `Scheduler` object.  
  
> [!IMPORTANT]
>  Use only scheduler policies to control the attributes for threads that the runtime creates. Do not change the thread affinity or priority of threads that are created by the runtime because that might cause undefined behavior.  
  
<<<<<<< HEAD

 The runtime creates a default scheduler for you if you do not explicitly create one. If you want to use the default scheduler in your application, but you want to specify a policy for that scheduler to use, call the [concurrency::Scheduler::SetDefaultSchedulerPolicy](reference/scheduler-class.md#scheduler__setdefaultschedulerpolicy_method) method before you schedule parallel work. If you do not call the `Scheduler::SetDefaultSchedulerPolicy` method, the runtime uses the default policy values from the table.  
  
 Use the [concurrency::CurrentScheduler::GetPolicy](reference/currentscheduler-class.md#currentscheduler__getpolicy_method) and the [concurrency::Scheduler::GetPolicy](reference/scheduler-class.md#scheduler__getpolicy_method) methods to retrieve a copy of the scheduler policy. The policy values that you receive from these methods can differ from the policy values that you specify when you create the scheduler.  

=======
 The runtime creates a default scheduler for you if you do not explicitly create one. If you want to use the default scheduler in your application, but you want to specify a policy for that scheduler to use, call the [concurrency::Scheduler::SetDefaultSchedulerPolicy](reference/scheduler-class.md#scheduler__setdefaultschedulerpolicy_method) method before you schedule parallel work. If you do not call the `Scheduler::SetDefaultSchedulerPolicy` method, the runtime uses the default policy values from the table.  
  
 Use the [concurrency::CurrentScheduler::GetPolicy](reference/currentscheduler-class.md#currentscheduler__getpolicy_method) and the [concurrency::Scheduler::GetPolicy](reference/scheduler-class.md#scheduler__getpolicy_method) methods to retrieve a copy of the scheduler policy. The policy values that you receive from these methods can differ from the policy values that you specify when you create the scheduler.  
>>>>>>> 3641bbd8
  
## Example  
 To examine examples that use specific scheduler policies to control the behavior of the scheduler, see [How to: Specify Specific Scheduler Policies](../../parallel/concrt/how-to-specify-specific-scheduler-policies.md) and [How to: Create Agents that Use Specific Scheduler Policies](../../parallel/concrt/how-to-create-agents-that-use-specific-scheduler-policies.md).  
  
## See Also  
 [Task Scheduler](../../parallel/concrt/task-scheduler-concurrency-runtime.md)   
 [How to: Specify Specific Scheduler Policies](../../parallel/concrt/how-to-specify-specific-scheduler-policies.md)   
 [How to: Create Agents that Use Specific Scheduler Policies](../../parallel/concrt/how-to-create-agents-that-use-specific-scheduler-policies.md)
<|MERGE_RESOLUTION|>--- conflicted
+++ resolved
@@ -40,8 +40,6 @@
 > [!TIP]
 >  The Concurrency Runtime provides a default scheduler. Therefore, you don't have to create one in your application. Because the Task Scheduler helps you fine-tune the performance of your applications, we recommend that you start with the [Parallel Patterns Library (PPL)](../../parallel/concrt/parallel-patterns-library-ppl.md) or the [Asynchronous Agents Library](../../parallel/concrt/asynchronous-agents-library.md) if you are new to the Concurrency Runtime.  
   
-<<<<<<< HEAD
-
  When you use the [concurrency::CurrentScheduler::Create](reference/currentscheduler-class.md#currentscheduler__create_method), [concurrency::Scheduler::Create](reference/scheduler-class.md#scheduler__create_method), or [concurrency::Scheduler::SetDefaultSchedulerPolicy](reference/scheduler-class.md#scheduler__setdefaultschedulerpolicy_method) method to create a scheduler instance, you provide a [concurrency::SchedulerPolicy](../../parallel/concrt/reference/schedulerpolicy-class.md) object that contains a collection of key-value pairs that specify the behavior of the scheduler. The `SchedulerPolicy` constructor takes a variable number of arguments. The first argument is the number of policy elements that you are about to specify. The remaining arguments are key-value pairs for each policy element. The following example creates a `SchedulerPolicy` object that specifies three policy elements. The runtime uses default values for the policy keys that are not specified.  
 
   
@@ -49,52 +47,29 @@
   
 
  The [concurrency::PolicyElementKey](reference/concurrency-namespace-enums.md#policyelementkey_enumeration) enumeration defines the policy keys that are associated with the Task Scheduler. The following table describes the policy keys and the default value that the runtime uses for each of them.  
-=======
- When you use the [concurrency::CurrentScheduler::Create](reference/currentscheduler-class.md#currentscheduler__create_method), [concurrency::Scheduler::Create](reference/scheduler-class.md#scheduler__create_method), or [concurrency::Scheduler::SetDefaultSchedulerPolicy](reference/scheduler-class.md#scheduler__setdefaultschedulerpolicy_method) method to create a scheduler instance, you provide a [concurrency::SchedulerPolicy](../../parallel/concrt/reference/schedulerpolicy-class.md) object that contains a collection of key-value pairs that specify the behavior of the scheduler. The `SchedulerPolicy` constructor takes a variable number of arguments. The first argument is the number of policy elements that you are about to specify. The remaining arguments are key-value pairs for each policy element. The following example creates a `SchedulerPolicy` object that specifies three policy elements. The runtime uses default values for the policy keys that are not specified.  
-  
- [!code-cpp[concrt-scheduler-policy#2](../../parallel/concrt/codesnippet/cpp/scheduler-policies_1.cpp)]  
-  
- The [concurrency::PolicyElementKey](reference/concurrency-namespace-enumerations.md#policyelementkey_enumeration) enumeration defines the policy keys that are associated with the Task Scheduler. The following table describes the policy keys and the default value that the runtime uses for each of them.  
->>>>>>> 3641bbd8
   
 |Policy Key|Description|Default Value|  
 |----------------|-----------------|-------------------|  
 |`SchedulerKind`|A [concurrency::SchedulerType](reference/concurrency-namespace-enums.md#schedulertype_enumeration) value that specifies the type of threads to use to schedule tasks.|`ThreadScheduler` (use normal threads). This is the only valid value for this key.|  
 |`MaxConcurrency`|An `unsigned int` value that specifies the maximum number of concurrency resources that the scheduler uses.|[concurrency::MaxExecutionResources](reference/concurrency-namespace-constants1.md#maxexecutionresources_constant)|  
-<<<<<<< HEAD
-
-=======
->>>>>>> 3641bbd8
 |`MinConcurrency`|An `unsigned int` value that specifies the minimum number of concurrency resources that the scheduler uses.|`1`|  
 |`TargetOversubscriptionFactor`|An `unsigned int` value that specifies how many threads to allocate to each processing resource.|`1`|  
 |`LocalContextCacheSize`|An `unsigned int` value that specifies the maximum number of contexts that can be cached in the local queue of each virtual processor.|`8`|  
 |`ContextStackSize`|An `unsigned int` value that specifies the size of the stack, in kilobytes, to reserve for each context.|`0` (use the default stack size)|  
 |`ContextPriority`|An `int` value that specifies the thread priority of each context. This can be any value that you can pass to [SetThreadPriority](http://msdn.microsoft.com/library/windows/desktop/ms686277) or `INHERIT_THREAD_PRIORITY`.|`THREAD_PRIORITY_NORMAL`|  
-<<<<<<< HEAD
 
 |`SchedulingProtocol`|A [concurrency::SchedulingProtocolType](reference/concurrency-namespace-enums.md#schedulingprotocoltype_enumeration) value that specifies the scheduling algorithm to use.|`EnhanceScheduleGroupLocality`|  
 |`DynamicProgressFeedback`|A [concurrency::DynamicProgressFeedbackType](reference/concurrency-namespace-enums.md#dynamicprogressfeedbacktype_enumeration) value that specifies whether to rebalance resources according to statistics-based progress information.<br /><br /> **Note** Do not set this policy to `ProgressFeedbackDisabled` because it is reserved for use by the runtime.|`ProgressFeedbackEnabled`|  
-=======
-|`SchedulingProtocol`|A [concurrency::SchedulingProtocolType](reference/concurrency-namespace-enumerations.md#schedulingprotocoltype_enumeration) value that specifies the scheduling algorithm to use.|`EnhanceScheduleGroupLocality`|  
-|`DynamicProgressFeedback`|A [concurrency::DynamicProgressFeedbackType](reference/concurrency-namespace-enumerations.md#dynamicprogressfeedbacktype_enumeration) value that specifies whether to rebalance resources according to statistics-based progress information.<br /><br /> **Note** Do not set this policy to `ProgressFeedbackDisabled` because it is reserved for use by the runtime.|`ProgressFeedbackEnabled`|  
->>>>>>> 3641bbd8
+
   
  Each scheduler uses its own policy when it schedules tasks. The policies that are associated with one scheduler do not affect the behavior of any other scheduler. In addition, you cannot change the scheduler policy after you create the `Scheduler` object.  
   
 > [!IMPORTANT]
 >  Use only scheduler policies to control the attributes for threads that the runtime creates. Do not change the thread affinity or priority of threads that are created by the runtime because that might cause undefined behavior.  
   
-<<<<<<< HEAD
-
  The runtime creates a default scheduler for you if you do not explicitly create one. If you want to use the default scheduler in your application, but you want to specify a policy for that scheduler to use, call the [concurrency::Scheduler::SetDefaultSchedulerPolicy](reference/scheduler-class.md#scheduler__setdefaultschedulerpolicy_method) method before you schedule parallel work. If you do not call the `Scheduler::SetDefaultSchedulerPolicy` method, the runtime uses the default policy values from the table.  
   
  Use the [concurrency::CurrentScheduler::GetPolicy](reference/currentscheduler-class.md#currentscheduler__getpolicy_method) and the [concurrency::Scheduler::GetPolicy](reference/scheduler-class.md#scheduler__getpolicy_method) methods to retrieve a copy of the scheduler policy. The policy values that you receive from these methods can differ from the policy values that you specify when you create the scheduler.  
-
-=======
- The runtime creates a default scheduler for you if you do not explicitly create one. If you want to use the default scheduler in your application, but you want to specify a policy for that scheduler to use, call the [concurrency::Scheduler::SetDefaultSchedulerPolicy](reference/scheduler-class.md#scheduler__setdefaultschedulerpolicy_method) method before you schedule parallel work. If you do not call the `Scheduler::SetDefaultSchedulerPolicy` method, the runtime uses the default policy values from the table.  
-  
- Use the [concurrency::CurrentScheduler::GetPolicy](reference/currentscheduler-class.md#currentscheduler__getpolicy_method) and the [concurrency::Scheduler::GetPolicy](reference/scheduler-class.md#scheduler__getpolicy_method) methods to retrieve a copy of the scheduler policy. The policy values that you receive from these methods can differ from the policy values that you specify when you create the scheduler.  
->>>>>>> 3641bbd8
   
 ## Example  
  To examine examples that use specific scheduler policies to control the behavior of the scheduler, see [How to: Specify Specific Scheduler Policies](../../parallel/concrt/how-to-specify-specific-scheduler-policies.md) and [How to: Create Agents that Use Specific Scheduler Policies](../../parallel/concrt/how-to-create-agents-that-use-specific-scheduler-policies.md).  
