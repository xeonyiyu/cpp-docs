--- conflicted
+++ resolved
@@ -38,37 +38,24 @@
 This example shows how to use the [concurrency::combinable](../../parallel/concrt/reference/combinable-class.md) class to compute the sum of the numbers in a [std::array](../../standard-library/array-class-stl.md) object that are prime. The `combinable` class improves performance by eliminating shared state.  
   
 > [!TIP]
-<<<<<<< HEAD
->  In some cases, parallel map ([concurrency::parallel_transform](reference/concurrency-namespace-functions.md#parallel_transform_function)) and reduce ([concurrency:: parallel_reduce](reference/concurrency-namespace-functions.md#parallel_reduce_function)) can provide performance improvements over `combinable`. For an example that uses map and reduce operations to produce the same results as this example, see [Parallel Algorithms](../../parallel/concrt/parallel-algorithms.md).  
-  
-## Example  
- The following example uses the [std::accumulate](../topic/accumulate.md) function to compute the sum of the elements in an array that are prime. In this example, `a` is an `array` object and the `is_prime` function determines whether its input value is prime.  
-=======
 >  In some cases, parallel map ([concurrency::parallel_transform](reference/concurrency-namespace-functions.md#parallel_transform)) and reduce ([concurrency:: parallel_reduce](reference/concurrency-namespace-functions.md#parallel_reduce)) can provide performance improvements over `combinable`. For an example that uses map and reduce operations to produce the same results as this example, see [Parallel Algorithms](../../parallel/concrt/parallel-algorithms.md).  
   
 ## Example  
  The following example uses the [std::accumulate](../../standard-library/numeric-functions.md#accumulate) function to compute the sum of the elements in an array that are prime. In this example, `a` is an `array` object and the `is_prime` function determines whether its input value is prime.  
->>>>>>> 85ef69ce
   
  [!code-cpp[concrt-parallel-sum-of-primes#1](../../parallel/concrt/codesnippet/cpp/how-to-use-combinable-to-improve-performance_1.cpp)]  
   
 ## Example  
-<<<<<<< HEAD
- The following example shows a naïve way to parallelize the previous example. This example uses the [concurrency::parallel_for_each](reference/concurrency-namespace-functions.md#parallel_for_each_function) algorithm to process the array in parallel and a [concurrency::critical_section](../../parallel/concrt/reference/critical-section-class.md) object to synchronize access to the `prime_sum` variable. This example does not scale because each thread must wait for the shared resource to become available.  
-=======
+
  The following example shows a naïve way to parallelize the previous example. This example uses the [concurrency::parallel_for_each](reference/concurrency-namespace-functions.md#parallel_for_each) algorithm to process the array in parallel and a [concurrency::critical_section](../../parallel/concrt/reference/critical-section-class.md) object to synchronize access to the `prime_sum` variable. This example does not scale because each thread must wait for the shared resource to become available.  
->>>>>>> 85ef69ce
   
  [!code-cpp[concrt-parallel-sum-of-primes#2](../../parallel/concrt/codesnippet/cpp/how-to-use-combinable-to-improve-performance_2.cpp)]  
   
 ## Example  
  The following example uses a `combinable` object to improve the performance of the previous example. This example eliminates the need for synchronization objects; it scales because the `combinable` object enables each thread to perform its task independently.  
   
-<<<<<<< HEAD
  A `combinable` object is typically used in two steps. First, produce a series of fine-grained computations by performing work in parallel. Next, combine (or reduce) the computations into a final result. This example uses the [concurrency::combinable::local](reference/combinable-class.md#combinable__local_method) method to obtain a reference to the local sum. It then uses the [concurrency::combinable::combine](reference/combinable-class.md#combinable__combine_method) method and a [std::plus](../../standard-library/plus-struct.md) object to combine the local computations into the final result.  
-=======
- A `combinable` object is typically used in two steps. First, produce a series of fine-grained computations by performing work in parallel. Next, combine (or reduce) the computations into a final result. This example uses the [concurrency::combinable::local](reference/combinable-class.md#combinable__local) method to obtain a reference to the local sum. It then uses the [concurrency::combinable::combine](reference/combinable-class.md#combinable__combine) method and a [std::plus](../../standard-library/plus-struct.md) object to combine the local computations into the final result.  
->>>>>>> 85ef69ce
+
   
  [!code-cpp[concrt-parallel-sum-of-primes#3](../../parallel/concrt/codesnippet/cpp/how-to-use-combinable-to-improve-performance_3.cpp)]  
   
