---
title: "How to: Send a Message at a Regular Interval | Microsoft Docs"
ms.custom: ""
ms.date: "11/04/2016"
ms.reviewer: ""
ms.suite: ""
ms.technology: 
  - "devlang-cpp"
ms.tgt_pltfrm: ""
ms.topic: "article"
dev_langs: 
  - "C++"
helpviewer_keywords: 
  - "timer class, example"
  - "sending messages at regular intervals [Concurrency Runtime]"
ms.assetid: 4b60ea6c-97c8-4d69-9f7b-ad79f3548026
caps.latest.revision: 19
author: "mikeblome"
ms.author: "mblome"
manager: "ghogen"
translation.priority.ht: 
  - "de-de"
  - "es-es"
  - "fr-fr"
  - "it-it"
  - "ja-jp"
  - "ko-kr"
  - "ru-ru"
  - "zh-cn"
  - "zh-tw"
translation.priority.mt: 
  - "cs-cz"
  - "pl-pl"
  - "pt-br"
  - "tr-tr"
---
# How to: Send a Message at a Regular Interval
This example shows how to use the concurrency::[timer class](../../parallel/concrt/reference/timer-class.md) to send a message at a regular interval.  
  
## Example  
<<<<<<< HEAD
 The following example uses a `timer` object to report progress during a lengthy operation. This example links the `timer` object to a [concurrency::call](../../parallel/concrt/reference/call-class.md) object. The `call` object prints a progress indicator to the console at a regular interval. The [concurrency::timer::start](reference/timer-class.md#timer__start_method) method runs the timer on a separate context. The `perform_lengthy_operation` function calls the [concurrency::wait](reference/concurrency-namespace-functions.md#wait_function) function on the main context to simulate a time-consuming operation.  
=======
 The following example uses a `timer` object to report progress during a lengthy operation. This example links the `timer` object to a [concurrency::call](../../parallel/concrt/reference/call-class.md) object. The `call` object prints a progress indicator to the console at a regular interval. The [concurrency::timer::start](reference/timer-class.md#timer__start) method runs the timer on a separate context. The `perform_lengthy_operation` function calls the [concurrency::wait](reference/concurrency-namespace-functions.md#wait) function on the main context to simulate a time-consuming operation.  
>>>>>>> 85ef69ce
  
 [!code-cpp[concrt-report-progress#1](../../parallel/concrt/codesnippet/cpp/how-to-send-a-message-at-a-regular-interval_1.cpp)]  
  
 This example produces the following sample output:  
  
```Output  
Performing a lengthy operation..........done.  
```  
  
## Compiling the Code  
 Copy the example code and paste it in a Visual Studio project, or paste it in a file that is named `report-progress.cpp` and then run the following command in a Visual Studio Command Prompt window.  
  
 **cl.exe /EHsc report-progress.cpp**  
  
## See Also  
 [Asynchronous Agents Library](../../parallel/concrt/asynchronous-agents-library.md)   
 [Asynchronous Message Blocks](../../parallel/concrt/asynchronous-message-blocks.md)   
 [Message Passing Functions](../../parallel/concrt/message-passing-functions.md)<|MERGE_RESOLUTION|>--- conflicted
+++ resolved
@@ -38,11 +38,9 @@
 This example shows how to use the concurrency::[timer class](../../parallel/concrt/reference/timer-class.md) to send a message at a regular interval.  
   
 ## Example  
-<<<<<<< HEAD
- The following example uses a `timer` object to report progress during a lengthy operation. This example links the `timer` object to a [concurrency::call](../../parallel/concrt/reference/call-class.md) object. The `call` object prints a progress indicator to the console at a regular interval. The [concurrency::timer::start](reference/timer-class.md#timer__start_method) method runs the timer on a separate context. The `perform_lengthy_operation` function calls the [concurrency::wait](reference/concurrency-namespace-functions.md#wait_function) function on the main context to simulate a time-consuming operation.  
-=======
- The following example uses a `timer` object to report progress during a lengthy operation. This example links the `timer` object to a [concurrency::call](../../parallel/concrt/reference/call-class.md) object. The `call` object prints a progress indicator to the console at a regular interval. The [concurrency::timer::start](reference/timer-class.md#timer__start) method runs the timer on a separate context. The `perform_lengthy_operation` function calls the [concurrency::wait](reference/concurrency-namespace-functions.md#wait) function on the main context to simulate a time-consuming operation.  
->>>>>>> 85ef69ce
+
+ The following example uses a `timer` object to report progress during a lengthy operation. This example links the `timer` object to a [concurrency::call](../../parallel/concrt/reference/call-class.md) object. The `call` object prints a progress indicator to the console at a regular interval. The [concurrency::timer::start](reference/timer-class.md#timer__start_method) method runs the timer on a separate context. The `perform_lengthy_operation` function calls the [concurrency::wait](reference/concurrency-namespace-functions.md#wait) function on the main context to simulate a time-consuming operation.  
+
   
  [!code-cpp[concrt-report-progress#1](../../parallel/concrt/codesnippet/cpp/how-to-send-a-message-at-a-regular-interval_1.cpp)]  
   
