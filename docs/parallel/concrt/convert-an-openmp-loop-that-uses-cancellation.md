---
title: "How to: Convert an OpenMP Loop that Uses Cancellation to Use the Concurrency Runtime | Microsoft Docs"
ms.custom: ""
ms.date: "11/04/2016"
ms.reviewer: ""
ms.suite: ""
ms.technology: 
  - "devlang-cpp"
ms.tgt_pltfrm: ""
ms.topic: "article"
dev_langs: 
  - "C++"
helpviewer_keywords: 
  - "converting from OpenMP to the Concurrency Runtime, cancellation"
  - "cancellation, converting from OpenMP to the Concurrency Runtime"
ms.assetid: 4b0b3c33-bfa9-4e96-ae08-aef245a39cbb
caps.latest.revision: 11
author: "mikeblome"
ms.author: "mblome"
manager: "ghogen"
translation.priority.ht: 
  - "de-de"
  - "es-es"
  - "fr-fr"
  - "it-it"
  - "ja-jp"
  - "ko-kr"
  - "ru-ru"
  - "zh-cn"
  - "zh-tw"
translation.priority.mt: 
  - "cs-cz"
  - "pl-pl"
  - "pt-br"
  - "tr-tr"
---
# How to: Convert an OpenMP Loop that Uses Cancellation to Use the Concurrency Runtime
Some parallel loops do not require that all iterations be executed. For example, an algorithm that searches for a value can terminate after the value is found. OpenMP does not provide a mechanism to break out of a parallel loop. However, you can use a Boolean value, or flag, to enable an iteration of the loop to indicate that the solution has been found. The Concurrency Runtime provides functionality that enables one task to cancel other tasks that have not yet started.  
  
 This example demonstrates how to convert an OpenMP [parallel](../../parallel/concrt/how-to-use-parallel-invoke-to-write-a-parallel-sort-routine.md#parallel)[for](../../parallel/openmp/reference/for-openmp.md) loop that does not require for all iterations to run to use the Concurrency Runtime cancellation mechanism.  
  
## Example  
<<<<<<< HEAD
 This example uses both OpenMP and the Concurrency Runtime to implement a parallel version of the [std::any_of](http://msdn.microsoft.com/library/c0a685f6-8242-42c6-b1bc-3956d25ae535) algorithm. The OpenMP version of this example uses a flag to coordinate among all parallel loop iterations that the condition has been met. The version that uses the Concurrency Runtime uses the [concurrency::structured_task_group::cancel](reference/structured_task_group-class.md#structured_task_group__cancel_method) method to stop the overall operation when the condition is met.  
=======
 This example uses both OpenMP and the Concurrency Runtime to implement a parallel version of the [std::any_of](http://msdn.microsoft.com/Library/c0a685f6-8242-42c6-b1bc-3956d25ae535) algorithm. The OpenMP version of this example uses a flag to coordinate among all parallel loop iterations that the condition has been met. The version that uses the Concurrency Runtime uses the [concurrency::structured_task_group::cancel](reference/structured-task-group-class.md#structured_task_group__cancel) method to stop the overall operation when the condition is met.  
>>>>>>> 85ef69ce
  
 [!code-cpp[concrt-openmp#2](../../parallel/concrt/codesnippet/cpp/convert-an-openmp-loop-that-uses-cancellation_1.cpp)]  
  
 This example produces the following output.  
  
```Output  
Using OpenMP...  
9114046 is in the array.  
Using the Concurrency Runtime...  
9114046 is in the array.  
```  
  
<<<<<<< HEAD
 In the version of that uses OpenMP, all iterations of the loop execute, even when the flag is set. Furthermore, if a task were to have any child tasks, the flag would also have to be available to those child tasks to communicate cancellation. In the Concurrency Runtime, when a task group is cancelled, the runtime cancels the entire tree of work, including child tasks. The [concurrency::parallel_for_each](reference/concurrency-namespace-functions.md#parallel_for_each_function) algorithm uses tasks to perform work. Therefore, when one iteration of the loop cancels the root task, the entire tree of computation is also cancelled. When a tree of work is cancelled, the runtime does not start new tasks. However, the runtime allows tasks that have already started to finish. Therefore, in the case of the `parallel_for_each` algorithm, active loop iterations can clean up their resources.  
=======
 In the version of that uses OpenMP, all iterations of the loop execute, even when the flag is set. Furthermore, if a task were to have any child tasks, the flag would also have to be available to those child tasks to communicate cancellation. In the Concurrency Runtime, when a task group is cancelled, the runtime cancels the entire tree of work, including child tasks. The [concurrency::parallel_for_each](reference/concurrency-namespace-functions.md#parallel_for_each) algorithm uses tasks to perform work. Therefore, when one iteration of the loop cancels the root task, the entire tree of computation is also cancelled. When a tree of work is cancelled, the runtime does not start new tasks. However, the runtime allows tasks that have already started to finish. Therefore, in the case of the `parallel_for_each` algorithm, active loop iterations can clean up their resources.  
>>>>>>> 85ef69ce
  
 In both versions of this example, if the array contains more than one copy of the value to search for, multiple loop iterations can each simultaneously set the result and cancel the overall operation. You can use a synchronization primitive, such as a critical section, if your problem requires that only one task performs work when a condition is met.  
  
 You can also use exception handling to cancel tasks that use the PPL. For more information about cancellation, see [Cancellation](../../parallel/concrt/exception-handling-in-the-concurrency-runtime.md#cancellation).  
  
 For more information about `parallel_for_each` and other parallel algorithms, see [Parallel Algorithms](../../parallel/concrt/parallel-algorithms.md).  
  
## Compiling the Code  
 Copy the example code and paste it in a Visual Studio project, or paste it in a file that is named `concrt-omp-parallel-any-of.cpp` and then run the following command in a Visual Studio Command Prompt window.  
  
 **cl.exe /EHsc /openmp concrt-omp-parallel-any-of.cpp**  
  
## See Also  
 [Migrating from OpenMP to the Concurrency Runtime](../../parallel/concrt/migrating-from-openmp-to-the-concurrency-runtime.md)   
 [Cancellation](../../parallel/concrt/exception-handling-in-the-concurrency-runtime.md#cancellation)   
 [Parallel Algorithms](../../parallel/concrt/parallel-algorithms.md)
<|MERGE_RESOLUTION|>--- conflicted
+++ resolved
@@ -40,11 +40,8 @@
  This example demonstrates how to convert an OpenMP [parallel](../../parallel/concrt/how-to-use-parallel-invoke-to-write-a-parallel-sort-routine.md#parallel)[for](../../parallel/openmp/reference/for-openmp.md) loop that does not require for all iterations to run to use the Concurrency Runtime cancellation mechanism.  
   
 ## Example  
-<<<<<<< HEAD
+
  This example uses both OpenMP and the Concurrency Runtime to implement a parallel version of the [std::any_of](http://msdn.microsoft.com/library/c0a685f6-8242-42c6-b1bc-3956d25ae535) algorithm. The OpenMP version of this example uses a flag to coordinate among all parallel loop iterations that the condition has been met. The version that uses the Concurrency Runtime uses the [concurrency::structured_task_group::cancel](reference/structured_task_group-class.md#structured_task_group__cancel_method) method to stop the overall operation when the condition is met.  
-=======
- This example uses both OpenMP and the Concurrency Runtime to implement a parallel version of the [std::any_of](http://msdn.microsoft.com/Library/c0a685f6-8242-42c6-b1bc-3956d25ae535) algorithm. The OpenMP version of this example uses a flag to coordinate among all parallel loop iterations that the condition has been met. The version that uses the Concurrency Runtime uses the [concurrency::structured_task_group::cancel](reference/structured-task-group-class.md#structured_task_group__cancel) method to stop the overall operation when the condition is met.  
->>>>>>> 85ef69ce
   
  [!code-cpp[concrt-openmp#2](../../parallel/concrt/codesnippet/cpp/convert-an-openmp-loop-that-uses-cancellation_1.cpp)]  
   
@@ -57,11 +54,7 @@
 9114046 is in the array.  
 ```  
   
-<<<<<<< HEAD
- In the version of that uses OpenMP, all iterations of the loop execute, even when the flag is set. Furthermore, if a task were to have any child tasks, the flag would also have to be available to those child tasks to communicate cancellation. In the Concurrency Runtime, when a task group is cancelled, the runtime cancels the entire tree of work, including child tasks. The [concurrency::parallel_for_each](reference/concurrency-namespace-functions.md#parallel_for_each_function) algorithm uses tasks to perform work. Therefore, when one iteration of the loop cancels the root task, the entire tree of computation is also cancelled. When a tree of work is cancelled, the runtime does not start new tasks. However, the runtime allows tasks that have already started to finish. Therefore, in the case of the `parallel_for_each` algorithm, active loop iterations can clean up their resources.  
-=======
  In the version of that uses OpenMP, all iterations of the loop execute, even when the flag is set. Furthermore, if a task were to have any child tasks, the flag would also have to be available to those child tasks to communicate cancellation. In the Concurrency Runtime, when a task group is cancelled, the runtime cancels the entire tree of work, including child tasks. The [concurrency::parallel_for_each](reference/concurrency-namespace-functions.md#parallel_for_each) algorithm uses tasks to perform work. Therefore, when one iteration of the loop cancels the root task, the entire tree of computation is also cancelled. When a tree of work is cancelled, the runtime does not start new tasks. However, the runtime allows tasks that have already started to finish. Therefore, in the case of the `parallel_for_each` algorithm, active loop iterations can clean up their resources.  
->>>>>>> 85ef69ce
   
  In both versions of this example, if the array contains more than one copy of the value to search for, multiple loop iterations can each simultaneously set the result and cancel the overall operation. You can use a synchronization primitive, such as a critical section, if your problem requires that only one task performs work when a condition is met.  
   
