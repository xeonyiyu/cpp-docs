---
title: "How to: Manage a Scheduler Instance | Microsoft Docs"
ms.custom: ""
ms.date: "11/04/2016"
ms.reviewer: ""
ms.suite: ""
ms.technology: 
  - "devlang-cpp"
ms.tgt_pltfrm: ""
ms.topic: "article"
dev_langs: 
  - "C++"
helpviewer_keywords: 
  - "managing a scheduler instance [Concurrency Runtime]"
  - "scheduler instances, managing [Concurrency Runtime]"
ms.assetid: 2cc804f0-5ff3-498b-97f1-a9f67a005448
caps.latest.revision: 15
author: "mikeblome"
ms.author: "mblome"
manager: "ghogen"
translation.priority.ht: 
  - "de-de"
  - "es-es"
  - "fr-fr"
  - "it-it"
  - "ja-jp"
  - "ko-kr"
  - "ru-ru"
  - "zh-cn"
  - "zh-tw"
translation.priority.mt: 
  - "cs-cz"
  - "pl-pl"
  - "pt-br"
  - "tr-tr"
---
# How to: Manage a Scheduler Instance
Scheduler instances let you associate specific scheduling policies with various kinds of workloads. This topic contains two basic examples that show how to create and manage a scheduler instance.  
  
 The examples create schedulers that use the default scheduler policies. For an example that creates a scheduler that uses a custom policy, see [How to: Specify Specific Scheduler Policies](../../parallel/concrt/how-to-specify-specific-scheduler-policies.md).  
  
### To manage a scheduler instance in your application  
  
1.  Create a [concurrency::SchedulerPolicy](../../parallel/concrt/reference/schedulerpolicy-class.md) object that contains the policy values for the scheduler to use.  
  
<<<<<<< HEAD
2.  Call the [concurrency::CurrentScheduler::Create](reference/currentscheduler-class.md#currentscheduler__create_method) method or the [concurrency::Scheduler::Create](reference/scheduler-class.md#scheduler__create_method) method to create a scheduler instance.  
  
     If you use the `Scheduler::Create` method, call the [concurrency::Scheduler::Attach](reference/scheduler-class.md#scheduler__attach_method) method when you need to associate the scheduler with the current context.  
  
3.  Call the [CreateEvent](http://msdn.microsoft.com/library/windows/desktop/ms682396) function to create a handle to a non-signaled, auto-reset event object.  
  
4.  Pass the handle to the event object that you just created to the [concurrency::CurrentScheduler::RegisterShutdownEvent](reference/currentscheduler-class.md#currentscheduler__registershutdownevent_method) method or the [concurrency::Scheduler::RegisterShutdownEvent](reference/scheduler-class.md#scheduler__registershutdownevent_method) method. This registers the event to be set when the scheduler is destroyed.  
  
5.  Perform the tasks that you want the current scheduler to schedule.  
  
6.  Call the [concurrency::CurrentScheduler::Detach](reference/currentscheduler-class.md#currentscheduler__detach_method) method to detach the current scheduler and restore the previous scheduler as the current one.  
  
     If you use the `Scheduler::Create` method, call the [concurrency::Scheduler::Release](reference/scheduler-class.md#scheduler__release_method) method to decrement the reference count of the `Scheduler` object.  
=======
2.  Call the [concurrency::CurrentScheduler::Create](reference/CurrentScheduler-class.md#CurrentScheduler__Create) method or the [concurrency::Scheduler::Create](reference/Scheduler-class.md#Scheduler__Create) method to create a scheduler instance.  
  
     If you use the `Scheduler::Create` method, call the [concurrency::Scheduler::Attach](reference/Scheduler-class.md#Scheduler__Attach) method when you need to associate the scheduler with the current context.  
  
3.  Call the [CreateEvent](http://msdn.microsoft.com/library/windows/desktop/ms682396) function to create a handle to a non-signaled, auto-reset event object.  
  
4.  Pass the handle to the event object that you just created to the [concurrency::CurrentScheduler::RegisterShutdownEvent](reference/CurrentScheduler-class.md#CurrentScheduler__RegisterShutdownEvent) method or the [concurrency::Scheduler::RegisterShutdownEvent](reference/Scheduler-class.md#Scheduler__RegisterShutdownEvent) method. This registers the event to be set when the scheduler is destroyed.  
  
5.  Perform the tasks that you want the current scheduler to schedule.  
  
6.  Call the [concurrency::CurrentScheduler::Detach](reference/CurrentScheduler-class.md#CurrentScheduler__Detach) method to detach the current scheduler and restore the previous scheduler as the current one.  
  
     If you use the `Scheduler::Create` method, call the [concurrency::Scheduler::Release](reference/Scheduler-class.md#Scheduler__Release) method to decrement the reference count of the `Scheduler` object.  
>>>>>>> 85ef69ce
  
7.  Pass the handle to the event to the [WaitForSingleObject](http://msdn.microsoft.com/library/windows/desktop/ms687032) function to wait for the scheduler to shut down.  
  
8.  Call the [CloseHandle](http://msdn.microsoft.com/library/windows/desktop/ms724211) function to close the handle to the event object.  
  
## Example  
 The following code shows two ways to manage a scheduler instance. Each example first uses the default scheduler to perform a task that prints out the unique identifier of the current scheduler. Each example then uses a scheduler instance to perform the same task again. Finally, each example restores the default scheduler as the current one and performs the task one more time.  
  
 The first example uses the [concurrency::CurrentScheduler](../../parallel/concrt/reference/currentscheduler-class.md) class to create a scheduler instance and associate it with the current context. The second example uses the [concurrency::Scheduler](../../parallel/concrt/reference/scheduler-class.md) class to perform the same task. Typically, the `CurrentScheduler` class is used to work with the current scheduler. The second example, which uses the `Scheduler` class, is useful when you want to control when the scheduler is associated with the current context or when you want to associate specific schedulers with specific tasks.  
  
 [!code-cpp[concrt-scheduler-instance#1](../../parallel/concrt/codesnippet/cpp/how-to-manage-a-scheduler-instance_1.cpp)]  
  
 This example produces the following output.  
  
```Output  
Using CurrentScheduler class...  
 
Current scheduler id: 0  
Creating and attaching scheduler...  
Current scheduler id: 1  
Detaching scheduler...  
Current scheduler id: 0  
 
Using Scheduler class...  
 
Current scheduler id: 0  
Creating scheduler...  
Attaching scheduler...  
Current scheduler id: 2  
Detaching scheduler...  
Current scheduler id: 0  
```  
  
## Compiling the Code  
 Copy the example code and paste it in a Visual Studio project, or paste it in a file that is named `scheduler-instance.cpp` and then run the following command in a Visual Studio Command Prompt window.  
  
 **cl.exe /EHsc scheduler-instance.cpp**  
  
## See Also  
 [Scheduler Instances](../../parallel/concrt/scheduler-instances.md)   
 [How to: Specify Specific Scheduler Policies](../../parallel/concrt/how-to-specify-specific-scheduler-policies.md)
<|MERGE_RESOLUTION|>--- conflicted
+++ resolved
@@ -43,7 +43,7 @@
   
 1.  Create a [concurrency::SchedulerPolicy](../../parallel/concrt/reference/schedulerpolicy-class.md) object that contains the policy values for the scheduler to use.  
   
-<<<<<<< HEAD
+
 2.  Call the [concurrency::CurrentScheduler::Create](reference/currentscheduler-class.md#currentscheduler__create_method) method or the [concurrency::Scheduler::Create](reference/scheduler-class.md#scheduler__create_method) method to create a scheduler instance.  
   
      If you use the `Scheduler::Create` method, call the [concurrency::Scheduler::Attach](reference/scheduler-class.md#scheduler__attach_method) method when you need to associate the scheduler with the current context.  
@@ -57,21 +57,6 @@
 6.  Call the [concurrency::CurrentScheduler::Detach](reference/currentscheduler-class.md#currentscheduler__detach_method) method to detach the current scheduler and restore the previous scheduler as the current one.  
   
      If you use the `Scheduler::Create` method, call the [concurrency::Scheduler::Release](reference/scheduler-class.md#scheduler__release_method) method to decrement the reference count of the `Scheduler` object.  
-=======
-2.  Call the [concurrency::CurrentScheduler::Create](reference/CurrentScheduler-class.md#CurrentScheduler__Create) method or the [concurrency::Scheduler::Create](reference/Scheduler-class.md#Scheduler__Create) method to create a scheduler instance.  
-  
-     If you use the `Scheduler::Create` method, call the [concurrency::Scheduler::Attach](reference/Scheduler-class.md#Scheduler__Attach) method when you need to associate the scheduler with the current context.  
-  
-3.  Call the [CreateEvent](http://msdn.microsoft.com/library/windows/desktop/ms682396) function to create a handle to a non-signaled, auto-reset event object.  
-  
-4.  Pass the handle to the event object that you just created to the [concurrency::CurrentScheduler::RegisterShutdownEvent](reference/CurrentScheduler-class.md#CurrentScheduler__RegisterShutdownEvent) method or the [concurrency::Scheduler::RegisterShutdownEvent](reference/Scheduler-class.md#Scheduler__RegisterShutdownEvent) method. This registers the event to be set when the scheduler is destroyed.  
-  
-5.  Perform the tasks that you want the current scheduler to schedule.  
-  
-6.  Call the [concurrency::CurrentScheduler::Detach](reference/CurrentScheduler-class.md#CurrentScheduler__Detach) method to detach the current scheduler and restore the previous scheduler as the current one.  
-  
-     If you use the `Scheduler::Create` method, call the [concurrency::Scheduler::Release](reference/Scheduler-class.md#Scheduler__Release) method to decrement the reference count of the `Scheduler` object.  
->>>>>>> 85ef69ce
   
 7.  Pass the handle to the event to the [WaitForSingleObject](http://msdn.microsoft.com/library/windows/desktop/ms687032) function to wait for the scheduler to shut down.  
   
