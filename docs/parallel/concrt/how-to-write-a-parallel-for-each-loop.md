---
title: "How to: Write a parallel_for_each Loop | Microsoft Docs"
ms.custom: ""
ms.date: "11/04/2016"
ms.reviewer: ""
ms.suite: ""
ms.technology: 
  - "devlang-cpp"
ms.tgt_pltfrm: ""
ms.topic: "article"
dev_langs: 
  - "C++"
helpviewer_keywords: 
  - "writing a parallel_for_each loop [Concurrency Runtime]"
  - "parallel_for_each function, example"
ms.assetid: fa9c0ba6-ace0-4f88-8681-c7c1f52aff20
caps.latest.revision: 15
author: "mikeblome"
ms.author: "mblome"
manager: "ghogen"
translation.priority.ht: 
  - "de-de"
  - "es-es"
  - "fr-fr"
  - "it-it"
  - "ja-jp"
  - "ko-kr"
  - "ru-ru"
  - "zh-cn"
  - "zh-tw"
translation.priority.mt: 
  - "cs-cz"
  - "pl-pl"
  - "pt-br"
  - "tr-tr"
---
# How to: Write a parallel_for_each Loop
<<<<<<< HEAD
This example shows how to use the [concurrency::parallel_for_each](reference/concurrency-namespace-functions.md#parallel_for_each_function) algorithm to compute the count of prime numbers in a [std::array](../../standard-library/array-class-stl.md) object in parallel.  
=======
This example shows how to use the [concurrency::parallel_for_each](reference/concurrency-namespace-functions.md#parallel_for_each) algorithm to compute the count of prime numbers in a [std::array](../../standard-library/array-class-stl.md) object in parallel.  
>>>>>>> 85ef69ce
  
## Example  
 The following example computes the count of prime numbers in an array two times. The example first uses the [std::for_each](http://msdn.microsoft.com/library/8cb2ae72-bef6-488b-b011-0475c0787e33) algorithm to compute the count serially. The example then uses the `parallel_for_each` algorithm to perform the same task in parallel. The example also prints to the console the time that is required to perform both computations.  
  
 [!code-cpp[concrt-parallel-count-primes#1](../../parallel/concrt/codesnippet/cpp/how-to-write-a-parallel-for-each-loop_1.cpp)]  
  
 The following sample output is for a computer that has four processors.  
  
```Output  
serial version:  
found 17984 prime numbers  
took 6115 ms  
 
parallel version:  
found 17984 prime numbers  
took 1653 ms  
```  
  
## Compiling the Code  
 To compile the code, copy it and then paste it in a Visual Studio project, or paste it in a file that is named `parallel-count-primes.cpp` and then run the following command in a Visual Studio Command Prompt window.  
  
 **cl.exe /EHsc parallel-count-primes.cpp**  
  
## Robust Programming  
 The lambda expression that the example passes to the `parallel_for_each` algorithm uses the `InterlockedIncrement` function to enable parallel iterations of the loop to increment the counter simultaneously. If you use functions such as `InterlockedIncrement` to synchronize access to shared resources, you can present performance bottlenecks in your code. You can use a lock-free synchronization mechanism, for example, the [concurrency::combinable](../../parallel/concrt/reference/combinable-class.md) class, to eliminate simultaneous access to shared resources. For an example that uses the `combinable` class in this manner, see [How to: Use combinable to Improve Performance](../../parallel/concrt/how-to-use-combinable-to-improve-performance.md).  
  
## See Also  
 [Parallel Algorithms](../../parallel/concrt/parallel-algorithms.md)   
<<<<<<< HEAD
 [parallel_for_each Function](reference/concurrency-namespace-functions.md#parallel_for_each_function)
=======
 [parallel_for_each Function](reference/concurrency-namespace-functions.md#parallel_for_each)
>>>>>>> 85ef69ce
<|MERGE_RESOLUTION|>--- conflicted
+++ resolved
@@ -35,11 +35,7 @@
   - "tr-tr"
 ---
 # How to: Write a parallel_for_each Loop
-<<<<<<< HEAD
-This example shows how to use the [concurrency::parallel_for_each](reference/concurrency-namespace-functions.md#parallel_for_each_function) algorithm to compute the count of prime numbers in a [std::array](../../standard-library/array-class-stl.md) object in parallel.  
-=======
 This example shows how to use the [concurrency::parallel_for_each](reference/concurrency-namespace-functions.md#parallel_for_each) algorithm to compute the count of prime numbers in a [std::array](../../standard-library/array-class-stl.md) object in parallel.  
->>>>>>> 85ef69ce
   
 ## Example  
  The following example computes the count of prime numbers in an array two times. The example first uses the [std::for_each](http://msdn.microsoft.com/library/8cb2ae72-bef6-488b-b011-0475c0787e33) algorithm to compute the count serially. The example then uses the `parallel_for_each` algorithm to perform the same task in parallel. The example also prints to the console the time that is required to perform both computations.  
@@ -68,8 +64,5 @@
   
 ## See Also  
  [Parallel Algorithms](../../parallel/concrt/parallel-algorithms.md)   
-<<<<<<< HEAD
- [parallel_for_each Function](reference/concurrency-namespace-functions.md#parallel_for_each_function)
-=======
  [parallel_for_each Function](reference/concurrency-namespace-functions.md#parallel_for_each)
->>>>>>> 85ef69ce
+
