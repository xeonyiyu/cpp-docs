--- conflicted
+++ resolved
@@ -67,11 +67,9 @@
   
  The `transformer` class derives from `propagator_block`, and therefore acts as both a source block and as a target block. It accepts messages of type `_Input` and sends messages of type `_Output`. The `transformer` class specifies `single_link_registry` as the link manager for any target blocks and `multi_link_registry` as the link manager for any source blocks. Therefore, a `transformer` object can have up to one target and an unlimited number of sources.  
   
-<<<<<<< HEAD
+
  A class that derives from `source_block` must implement six methods: [propagate_to_any_targets](reference/source_block-class.md#source_block__propagate_to_any_targets_method), [accept_message](reference/source_block-class.md#source_block__accept_message_method), [reserve_message](reference/source_block-class.md#source_block__reserve_message_method), [consume_message](reference/source_block-class.md#source_block__consume_message_method), [release_message](reference/source_block-class.md#source_block__release_message_method), and [resume_propagation](reference/source_block-class.md#source_block__resume_propagation_method). A class that derives from `target_block` must implement the [propagate_message](reference/propagator_block-class.md#propagator_block__propagate_message_method) method and can optionally implement the [send_message](reference/propagator_block-class.md#propagator_block__send_message_method) method. Deriving from `propagator_block` is functionally equivalent to deriving from both `source_block` and `target_block`.  
-=======
- A class that derives from `source_block` must implement six methods: [propagate_to_any_targets](reference/source-block-class.md#source_block__propagate_to_any_targets), [accept_message](reference/source-block-class.md#source_block__accept_message), [reserve_message](reference/source-block-class.md#source_block__reserve_message), [consume_message](reference/source-block-class.md#source_block__consume_message), [release_message](reference/source-block-class.md#source_block__release_message), and [resume_propagation](reference/source-block-class.md#source_block__resume_propagation). A class that derives from `target_block` must implement the [propagate_message](reference/propagator-block-class.md#propagator_block__propagate_message) method and can optionally implement the [send_message](reference/propagator-block-class.md#propagator_block__send_message) method. Deriving from `propagator_block` is functionally equivalent to deriving from both `source_block` and `target_block`.  
->>>>>>> 85ef69ce
+
   
  The `propagate_to_any_targets` method is called by the runtime to asynchronously or synchronously process any incoming messages and propagate out any outgoing messages. The `accept_message` method is called by target blocks to accept messages. Many message block types, such as `unbounded_buffer`, send messages only to the first target that would receive it. Therefore, it transfers ownership of the message to the target. Other message block types, such as [concurrency::overwrite_buffer](../../parallel/concrt/reference/overwrite-buffer-class.md), offer messages to each of its target blocks. Therefore, `overwrite_buffer` creates a copy of the message for each of its targets.  
   
@@ -182,11 +180,9 @@
   
      The `propagate_message` method enables the `priority_buffer` class to act as a message receiver, or target. This method receives the message that is offered by the provided source block and inserts that message into the priority queue. The `propagate_message` method then asynchronously sends all output messages to the target blocks.  
   
-<<<<<<< HEAD
+
      The runtime calls this method when you call the [concurrency::asend](reference/concurrency-namespace-functions.md#asend_function) function or when the message block is connected to other message blocks.  
-=======
-     The runtime calls this method when you call the [concurrency::asend](reference/concurrency-namespace-functions.md#asend) function or when the message block is connected to other message blocks.  
->>>>>>> 85ef69ce
+
   
 18. In the `protected` section, define the `send_message` method.  
   
@@ -194,19 +190,12 @@
   
      The `send_message` method resembles `propagate_message`. However it sends the output messages synchronously instead of asynchronously.  
   
-<<<<<<< HEAD
+
      The runtime calls this method during a synchronous send operation, such as when you call the [concurrency::send](reference/concurrency-namespace-functions.md#send_function) function.  
   
  The `priority_buffer` class contains constructor overloads that are typical in many message block types. Some constructor overloads take [concurrency::Scheduler](../../parallel/concrt/reference/scheduler-class.md) or [concurrency::ScheduleGroup](../../parallel/concrt/reference/schedulegroup-class.md) objects, which enable the message block to be managed by a specific task scheduler. Other constructor overloads take a filter function. Filter functions enable message blocks to accept or reject a message on the basis of its payload. For more information about message filters, see [Asynchronous Message Blocks](../../parallel/concrt/asynchronous-message-blocks.md). For more information about task schedulers, see [Task Scheduler](../../parallel/concrt/task-scheduler-concurrency-runtime.md).  
   
  Because the `priority_buffer` class orders messages by priority and then by the order in which messages are received, this class is most useful when it receives messages asynchronously, for example, when you call the [concurrency::asend](reference/concurrency-namespace-functions.md#asend_function) function or when the message block is connected to other message blocks.  
-=======
-     The runtime calls this method during a synchronous send operation, such as when you call the [concurrency::send](reference/concurrency-namespace-functions.md#send) function.  
-  
- The `priority_buffer` class contains constructor overloads that are typical in many message block types. Some constructor overloads take [concurrency::Scheduler](../../parallel/concrt/reference/scheduler-class.md) or [concurrency::ScheduleGroup](../../parallel/concrt/reference/schedulegroup-class.md) objects, which enable the message block to be managed by a specific task scheduler. Other constructor overloads take a filter function. Filter functions enable message blocks to accept or reject a message on the basis of its payload. For more information about message filters, see [Asynchronous Message Blocks](../../parallel/concrt/asynchronous-message-blocks.md). For more information about task schedulers, see [Task Scheduler](../../parallel/concrt/task-scheduler-concurrency-runtime.md).  
-  
- Because the `priority_buffer` class orders messages by priority and then by the order in which messages are received, this class is most useful when it receives messages asynchronously, for example, when you call the [concurrency::asend](reference/concurrency-namespace-functions.md#asend) function or when the message block is connected to other message blocks.  
->>>>>>> 85ef69ce
   
  [[Top](#top)]  
   
@@ -215,11 +204,8 @@
   
  [!code-cpp[concrt-priority-buffer#18](../../parallel/concrt/codesnippet/cpp/walkthrough-creating-a-custom-message-block_19.h)]  
   
-<<<<<<< HEAD
- The following example concurrently performs a number of `asend` and [concurrency::receive](reference/concurrency-namespace-functions.md#receive_function) operations on a `priority_buffer` object.  
-=======
  The following example concurrently performs a number of `asend` and [concurrency::receive](reference/concurrency-namespace-functions.md#receive) operations on a `priority_buffer` object.  
->>>>>>> 85ef69ce
+
   
  [!code-cpp[concrt-priority-buffer#19](../../parallel/concrt/codesnippet/cpp/walkthrough-creating-a-custom-message-block_20.cpp)]  
   
