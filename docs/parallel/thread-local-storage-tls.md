---
title: "Thread Local Storage (TLS) | Microsoft Docs"
ms.custom: ""
ms.date: "11/04/2016"
ms.technology: ["cpp-parallel"]
ms.topic: "conceptual"
dev_langs: ["C++"]
helpviewer_keywords: ["multithreading [C++], Thread Local Storage", "TLS [C++]", "threading [C++], Thread Local Storage", "storing thread-specific data", "thread attribute", "Thread Local Storage [C++]"]
ms.assetid: 80801907-d792-45ca-b776-df0cf2e9f197
author: "mikeblome"
ms.author: "mblome"
ms.workload: ["cplusplus"]
---
# Thread Local Storage (TLS)
<<<<<<< HEAD
Thread Local Storage (TLS) is the method by which each thread in a given multithreaded process can allocate locations in which to store thread-specific data. Dynamically bound (run-time) thread-specific data is supported by way of the TLS API ([TlsAlloc](https://msdn.microsoft.com/library/windows/desktop/ms686801), [TlsGetValue](https://msdn.microsoft.com/library/windows/desktop/ms686812),  [TlsSetValue](https://msdn.microsoft.com/library/windows/desktop/ms686818), and [TlsFree](https://msdn.microsoft.com/library/windows/desktop/ms686804)). For more information about how thread local storage is implemented on Windows, see [Thread Local Storage (Windows)](https://msdn.microsoft.com/library/windows/desktop/ms686749\(v=vs.85\).aspx). Win32 and the Visual C++ compiler now support statically bound (load-time) per-thread data in addition to the existing API implementation.  
=======
Thread Local Storage (TLS) is the method by which each thread in a given multithreaded process can allocate locations in which to store thread-specific data. Dynamically bound (run-time) thread-specific data is supported by way of the TLS API ([TlsAlloc](/windows/desktop/api/processthreadsapi/nf-processthreadsapi-tlsalloc).  Win32 and the Visual C++ compiler now support statically bound (load-time) per-thread data in addition to the existing API implementation.  
>>>>>>> 07f7dfaa
  
##  <a name="_core_compiler_implementation_for_tls"></a> Compiler Implementation for TLS  
 
**C++11:**  The `thread_local` storage class specifier is the recommended way to specify thread-local storage for objects and class members. For more information, see [Storage classes (C++)](../cpp/storage-classes-cpp.md).  
  
Visual C++ also provides a Microsoft-specific attribute, [thread](../cpp/thread.md), as extended storage class modifier. Use the **__declspec** keyword to declare a **thread** variable. For example, the following code declares an integer thread local variable and initializes it with a value:  
  
```  
__declspec( thread ) int tls_i = 1;  
```  
  
## Rules and limitations  
 
The following guidelines must be observed when declaring statically bound thread local objects and variables. These guidelines apply both to [thread](../cpp/thread.md)and for the most part also to [thread_local](../cpp/storage-classes-cpp.md):  
  
- The **thread** attribute can be applied only to class and data declarations and definitions. It cannot be used on function declarations or definitions. For example, the following code generates a compiler error:  
  
    ```  
    __declspec( thread )void func();     // This will generate an error.  
    ```  
  
- The **thread** modifier might be specified only on data items with **static** extent. This includes global data objects (both **static** and **extern**), local static objects, and static data members of C++ classes. Automatic data objects cannot be declared with the **thread** attribute. The following code generates compiler errors:  
  
    ```  
    void func1()  
    {  
        __declspec( thread )int tls_i;            // This will generate an error.  
    }  
  
    int func2(__declspec( thread )int tls_i )    // This will generate an error.  
    {  
        return tls_i;  
    }  
    ```  
  
- The declarations and the definition of a thread local object must all specify the **thread** attribute. For example, the following code generates an error:  
  
    ```  
    #define Thread  __declspec( thread )  
    extern int tls_i;        // This will generate an error, since the  
    int __declspec( thread )tls_i;        // declaration and definition differ.  
    ```  
  
- The **thread** attribute cannot be used as a type modifier. For example, the following code generates a compiler error:  
  
    ```  
    char __declspec( thread ) *ch;        // Error  
    ```  
  
- Because the declaration of C++ objects that use the **thread** attribute is permitted, the following two examples are semantically equivalent:  
  
    ```  
    __declspec( thread ) class B  
    {  
    // Code  
    } BObject;  // OK--BObject is declared thread local.  
  
    class B  
    {  
    // Code  
    };  
    __declspec( thread ) B BObject;  // OK--BObject is declared thread local.  
    ```  
  
- The address of a thread local object is not considered constant, and any expression involving such an address is not considered a constant expression. In standard C, the effect of this is to forbid the use of the address of a thread local variable as an initializer for an object or pointer. For example, the following code is flagged as an error by the C compiler:  
  
    ```  
    __declspec( thread )int tls_i;  
    int *p = &tls_i;       //This will generate an error in C.  
    ```  
  
     This restriction does not apply in C++. Because C++ allows for dynamic initialization of all objects, you can initialize an object by using an expression that uses the address of a thread local variable. This is accomplished just like the construction of thread local objects. For example, the code shown earlier does not generate an error when it is compiled as a C++ source file. Note that the address of a thread local variable is valid only as long as the thread in which the address was taken still exists.  
  
- Standard C allows for the initialization of an object or variable with an expression involving a reference to itself, but only for objects of nonstatic extent. Although C++ generally allows for such dynamic initialization of objects with an expression involving a reference to itself, this kind of initialization is not permitted with thread local objects. For example:  
  
    ```  
    __declspec( thread )int tls_i = tls_i;                // Error in C and C++   
    int j = j;                               // OK in C++, error in C  
    __declspec( thread )int tls_i = sizeof( tls_i )       // Legal in C and C++  
    ```  
  
     Note that a `sizeof` expression that includes the object being initialized does not represent a reference to itself and is enabled in both C and C++.  
  
     C++ does not allow such dynamic initialization of thread data because of possible future enhancements to the thread local storage facility.  
  
- On Windows operating systems before Windows Vista, `__declspec`( thread ) has some limitations. If a DLL declares any data or object as `__declspec`( thread ), it can cause a protection fault if dynamically loaded. After the DLL is loaded with [LoadLibrary](http://msdn.microsoft.com/library/windows/desktop/ms684175), it causes system failure whenever the code references the `__declspec`( thread ) data. Because the global variable space for a thread is allocated at run time, the size of this space is based on a calculation of the requirements of the application plus the requirements of all the DLLs that are statically linked. When you use `LoadLibrary`, you cannot extend this space to allow for the thread local variables declared with `__declspec`( thread ). Use the TLS APIs, such as [TlsAlloc](http://msdn.microsoft.com/library/windows/desktop/ms686801), in your DLL to allocate TLS if the DLL might be loaded with `LoadLibrary`.  
  
## See Also  
 
[Multithreading with C and Win32](../parallel/multithreading-with-c-and-win32.md)   <|MERGE_RESOLUTION|>--- conflicted
+++ resolved
@@ -12,11 +12,7 @@
 ms.workload: ["cplusplus"]
 ---
 # Thread Local Storage (TLS)
-<<<<<<< HEAD
-Thread Local Storage (TLS) is the method by which each thread in a given multithreaded process can allocate locations in which to store thread-specific data. Dynamically bound (run-time) thread-specific data is supported by way of the TLS API ([TlsAlloc](https://msdn.microsoft.com/library/windows/desktop/ms686801), [TlsGetValue](https://msdn.microsoft.com/library/windows/desktop/ms686812),  [TlsSetValue](https://msdn.microsoft.com/library/windows/desktop/ms686818), and [TlsFree](https://msdn.microsoft.com/library/windows/desktop/ms686804)). For more information about how thread local storage is implemented on Windows, see [Thread Local Storage (Windows)](https://msdn.microsoft.com/library/windows/desktop/ms686749\(v=vs.85\).aspx). Win32 and the Visual C++ compiler now support statically bound (load-time) per-thread data in addition to the existing API implementation.  
-=======
 Thread Local Storage (TLS) is the method by which each thread in a given multithreaded process can allocate locations in which to store thread-specific data. Dynamically bound (run-time) thread-specific data is supported by way of the TLS API ([TlsAlloc](/windows/desktop/api/processthreadsapi/nf-processthreadsapi-tlsalloc).  Win32 and the Visual C++ compiler now support statically bound (load-time) per-thread data in addition to the existing API implementation.  
->>>>>>> 07f7dfaa
   
 ##  <a name="_core_compiler_implementation_for_tls"></a> Compiler Implementation for TLS  
  
