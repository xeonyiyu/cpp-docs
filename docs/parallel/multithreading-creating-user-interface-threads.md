---
title: "Multithreading: Creating User-Interface Threads | Microsoft Docs"
ms.custom: ""
ms.date: "11/04/2016"
ms.reviewer: ""
ms.suite: ""
ms.technology: 
  - "devlang-cpp"
ms.tgt_pltfrm: ""
ms.topic: "article"
f1_keywords: 
  - "CREATE_SUSPENDED"
  - "SECURITY_ATTRIBUTES"
dev_langs: 
  - "C++"
helpviewer_keywords: 
  - "multithreading [C++], user interface threads"
  - "threading [C++], creating threads"
  - "threading [C++], user interface threads"
  - "user interface threads [C++]"
  - "threading [MFC], user interface threads"
ms.assetid: 446925c1-db59-46ea-ae5b-d5ae5d5b91d8
caps.latest.revision: 9
author: "mikeblome"
ms.author: "mblome"
manager: "ghogen"
translation.priority.ht: 
  - "cs-cz"
  - "de-de"
  - "es-es"
  - "fr-fr"
  - "it-it"
  - "ja-jp"
  - "ko-kr"
  - "pl-pl"
  - "pt-br"
  - "ru-ru"
  - "tr-tr"
  - "zh-cn"
  - "zh-tw"
---
# Multithreading: Creating User-Interface Threads
A user-interface thread is commonly used to handle user input and respond to user events independently of threads executing other portions of the application. The main application thread (provided in your `CWinApp`-derived class) is already created and started for you. This topic describes the steps necessary to create additional user-interface threads.  
  
 The first thing you must do when creating a user-interface thread is derive a class from [CWinThread](../mfc/reference/cwinthread-class.md). You must declare and implement this class, using the [DECLARE_DYNCREATE](http://msdn.microsoft.com/library/f550e757-9dec-4875-b13f-841a982f5314) and [IMPLEMENT_DYNCREATE](http://msdn.microsoft.com/library/89ebcfa1-cc4d-49eb-a09b-8618f44f5e98) macros. This class must override some functions and can override others. These functions and what they should do are presented in the following table.  
  
### Functions to Override When Creating a User-Interface Thread  
  
|Function|Purpose|  
|--------------|-------------|  

|[ExitInstance](../mfc/reference/cwinthread-class.md#cwinthread__exitinstance.md)|Perform cleanup when thread terminates. Usually overridden.|  
|[InitInstance](../mfc/reference/cwinthread-class.md#cwinthread__initinstance.md)|Perform thread instance initialization. Must be overridden.|  
|[OnIdle](../mfc/reference/cwinthread-class.md#cwinthread__onidle.md)|Perform thread-specific idle-time processing. Not usually overridden.|  
|[PreTranslateMessage](../mfc/reference/cwinthread-class.md#cwinthread__pretranslatemessage.md)|Filter messages before they are dispatched to **TranslateMessage** and **DispatchMessage**. Not usually overridden.|  
|[ProcessWndProcException](../mfc/reference/cwinthread-class.md#cwinthread__processwndprocexception.md)|Intercept unhandled exceptions thrown by the thread's message and command handlers. Not usually overridden.|  
|[Run](../mfc/reference/cwinthread-class.md#cwinthread__run.md)|Controlling function for the thread. Contains the message pump. Rarely overridden.|  

  
 MFC provides two versions of `AfxBeginThread` through parameter overloading: one that can only create worker threads and one that can create user-interface threads or worker threads. To start your user-interface thread, call the second overload of [AfxBeginThread](http://msdn.microsoft.com/library/e9e8684d-24f7-4599-8fdf-1f4f560a753b), providing the following information:  
  
-   The [RUNTIME_CLASS](http://msdn.microsoft.com/library/98cbea2a-a210-44f3-8bc0-0bed990d7014) of the class you derived from `CWinThread`.  
  
-   (Optional) The desired priority level. The default is normal priority. For more information about the available priority levels, see [SetThreadPriority](http://msdn.microsoft.com/library/windows/desktop/ms686277) in the [!INCLUDE[winsdkshort](../atl-mfc-shared/reference/includes/winsdkshort_md.md)].  
  
-   (Optional) The desired stack size for the thread. The default is the same size stack as the creating thread.  
  
-   (Optional) **CREATE_SUSPENDED** if you want the thread to be created in a suspended state. The default is 0, or start the thread normally.  
  
-   (Optional) The desired security attributes. The default is the same access as the parent thread. For more information about the format of this security information, see [SECURITY_ATTRIBUTES](http://msdn.microsoft.com/library/windows/desktop/aa379560) in the [!INCLUDE[winsdkshort](../atl-mfc-shared/reference/includes/winsdkshort_md.md)].  
  
<<<<<<< HEAD
 `AfxBeginThread` does most of the work for you. It creates a new object of your class, initializes it with the information you supply, and calls [CWinThread::CreateThread](../topic/../mfc/reference/cwinthread-createthread-class.md) to start executing the thread. Checks are made throughout the procedure to make sure all objects are deallocated properly should any part of the creation fail.  
=======
 `AfxBeginThread` does most of the work for you. It creates a new object of your class, initializes it with the information you supply, and calls [CWinThread::CreateThread](../mfc/reference/cwinthread-class.md#cwinthread__CreateThread.md) to start executing the thread. Checks are made throughout the procedure to make sure all objects are deallocated properly should any part of the creation fail.  
>>>>>>> master
  
## What do you want to know more about?  
  
-   [Multithreading: Terminating Threads](../parallel/multithreading-terminating-threads.md)  
  
-   [Multithreading: Creating Worker Threads](../parallel/multithreading-creating-worker-threads.md)  
  
-   [Processes and Threads](http://msdn.microsoft.com/library/windows/desktop/ms684841)  
  
## See Also  
 [Multithreading with C++ and MFC](../parallel/multithreading-with-cpp-and-mfc.md)<|MERGE_RESOLUTION|>--- conflicted
+++ resolved
@@ -69,11 +69,7 @@
   
 -   (Optional) The desired security attributes. The default is the same access as the parent thread. For more information about the format of this security information, see [SECURITY_ATTRIBUTES](http://msdn.microsoft.com/library/windows/desktop/aa379560) in the [!INCLUDE[winsdkshort](../atl-mfc-shared/reference/includes/winsdkshort_md.md)].  
   
-<<<<<<< HEAD
  `AfxBeginThread` does most of the work for you. It creates a new object of your class, initializes it with the information you supply, and calls [CWinThread::CreateThread](../topic/../mfc/reference/cwinthread-createthread-class.md) to start executing the thread. Checks are made throughout the procedure to make sure all objects are deallocated properly should any part of the creation fail.  
-=======
- `AfxBeginThread` does most of the work for you. It creates a new object of your class, initializes it with the information you supply, and calls [CWinThread::CreateThread](../mfc/reference/cwinthread-class.md#cwinthread__CreateThread.md) to start executing the thread. Checks are made throughout the procedure to make sure all objects are deallocated properly should any part of the creation fail.  
->>>>>>> master
   
 ## What do you want to know more about?  
   
