--- conflicted
+++ resolved
@@ -387,20 +387,11 @@
 C++ comes as an optional component for the Universal Windows App workload.  Upgrading C++ projects currently must be done manually. If you open a v140-targeted UWP project in Visual Studio 2017, you need to select the v141 platform toolset in the project property pages if you do not have Visual Studio 2015 installed.
 
 ## New options for C++ on Universal Windows Platform (UWP)
-<<<<<<< HEAD
-
-You now have new options for writing and packaging C++ applications for the Universal Windows Platform and the Microsoft Store. You can use the Desktop App Converter to package your existing desktop application for deployment through the Microsoft Store. For more information, see [Using Visual C++ Runtime in Centennial project](https://blogs.msdn.microsoft.com/vcblog/2016/07/07/using-visual-c-runtime-in-centennial-project/) and [Bring your desktop app to the Universal Windows Platform (UWP) with the Desktop Bridge](/windows/uwp/porting/desktop-to-uwp-root).
-=======
 You now have new options for writing and packaging C++ applications for the Universal Windows Platform and the Windows Store:
-You can use the Desktop Bridge infrastructure to package your existing desktop application or COM object for deployment through the Windows Store or through your existing channels via side-loading. New capabilities in Windows 10 enable you to add UWP functionality to your desktop application in various ways. For more information, see [Desktop Bridge](https://docs.microsoft.com/en-us/windows/uwp/porting/desktop-to-uwp-root).
+You can use the Desktop Bridge infrastructure to package your existing desktop application or COM object for deployment through the Windows Store or through your existing channels via side-loading. New capabilities in Windows 10 enable you to add UWP functionality to your desktop application in various ways. For more information, see [Desktop Bridge](/windows-uwp/porting/desktop-to-uwp-root).
 
 **Visual Studio 2017 version 15.5**  
 A **Windows Application Packaging Project** project template is added which greatly simplifies the work of packaging desktop applications with using Desktop Bridge. It is available under **File | New | Project | Installed | Visual C++ | Universal Windows Platform**. For more information, see [Package an app by using Visual Studio (Desktop Bridge)](/windows-uwp/porting/desktop-to-uwp-packaging-dot-net).
->>>>>>> 3753e300
-
-**Visual Studio 2017 version 15.5**:
-
-A **Windows Application Packaging Project** project template is added which supports packaging desktop applications by using Desktop Bridge. It is available under **File > New > Project** under **Installed > Visual C++ > Universal Windows Platform** when the Universal Windows App workload is installed.
 
 When writing new code, you can now use C++/WinRT, a standard C++ language projection for the Windows Runtime implemented solely in header files. It allows you to both author and consume Windows Runtime APIs using any standards-compliant C++ compiler. C++/WinRT is designed to provide C++ developers with first-class access to the modern Windows API. For more information, see [C++/WinRT Available on GitHub](https://moderncpp.com/).
 
