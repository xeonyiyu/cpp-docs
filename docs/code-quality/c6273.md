--- conflicted
+++ resolved
@@ -15,11 +15,7 @@
 
 ## Example
 
-<<<<<<< HEAD
 The following code generates this warning because an integer is required instead of a **`float`** in the `sprintf` function:
-=======
-The following code generates this warning because an integer is required instead of a **`float`** to `sprintf` function:
->>>>>>> 00e9d2b4
 
 ```cpp
 #include <stdio.h>
@@ -68,4 +64,4 @@
 
 ## See also
 
-[sprintf, _sprintf_l, swprintf, _swprintf_l, \__swprintf_l](../c-runtime-library/reference/sprintf-sprintf-l-swprintf-swprintf-l-swprintf-l.md)+[`sprintf, _sprintf_l, swprintf, _swprintf_l, __swprintf_l`](../c-runtime-library/reference/sprintf-sprintf-l-swprintf-swprintf-l-swprintf-l.md)