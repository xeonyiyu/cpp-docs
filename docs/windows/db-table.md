<<<<<<< HEAD
---
title: "db_table | Microsoft Docs"
ms.custom: ""
ms.date: "11/04/2016"
ms.technology: ["cpp-windows"]
ms.topic: "reference"
f1_keywords: ["vc-attr.db_table"]
dev_langs: ["C++"]
helpviewer_keywords: ["db_table attribute"]
ms.assetid: ff9eb957-4e6d-4175-afcc-fd8ea916cec0
author: "mikeblome"
ms.author: "mblome"
ms.workload: ["cplusplus", "uwp"]
---
# db_table
Opens an OLE DB table.  
  
## Syntax  
  
```  
[ db_table(   
   db_table,   
   name,   
   source_name,   
   hresult   
) ]  
```  
  
#### Parameters  
 *db_table*  
 A string specifying the name of a database table (such as "Products").  
  
 *name* (optional)  
 The name of the handle you use to work with the table. You must specify this parameter if you want to return more than one row of results. **db_table** generates a variable with the specified *name* that can be used to traverse the rowset or execute multiple action queries.  
  
 *source_name* (optional)  
 The `CSession` variable or instance of a class that has the `db_source` attribute applied to it on which the command executes. See [db_source](../windows/db-source.md).  
  
 `hresult` (optional)  
 Identifies the variable that will receive the `HRESULT` of this database command. If the variable does not exist, it will be automatically injected by the attribute.  
  
## Remarks  
 **db_table** creates a [CTable](../data/oledb/ctable-class.md) object, which is used by an OLE DB consumer to open a table. You can use this attribute only at the class level; you cannot use it inline. Use **db_column** to bind table columns to variables; use **db_param** to delimit (set the parameter type and so on) of parameters.  
  
 When the consumer attribute provider applies this attribute to a class, the compiler will rename the class to \_*YourClassName*Accessor, where *YourClassName* is the name you gave the class, and the compiler will also create a class called *YourClassName*, which derives from \_*YourClassName*Accessor.  In Class View, you will see both classes.  
  
## Example  
 The following example opens the Products table for use by `CProducts`.  
  
```  
// db_table.cpp  
// compile with: /LD  
#include <atlbase.h>  
#include <atlplus.h>  
#include <atldbcli.h>  
  
[ db_table(L"dbo.Products") ]  
class CProducts {  
   [ db_column("1") ] LONG m_ProductID;  
};  
```  
  
 For an example of this attribute used in an application, see the samples [AtlAgent](http://msdn.microsoft.com/en-us/52bef5da-c1a0-4223-b4e6-9e464b6db409) and [MultiRead](http://msdn.microsoft.com/en-us/5a2a915a-77dc-492f-94b2-1b809995dd5e).  
  
## Requirements  
  
### Attribute Context  
  
|||  
|-|-|  
|**Applies to**|**class**, `struct`|  
|**Repeatable**|No|  
|**Required attributes**|None|  
|**Invalid attributes**|None|  
  
 For more information about the attribute contexts, see [Attribute Contexts](../windows/attribute-contexts.md).  
  
## See Also  
=======
---
title: "db_table | Microsoft Docs"
ms.custom: ""
ms.date: "11/04/2016"
ms.technology: ["cpp-windows"]
ms.topic: "reference"
f1_keywords: ["vc-attr.db_table"]
dev_langs: ["C++"]
helpviewer_keywords: ["db_table attribute"]
ms.assetid: ff9eb957-4e6d-4175-afcc-fd8ea916cec0
author: "mikeblome"
ms.author: "mblome"
ms.workload: ["cplusplus", "uwp"]
---
# db_table
Opens an OLE DB table.  
  
## Syntax  
  
```cpp  
[ db_table(   
   db_table,   
   name,   
   source_name,   
   hresult   
) ]  
```  
  
#### Parameters  
 *db_table*  
 A string specifying the name of a database table (such as "Products").  
  
 *name* (optional)  
 The name of the handle you use to work with the table. You must specify this parameter if you want to return more than one row of results. **db_table** generates a variable with the specified *name* that can be used to traverse the rowset or execute multiple action queries.  
  
 *source_name* (optional)  
 The `CSession` variable or instance of a class that has the `db_source` attribute applied to it on which the command executes. See [db_source](../windows/db-source.md).  
  
 *hresult* (optional)  
 Identifies the variable that will receive the HRESULT of this database command. If the variable does not exist, it will be automatically injected by the attribute.  
  
## Remarks  
 **db_table** creates a [CTable](../data/oledb/ctable-class.md) object, which is used by an OLE DB consumer to open a table. You can use this attribute only at the class level; you cannot use it inline. Use `db_column` to bind table columns to variables; use `db_param` to delimit (set the parameter type and so on) of parameters.  
  
 When the consumer attribute provider applies this attribute to a class, the compiler will rename the class to \_*YourClassName*Accessor, where *YourClassName* is the name you gave the class, and the compiler will also create a class called *YourClassName*, which derives from \_*YourClassName*Accessor.  In Class View, you will see both classes.  
  
## Example  
 The following example opens the Products table for use by `CProducts`.  
  
```cpp  
// db_table.cpp  
// compile with: /LD  
#include <atlbase.h>  
#include <atlplus.h>  
#include <atldbcli.h>  
  
[ db_table(L"dbo.Products") ]  
class CProducts {  
   [ db_column("1") ] LONG m_ProductID;  
};  
```  
  
 For an example of this attribute used in an application, see the samples [AtlAgent](http://msdn.microsoft.com/52bef5da-c1a0-4223-b4e6-9e464b6db409) and [MultiRead](http://msdn.microsoft.com/5a2a915a-77dc-492f-94b2-1b809995dd5e).  
  
## Requirements  
  
### Attribute Context  
  
|||  
|-|-|  
|**Applies to**|**class**, **struct**|  
|**Repeatable**|No|  
|**Required attributes**|None|  
|**Invalid attributes**|None|  
  
 For more information about the attribute contexts, see [Attribute Contexts](../windows/attribute-contexts.md).  
  
## See Also  
>>>>>>> 8c524fd8
 [OLE DB Consumer Attributes](../windows/ole-db-consumer-attributes.md)   <|MERGE_RESOLUTION|>--- conflicted
+++ resolved
@@ -1,83 +1,3 @@
-<<<<<<< HEAD
----
-title: "db_table | Microsoft Docs"
-ms.custom: ""
-ms.date: "11/04/2016"
-ms.technology: ["cpp-windows"]
-ms.topic: "reference"
-f1_keywords: ["vc-attr.db_table"]
-dev_langs: ["C++"]
-helpviewer_keywords: ["db_table attribute"]
-ms.assetid: ff9eb957-4e6d-4175-afcc-fd8ea916cec0
-author: "mikeblome"
-ms.author: "mblome"
-ms.workload: ["cplusplus", "uwp"]
----
-# db_table
-Opens an OLE DB table.  
-  
-## Syntax  
-  
-```  
-[ db_table(   
-   db_table,   
-   name,   
-   source_name,   
-   hresult   
-) ]  
-```  
-  
-#### Parameters  
- *db_table*  
- A string specifying the name of a database table (such as "Products").  
-  
- *name* (optional)  
- The name of the handle you use to work with the table. You must specify this parameter if you want to return more than one row of results. **db_table** generates a variable with the specified *name* that can be used to traverse the rowset or execute multiple action queries.  
-  
- *source_name* (optional)  
- The `CSession` variable or instance of a class that has the `db_source` attribute applied to it on which the command executes. See [db_source](../windows/db-source.md).  
-  
- `hresult` (optional)  
- Identifies the variable that will receive the `HRESULT` of this database command. If the variable does not exist, it will be automatically injected by the attribute.  
-  
-## Remarks  
- **db_table** creates a [CTable](../data/oledb/ctable-class.md) object, which is used by an OLE DB consumer to open a table. You can use this attribute only at the class level; you cannot use it inline. Use **db_column** to bind table columns to variables; use **db_param** to delimit (set the parameter type and so on) of parameters.  
-  
- When the consumer attribute provider applies this attribute to a class, the compiler will rename the class to \_*YourClassName*Accessor, where *YourClassName* is the name you gave the class, and the compiler will also create a class called *YourClassName*, which derives from \_*YourClassName*Accessor.  In Class View, you will see both classes.  
-  
-## Example  
- The following example opens the Products table for use by `CProducts`.  
-  
-```  
-// db_table.cpp  
-// compile with: /LD  
-#include <atlbase.h>  
-#include <atlplus.h>  
-#include <atldbcli.h>  
-  
-[ db_table(L"dbo.Products") ]  
-class CProducts {  
-   [ db_column("1") ] LONG m_ProductID;  
-};  
-```  
-  
- For an example of this attribute used in an application, see the samples [AtlAgent](http://msdn.microsoft.com/en-us/52bef5da-c1a0-4223-b4e6-9e464b6db409) and [MultiRead](http://msdn.microsoft.com/en-us/5a2a915a-77dc-492f-94b2-1b809995dd5e).  
-  
-## Requirements  
-  
-### Attribute Context  
-  
-|||  
-|-|-|  
-|**Applies to**|**class**, `struct`|  
-|**Repeatable**|No|  
-|**Required attributes**|None|  
-|**Invalid attributes**|None|  
-  
- For more information about the attribute contexts, see [Attribute Contexts](../windows/attribute-contexts.md).  
-  
-## See Also  
-=======
 ---
 title: "db_table | Microsoft Docs"
 ms.custom: ""
@@ -156,5 +76,4 @@
  For more information about the attribute contexts, see [Attribute Contexts](../windows/attribute-contexts.md).  
   
 ## See Also  
->>>>>>> 8c524fd8
  [OLE DB Consumer Attributes](../windows/ole-db-consumer-attributes.md)   