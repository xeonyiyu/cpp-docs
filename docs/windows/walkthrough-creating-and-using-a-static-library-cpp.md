--- conflicted
+++ resolved
@@ -48,11 +48,7 @@
 
         1. Under **Application type**, select **Static Library (.lib)**.
 
-<<<<<<< HEAD
         1. Under **Additional Options**, un-check the **Precompiled header** check box.
-=======
-        1. Under **Additional Options**, uncheck the **Precompiled header** check box.
->>>>>>> 6a8c79a6
 
         1. Choose **OK** to create the project.
 
@@ -100,11 +96,7 @@
 
         1. Under **Application type**, select **Console Application (.exe)**.
 
-<<<<<<< HEAD
         1. Under **Additional Options**, un-check the **Precompiled header** check box.
-=======
-        1. Under **Additional Options**, uncheck the **Precompiled header** check box.
->>>>>>> 6a8c79a6
 
         1. Choose **OK** to create the project.
 
