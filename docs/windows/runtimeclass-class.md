--- conflicted
+++ resolved
@@ -30,14 +30,10 @@
   
 #### Parameters  
  `classFlags`  
-<<<<<<< HEAD
- A combination of one or more [RuntimeClassType](../windows/runtimeclasstype-enumeration.md) enumeration values.  The   `__WRL_CONFIGURATION_LEGACY__` macro can be defined to change the default value of classFlags for all runtime classes in the project. If defined, RuntimeClass instances are non-agile dy default. When not defined, RuntimeClass instances are agile by default. To avoid ambiguity always either include FtmBase as one of the template parameters or specify RuntimeClassType::InhibitFtmBase.
-=======
-Optional paramater. A combination of one or more [RuntimeClassType](../windows/runtimeclasstype-enumeration.md) enumeration values.  The `__WRL_CONFIGURATION_LEGACY__` macro can be defined to change the default value of classFlags for all runtime classes in the project. If defined, RuntimeClass instances are non-agile by default. When not defined, RuntimeClass instances are agile by default. To avoid ambiguity always specify the Microsoft::WRL::FtmBase in `TInterfaces` or RuntimeClassType::InhibitFtmBase. Note, if InhibitFtmBase and FtmBase are both used the object will be agile.
+Optional paramater. A combination of one or more [RuntimeClassType](../windows/runtimeclasstype-enumeration.md) enumeration values. The `__WRL_CONFIGURATION_LEGACY__` macro can be defined to change the default value of classFlags for all runtime classes in the project. If defined, RuntimeClass instances are non-agile by default. When not defined, RuntimeClass instances are agile by default. To avoid ambiguity always specify the Microsoft::WRL::FtmBase in `TInterfaces` or RuntimeClassType::InhibitFtmBase. Note, if InhibitFtmBase and FtmBase are both used the object will be agile.
  
  `TInterfaces`  
 The list of interfaces the object implements beyond IUnknown, IInspectable or other interfaces controlled by [RuntimeClassType](../windows/runtimeclasstype-enumeration.md). It also may list other classes to be derived from, notably Microsoft::WRL::FtmBase to make the object agile and cause it to implement IMarshal.
->>>>>>> 96fa88b5
   
 ## Members  
 `RuntimeClassInitialize`
