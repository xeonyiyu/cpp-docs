---
title: "Universal Windows Apps (C++) | Microsoft Docs"
ms.custom: ""
ms.date: "11/04/2016"
ms.reviewer: ""
ms.suite: ""
ms.technology: 
  - "devlang-cpp"
ms.tgt_pltfrm: ""
ms.topic: "article"
dev_langs: 
  - "C++"
ms.assetid: 357121cc-d390-4bae-b34a-39614861a9f4
caps.latest.revision: 14
author: "mikeblome"
ms.author: "mblome"
manager: "ghogen"
translation.priority.ht: 
  - "de-de"
  - "es-es"
  - "fr-fr"
  - "it-it"
  - "ja-jp"
  - "ko-kr"
  - "ru-ru"
  - "zh-cn"
  - "zh-tw"
translation.priority.mt: 
  - "cs-cz"
  - "pl-pl"
  - "pt-br"
  - "tr-tr"
---
# Universal Windows Apps (C++)
Univeral Windows Platform (UWP) apps embody a set of design principles that emphasize simple user interfaces that are centered around content that automatically adjusts for different screen sizes on different devices. You create the UI in XAML markup, and the code-behind in native C++. You can also create components (DLLs) that can be consumed by UWP apps that are written in other languages. The API surface for UWP apps is the [!INCLUDE[wrt](../atl/reference/includes/wrt_md.md)], which is a well-factored library that provides a wide variety of operating system services.  
<<<<<<< HEAD

> [!TIP]  
> For Windows 10, you can use the Desktop App Converter to package your existing desktop application for deployment through the Windows Store. For more information, see [Using Visual C++ Runtime in Centennial project](https://blogs.msdn.microsoft.com/vcblog/2016/07/07/using-visual-c-runtime-in-centennial-project) and [Bring your desktop app to the Universal Windows Platform (UWP) with the Desktop Bridge](https://msdn.microsoft.com/en-us/windows/uwp/porting/desktop-to-uwp-root).
   
 
=======
  
>>>>>>> 4fb27148eac56a901697540dcd4b3c596ff2c0ef
> [!NOTE]
>  Much of the documentation for UWP app development in C++ is on the [Windows Developer Center](http://go.microsoft.com/fwlink/p/?LinkId=255563) website. Some of the links in this article go to that website.  
  
## UWP apps that Use C++/CX  
  
|||  
|-|-|  
|[Visual C++ language reference (C++/CX)](http://go.microsoft.com/fwlink/p/?LinkId=255561)|Describes the set of extensions that simplify C++ consumption of [!INCLUDE[wrt](../atl/reference/includes/wrt_md.md)] APIs and enable error handling that's based on exceptions.|  
|[Building apps and libraries (C++/CX)](http://go.microsoft.com/fwlink/p/?LinkId=264858)|Describes how to create DLLs and static libraries that can be accessed from a C++/CX app or component.|  
|[Tutorial: Create your first Windows Store app using C++](http://go.microsoft.com/fwlink/p/?LinkId=255556)|A walkthrough that introduces the basic concepts of [!INCLUDE[win8_appname_long](../build/includes/win8_appname_long_md.md)] app development in C++. (Not yet updated for UWP development on Windows 10.)|  
|[Roadmap for Windows Store apps using C++](http://go.microsoft.com/fwlink/p/?LinkId=255553)|Provides links to articles about [!INCLUDE[win8_appname_long](../build/includes/win8_appname_long_md.md)] app and game development in C++.|  
|[Creating Windows Runtime Components in C++](http://go.microsoft.com/fwlink/p/?LinkId=255559)|Describes how to create DLLs that other [!INCLUDE[win8_appname_long](../build/includes/win8_appname_long_md.md)] apps and components can consume.|  
|[Developing games](http://go.microsoft.com/fwlink/p/?LinkId=255554)|Describes how to use DirectX and C++ to create games.|  
  
## [!INCLUDE[win8_appname_long](../build/includes/win8_appname_long_md.md)] Apps that Use the [!INCLUDE[cppwrl](../windows/includes/cppwrl_md.md)] ([!INCLUDE[cppwrl_short](../windows/includes/cppwrl_short_md.md)])  
 The [!INCLUDE[cppwrl_short](../windows/includes/cppwrl_short_md.md)] provides the low-level COM interfaces by which ISO C++ code can access the [!INCLUDE[wrt](../atl/reference/includes/wrt_md.md)] in an exception-free environment. In most cases, we recommend that you use C++/CX instead of the [!INCLUDE[cppwrl_short](../windows/includes/cppwrl_short_md.md)] for [!INCLUDE[win8_appname_long](../build/includes/win8_appname_long_md.md)] app development. For information about the [!INCLUDE[cppwrl_short](../windows/includes/cppwrl_short_md.md)], see [Windows Runtime C++ Template Library (WRL)](../windows/windows-runtime-cpp-template-library-wrl.md).  
  
## See Also  
<<<<<<< HEAD
 [Visual C++](../top/visual-cpp-in-visual-studio-2015.md)
=======
 [Visual C++](../top/visual-cpp-in-visual-studio.md)
>>>>>>> 4fb27148eac56a901697540dcd4b3c596ff2c0ef<|MERGE_RESOLUTION|>--- conflicted
+++ resolved
@@ -33,15 +33,10 @@
 ---
 # Universal Windows Apps (C++)
 Univeral Windows Platform (UWP) apps embody a set of design principles that emphasize simple user interfaces that are centered around content that automatically adjusts for different screen sizes on different devices. You create the UI in XAML markup, and the code-behind in native C++. You can also create components (DLLs) that can be consumed by UWP apps that are written in other languages. The API surface for UWP apps is the [!INCLUDE[wrt](../atl/reference/includes/wrt_md.md)], which is a well-factored library that provides a wide variety of operating system services.  
-<<<<<<< HEAD
 
 > [!TIP]  
 > For Windows 10, you can use the Desktop App Converter to package your existing desktop application for deployment through the Windows Store. For more information, see [Using Visual C++ Runtime in Centennial project](https://blogs.msdn.microsoft.com/vcblog/2016/07/07/using-visual-c-runtime-in-centennial-project) and [Bring your desktop app to the Universal Windows Platform (UWP) with the Desktop Bridge](https://msdn.microsoft.com/en-us/windows/uwp/porting/desktop-to-uwp-root).
    
- 
-=======
-  
->>>>>>> 4fb27148eac56a901697540dcd4b3c596ff2c0ef
 > [!NOTE]
 >  Much of the documentation for UWP app development in C++ is on the [Windows Developer Center](http://go.microsoft.com/fwlink/p/?LinkId=255563) website. Some of the links in this article go to that website.  
   
@@ -60,8 +55,4 @@
  The [!INCLUDE[cppwrl_short](../windows/includes/cppwrl_short_md.md)] provides the low-level COM interfaces by which ISO C++ code can access the [!INCLUDE[wrt](../atl/reference/includes/wrt_md.md)] in an exception-free environment. In most cases, we recommend that you use C++/CX instead of the [!INCLUDE[cppwrl_short](../windows/includes/cppwrl_short_md.md)] for [!INCLUDE[win8_appname_long](../build/includes/win8_appname_long_md.md)] app development. For information about the [!INCLUDE[cppwrl_short](../windows/includes/cppwrl_short_md.md)], see [Windows Runtime C++ Template Library (WRL)](../windows/windows-runtime-cpp-template-library-wrl.md).  
   
 ## See Also  
-<<<<<<< HEAD
- [Visual C++](../top/visual-cpp-in-visual-studio-2015.md)
-=======
  [Visual C++](../top/visual-cpp-in-visual-studio.md)
->>>>>>> 4fb27148eac56a901697540dcd4b3c596ff2c0ef