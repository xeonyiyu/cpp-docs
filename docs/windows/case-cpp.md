--- conflicted
+++ resolved
@@ -1,81 +1,3 @@
-<<<<<<< HEAD
----
-title: "case (C++) | Microsoft Docs"
-ms.custom: ""
-ms.date: "11/04/2016"
-ms.technology: ["cpp-windows"]
-ms.topic: "reference"
-f1_keywords: ["vc-attr.case"]
-dev_langs: ["C++"]
-helpviewer_keywords: ["case attribute"]
-ms.assetid: 6fb883c3-0526-4932-a901-b4564dcaeb7d
-author: "mikeblome"
-ms.author: "mblome"
-ms.workload: ["cplusplus", "uwp"]
----
-# case (C++)
-Used with the [switch_type](../windows/switch-type.md) attribute in a **union**.  
-  
-## Syntax  
-  
-```  
-[ case( value ) ]  
-```  
-  
-#### Parameters  
- *value*  
- A possible input value for which you want to provide processing. The type of **value** can be one of the following types:  
-  
--   `int`  
-  
--   `char`  
-  
--   `boolean`  
-  
--   `enum`  
-  
- or an identifier of such a type.  
-  
-## Remarks  
- The **case** C++ attribute has the same functionality as the **case** MIDL attribute. This attribute is only used with the [switch_type](../windows/switch-type.md) attribute.  
-  
-## Example  
- The following code shows a use of the **case** attribute:  
-  
-```cpp  
-// cpp_attr_ref_case.cpp  
-// compile with: /LD  
-#include <unknwn.h>  
-[export]  
-struct SizedValue2 {  
-   [switch_type(char), switch_is(kind)] union {  
-      [case(1), string]  
-          wchar_t* wval;  
-      [default, string]  
-          char* val;  
-   };  
-    char kind;  
-};  
-[module(name="ATLFIRELib")];  
-```  
-  
-## Requirements  
-  
-### Attribute Context  
-  
-|||  
-|-|-|  
-|**Applies to**|Member of a **class** or **struct**|  
-|**Repeatable**|No|  
-|**Required attributes**|None|  
-|**Invalid attributes**|None|  
-  
- For more information about the attribute contexts, see [Attribute Contexts](../windows/attribute-contexts.md).  
-  
-## See Also  
- [IDL Attributes](../windows/idl-attributes.md)   
- [Typedef, Enum, Union, and Struct Attributes](../windows/typedef-enum-union-and-struct-attributes.md)   
-=======
 ---
 title: "case (C++) | Microsoft Docs"
 ms.custom: ""
@@ -154,5 +76,4 @@
 ## See Also  
  [IDL Attributes](../windows/idl-attributes.md)   
  [Typedef, Enum, Union, and Struct Attributes](../windows/typedef-enum-union-and-struct-attributes.md)   
->>>>>>> 8c524fd8
  [Class Attributes](../windows/class-attributes.md)   