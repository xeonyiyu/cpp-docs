--- conflicted
+++ resolved
@@ -96,11 +96,8 @@
 ### Parameters
 
 *TDelegateInterface*<br/>
-<<<<<<< HEAD
-=======
 The delegate interface type.
 
->>>>>>> 4b5ea95e
 *TCallback*<br/>
 The type of the event handler function.
 
