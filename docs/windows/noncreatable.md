<<<<<<< HEAD
---
title: "noncreatable | Microsoft Docs"
ms.custom: ""
ms.date: "11/04/2016"
ms.technology: ["cpp-windows"]
ms.topic: "reference"
f1_keywords: ["vc-attr.noncreatable"]
dev_langs: ["C++"]
helpviewer_keywords: ["noncreatable attribute"]
ms.assetid: 4d17937b-0bff-41af-ba57-53e18b7ab5a9
author: "mikeblome"
ms.author: "mblome"
ms.workload: ["cplusplus", "uwp"]
---
# noncreatable
Defines an object that cannot be instantiated by itself.  
  
## Syntax  
  
```
[noncreatable]
```
  
## Remarks  
 The **noncreatable** C++ attribute has the same functionality as the [noncreatable](http://msdn.microsoft.com/library/windows/desktop/aa367118) MIDL attribute and is automatically passed through to the generated .IDL file by the compiler.  
  
 When this attribute is used within a project that uses ATL, the behavior of the attribute changes. In addition to the above behavior, the attribute also injects the [OBJECT_ENTRY_NON_CREATEABLE_EX_AUTO](../atl/reference/object-map-macros.md#object_entry_non_createable_ex_auto) macro. This macro indicates to ATL that the object cannot be created externally.  
  
## Example  
  
```  
// cpp_attr_ref_noncreatable.cpp  
// compile with: /LD  
#include <unknwn.h>  
[module(name="MyLib")];  
  
[object, uuid("11111111-1111-1111-1111-111111111111")]  
__interface A   
{  
};  
  
[coclass, uuid("11111111-1111-1111-1111-111111111112"), noncreatable]  
class CMyClass : public A   
{  
   HRESULT xx();  
};  
```  
  
## Requirements  
  
### Attribute Context  
  
|||  
|-|-|  
|**Applies to**|**class**, `struct`|  
|**Repeatable**|No|  
|**Required attributes**|**coclass**|  
|**Invalid attributes**|None|  
  
 For more information about the attribute contexts, see [Attribute Contexts](../windows/attribute-contexts.md).  
  
## See Also  
 [IDL Attributes](../windows/idl-attributes.md)   
=======
---
title: "noncreatable | Microsoft Docs"
ms.custom: ""
ms.date: "11/04/2016"
ms.technology: ["cpp-windows"]
ms.topic: "reference"
f1_keywords: ["vc-attr.noncreatable"]
dev_langs: ["C++"]
helpviewer_keywords: ["noncreatable attribute"]
ms.assetid: 4d17937b-0bff-41af-ba57-53e18b7ab5a9
author: "mikeblome"
ms.author: "mblome"
ms.workload: ["cplusplus", "uwp"]
---
# noncreatable
Defines an object that cannot be instantiated by itself.  
  
## Syntax  
  
```cpp  
[noncreatable]  
```  
  
## Remarks  
 The **noncreatable** C++ attribute has the same functionality as the [noncreatable](http://msdn.microsoft.com/library/windows/desktop/aa367118) MIDL attribute and is automatically passed through to the generated .IDL file by the compiler.  
  
 When this attribute is used within a project that uses ATL, the behavior of the attribute changes. In addition to the above behavior, the attribute also injects the [OBJECT_ENTRY_NON_CREATEABLE_EX_AUTO](../atl/reference/object-map-macros.md#object_entry_non_createable_ex_auto) macro. This macro indicates to ATL that the object cannot be created externally.  
  
## Example  
  
```cpp  
// cpp_attr_ref_noncreatable.cpp  
// compile with: /LD  
#include <unknwn.h>  
[module(name="MyLib")];  
  
[object, uuid("11111111-1111-1111-1111-111111111111")]  
__interface A   
{  
};  
  
[coclass, uuid("11111111-1111-1111-1111-111111111112"), noncreatable]  
class CMyClass : public A   
{  
   HRESULT xx();  
};  
```  
  
## Requirements  
  
### Attribute Context  
  
|||  
|-|-|  
|**Applies to**|**class**, **struct**|  
|**Repeatable**|No|  
|**Required attributes**|**coclass**|  
|**Invalid attributes**|None|  
  
 For more information about the attribute contexts, see [Attribute Contexts](../windows/attribute-contexts.md).  
  
## See Also  
 [IDL Attributes](../windows/idl-attributes.md)   
>>>>>>> 8c524fd8
 [Class Attributes](../windows/class-attributes.md)   <|MERGE_RESOLUTION|>--- conflicted
+++ resolved
@@ -1,68 +1,3 @@
-<<<<<<< HEAD
----
-title: "noncreatable | Microsoft Docs"
-ms.custom: ""
-ms.date: "11/04/2016"
-ms.technology: ["cpp-windows"]
-ms.topic: "reference"
-f1_keywords: ["vc-attr.noncreatable"]
-dev_langs: ["C++"]
-helpviewer_keywords: ["noncreatable attribute"]
-ms.assetid: 4d17937b-0bff-41af-ba57-53e18b7ab5a9
-author: "mikeblome"
-ms.author: "mblome"
-ms.workload: ["cplusplus", "uwp"]
----
-# noncreatable
-Defines an object that cannot be instantiated by itself.  
-  
-## Syntax  
-  
-```
-[noncreatable]
-```
-  
-## Remarks  
- The **noncreatable** C++ attribute has the same functionality as the [noncreatable](http://msdn.microsoft.com/library/windows/desktop/aa367118) MIDL attribute and is automatically passed through to the generated .IDL file by the compiler.  
-  
- When this attribute is used within a project that uses ATL, the behavior of the attribute changes. In addition to the above behavior, the attribute also injects the [OBJECT_ENTRY_NON_CREATEABLE_EX_AUTO](../atl/reference/object-map-macros.md#object_entry_non_createable_ex_auto) macro. This macro indicates to ATL that the object cannot be created externally.  
-  
-## Example  
-  
-```  
-// cpp_attr_ref_noncreatable.cpp  
-// compile with: /LD  
-#include <unknwn.h>  
-[module(name="MyLib")];  
-  
-[object, uuid("11111111-1111-1111-1111-111111111111")]  
-__interface A   
-{  
-};  
-  
-[coclass, uuid("11111111-1111-1111-1111-111111111112"), noncreatable]  
-class CMyClass : public A   
-{  
-   HRESULT xx();  
-};  
-```  
-  
-## Requirements  
-  
-### Attribute Context  
-  
-|||  
-|-|-|  
-|**Applies to**|**class**, `struct`|  
-|**Repeatable**|No|  
-|**Required attributes**|**coclass**|  
-|**Invalid attributes**|None|  
-  
- For more information about the attribute contexts, see [Attribute Contexts](../windows/attribute-contexts.md).  
-  
-## See Also  
- [IDL Attributes](../windows/idl-attributes.md)   
-=======
 ---
 title: "noncreatable | Microsoft Docs"
 ms.custom: ""
@@ -126,5 +61,4 @@
   
 ## See Also  
  [IDL Attributes](../windows/idl-attributes.md)   
->>>>>>> 8c524fd8
  [Class Attributes](../windows/class-attributes.md)   