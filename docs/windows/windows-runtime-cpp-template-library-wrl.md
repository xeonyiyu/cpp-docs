--- conflicted
+++ resolved
@@ -62,11 +62,7 @@
  Shows how to consume custom Windows Runtime components from WRL by creating an IDL file from the .winmd metadata.  
   
  [Walkthrough: Connecting Using Tasks and XML HTTP Requests](../parallel/concrt/walkthrough-connecting-using-tasks-and-xml-http-requests.md)  
-<<<<<<< HEAD
- Shows how to use the [IXMLHTTPRequest2](http://msdn.microsoft.com/bbc11c4a-aecf-4d6d-8275-3e852e309908) and [IXMLHTTPRequest2Callback](http://msdn.microsoft.com/aa4b3f4c-6e28-458b-be25-6cce8865fc71) interfaces together with tasks to send HTTP GET and POST requests to a web service in a UWP app.  
-=======
  Shows how to use the [IXMLHTTPRequest2](/previous-versions/windows/desktop/api/msxml6/nn-msxml6-ixmlhttprequest2) and [IXMLHTTPRequest2Callback](/previous-versions/windows/desktop/api/msxml6/nn-msxml6-ixmlhttprequest2callback) interfaces together with tasks to send HTTP GET and POST requests to a web service in a UWP app.  
->>>>>>> 07f7dfaa
   
  [Bing Maps Trip Optimizer sample](http://code.msdn.microsoft.com/Bing-Maps-trip-optimizer-c4e037f7)  
  Uses the `HttpRequest` class that's defined in [Walkthrough: Connecting Using Tasks and XML HTTP Requests](../parallel/concrt/walkthrough-connecting-using-tasks-and-xml-http-requests.md) in the context of a complete UWP app.  
