<<<<<<< HEAD
---
title: "implements (C++) | Microsoft Docs"
ms.custom: ""
ms.date: "11/04/2016"
ms.technology: ["cpp-windows"]
ms.topic: "reference"
f1_keywords: ["vc-attr.implements"]
dev_langs: ["C++"]
helpviewer_keywords: ["implements attribute"]
ms.assetid: 9cf0858b-cb7d-4d3c-81a6-97d87ed00d25
author: "mikeblome"
ms.author: "mblome"
ms.workload: ["cplusplus", "uwp"]
---
# implements (C++)
Specifies dispatch interfaces that are forced to be members of the IDL coclass.  
  
## Syntax  
  
```  
[ implements(   
   interfaces={interfaces},  
   dispinterfaces={dispinterfaces}  
)]  
```  
  
#### Parameters  
 **interfaces**  
 A comma separated list of the interfaces that will be a member of the IDL coclass. A shorthand method for specifying a single interface is **implements(***interface_name***)**.  
  
 **dispinterfaces**  
 A comma separated list of the dispinterface that will be a member of the IDL coclass. A shorthand method for specifying a single dispinterface is **implements(dispinterfaces** *= dispinterface_name***)**.  
  
## Remarks  
 By default, only COM-interfaces that are base classes of the coclass are added in the IDL coclass. **implements** lets you force other interfaces to be IDL coclass members.  
  
## Requirements  
  
### Attribute Context  
  
|||  
|-|-|  
|**Applies to**|**class**, `struct`|  
|**Repeatable**|Yes|  
|**Required attributes**|None|  
|**Invalid attributes**|None|  
  
 For more information, see [Attribute Contexts](../windows/attribute-contexts.md).  
  
## Example  
 The following example is in three parts: an .idl file and its associated .h file, and a C++ file.  
  
 Assume the following .idl file, which will be available to the compiler.  
  
```  
// attr_implements.idl  
import "docobj.idl";  
[ version(1.0), uuid(0ed71801-a1b6-3178-af3b-9431fc00185e) ]  
library odod  
{  
   importlib("stdole2.tlb");  
   importlib("olepro32.dll");  
  
   [  
      object,  
      uuid(1AECC9BB-2104-3723-98B8-7CC54722C7DD)  
   ]   
   interface IBar1 {  
      [id(1)] HRESULT bar1();  
   };  
  
   [  
      dual,  
      uuid(1AECCABB-2104-3723-98B8-7CC54722C7DD)  
   ]   
   interface IBar2 {  
      [id(1)] HRESULT bar2();  
   };  
  
   [  
      uuid(1AECC9CC-2104-3723-98B8-7CC54722C7DD)  
   ]   
   dispinterface ISna {  
   properties:  
  
   methods:  
      [id(1)] HRESULT sna();  
   };  
  
   [  
      uuid(159A9BBB-E5F1-33F6-BEF5-6CFAD7A5933F),  
      version(1.0)  
   ]   
   coclass CBar {  
      interface IBar1;  
      interface IBar2;  
      dispinterface ISna;  
   };  
}  
```  
  
## Example  
 And the following .h file, which also needs to be available to the compiler.  
  
```  
// attr_implements.h  
// this ALWAYS GENERATED file contains definitions for the interfaces  
  
/* File created by MIDL compiler version 6.00.0361 */  
/* at Mon Feb 28 16:30:53 2005 */  
/* Compiler settings for attr_implements.idl:  
    Oicf, W1, Zp8, env=Win32 (32b run)  
    protocol : dce , ms_ext, c_ext, robust  
    error checks: allocation ref bounds_check enum stub_data   
    VC __declspec() decoration level:   
         __declspec(uuid()), __declspec(selectany), __declspec(novtable)  
         DECLSPEC_UUID(), MIDL_INTERFACE()  
*/  
//@@MIDL_FILE_HEADING(  )  
  
#pragma warning( disable: 4049 )  /* more than 64k source lines */  
  
/* verify that the <rpcndr.h> version is high enough to compile this file*/  
#ifndef __REQUIRED_RPCNDR_H_VERSION__  
#define __REQUIRED_RPCNDR_H_VERSION__ 475  
#endif  
  
#include "rpc.h"  
#include "rpcndr.h"  
  
#ifndef __RPCNDR_H_VERSION__  
#error this stub requires an updated version of <rpcndr.h>  
#endif // __RPCNDR_H_VERSION__  
  
#ifndef __attr_implements_h__  
#define __attr_implements_h__  
  
#if defined(_MSC_VER) && (_MSC_VER >= 1020)  
#pragma once  
#endif  
  
/* Forward Declarations */   
  
#ifndef __IBar1_FWD_DEFINED__  
#define __IBar1_FWD_DEFINED__  
typedef interface IBar1 IBar1;  
#endif /* __IBar1_FWD_DEFINED__ */  
  
#ifndef __IBar2_FWD_DEFINED__  
#define __IBar2_FWD_DEFINED__  
typedef interface IBar2 IBar2;  
#endif /* __IBar2_FWD_DEFINED__ */  
  
#ifndef __ISna_FWD_DEFINED__  
#define __ISna_FWD_DEFINED__  
typedef interface ISna ISna;  
#endif /* __ISna_FWD_DEFINED__ */  
  
#ifndef __CBar_FWD_DEFINED__  
#define __CBar_FWD_DEFINED__  
  
#ifdef __cplusplus  
typedef class CBar CBar;  
#else  
typedef struct CBar CBar;  
#endif /* __cplusplus */  
  
#endif /* __CBar_FWD_DEFINED__ */  
  
/* header files for imported files */  
#include "docobj.h"  
  
#ifdef __cplusplus  
extern "C"{  
#endif   
  
void * __RPC_USER MIDL_user_allocate(size_t);  
void __RPC_USER MIDL_user_free( void * );   
  
#ifndef __odod_LIBRARY_DEFINED__  
#define __odod_LIBRARY_DEFINED__  
  
/* library odod */  
/* [uuid][version] */   
  
EXTERN_C const IID LIBID_odod;  
  
#ifndef __IBar1_INTERFACE_DEFINED__  
#define __IBar1_INTERFACE_DEFINED__  
  
/* interface IBar1 */  
/* [uuid][object] */   
  
EXTERN_C const IID IID_IBar1;  
  
#if defined(__cplusplus) && !defined(CINTERFACE)  
  
    MIDL_INTERFACE("1AECC9BB-2104-3723-98B8-7CC54722C7DD")  
    IBar1  
    {  
    public:  
        BEGIN_INTERFACE  
        virtual /* [id] */ HRESULT STDMETHODCALLTYPE bar1( void) = 0;  
  
        END_INTERFACE  
    };  
  
#else /* C style interface */  
  
    typedef struct IBar1Vtbl  
    {  
        BEGIN_INTERFACE  
  
        /* [id] */ HRESULT ( STDMETHODCALLTYPE *bar1 )(   
            IBar1 * This);  
  
        END_INTERFACE  
    } IBar1Vtbl;  
  
    interface IBar1  
    {  
        CONST_VTBL struct IBar1Vtbl *lpVtbl;  
    };  
  
#ifdef COBJMACROS  
  
#define IBar1_bar1(This)\  
    (This)->lpVtbl -> bar1(This)  
  
#endif /* COBJMACROS */  
  
#endif /* C style interface */  
  
/* [id] */ HRESULT STDMETHODCALLTYPE IBar1_bar1_Proxy(   
    IBar1 * This);  
  
void __RPC_STUB IBar1_bar1_Stub(  
    IRpcStubBuffer *This,  
    IRpcChannelBuffer *_pRpcChannelBuffer,  
    PRPC_MESSAGE _pRpcMessage,  
    DWORD *_pdwStubPhase);  
  
#endif /* __IBar1_INTERFACE_DEFINED__ */  
  
#ifndef __IBar2_INTERFACE_DEFINED__  
#define __IBar2_INTERFACE_DEFINED__  
  
/* interface IBar2 */  
/* [auto_handle][uuid][dual] */   
  
EXTERN_C const IID IID_IBar2;  
  
#if defined(__cplusplus) && !defined(CINTERFACE)  
  
    MIDL_INTERFACE("1AECCABB-2104-3723-98B8-7CC54722C7DD")  
    IBar2  
    {  
    public:  
        BEGIN_INTERFACE  
        virtual /* [id] */ HRESULT STDMETHODCALLTYPE bar2( void) = 0;  
  
        END_INTERFACE  
    };  
  
#else /* C style interface */  
  
    typedef struct IBar2Vtbl  
    {  
        BEGIN_INTERFACE  
  
        /* [id] */ HRESULT ( STDMETHODCALLTYPE *bar2 )(   
            IBar2 * This);  
  
        END_INTERFACE  
    } IBar2Vtbl;  
  
    interface IBar2  
    {  
        CONST_VTBL struct IBar2Vtbl *lpVtbl;  
    };  
  
#ifdef COBJMACROS  
  
#define IBar2_bar2(This)\  
    (This)->lpVtbl -> bar2(This)  
  
#endif /* COBJMACROS */  
  
#endif /* C style interface */  
  
/* [id] */ HRESULT STDMETHODCALLTYPE IBar2_bar2_Proxy(   
    IBar2 * This);  
  
void __RPC_STUB IBar2_bar2_Stub(  
    IRpcStubBuffer *This,  
    IRpcChannelBuffer *_pRpcChannelBuffer,  
    PRPC_MESSAGE _pRpcMessage,  
    DWORD *_pdwStubPhase);  
  
#endif /* __IBar2_INTERFACE_DEFINED__ */  
  
#ifndef __ISna_DISPINTERFACE_DEFINED__  
#define __ISna_DISPINTERFACE_DEFINED__  
  
/* dispinterface ISna */  
/* [uuid] */   
  
EXTERN_C const IID DIID_ISna;  
  
#if defined(__cplusplus) && !defined(CINTERFACE)  
  
    MIDL_INTERFACE("1AECC9CC-2104-3723-98B8-7CC54722C7DD")  
    ISna : public IDispatch  
    {  
    };  
  
#else /* C style interface */  
  
    typedef struct ISnaVtbl  
    {  
        BEGIN_INTERFACE  
  
        HRESULT ( STDMETHODCALLTYPE *QueryInterface )(   
            ISna * This,  
            /* [in] */ REFIID riid,  
            /* [iid_is][out] */ void **ppvObject);  
  
        ULONG ( STDMETHODCALLTYPE *AddRef )(   
            ISna * This);  
  
        ULONG ( STDMETHODCALLTYPE *Release )(   
            ISna * This);  
  
        HRESULT ( STDMETHODCALLTYPE *GetTypeInfoCount )(   
            ISna * This,  
            /* [out] */ UINT *pctinfo);  
  
        HRESULT ( STDMETHODCALLTYPE *GetTypeInfo )(   
            ISna * This,  
            /* [in] */ UINT iTInfo,  
            /* [in] */ LCID lcid,  
            /* [out] */ ITypeInfo **ppTInfo);  
  
        HRESULT ( STDMETHODCALLTYPE *GetIDsOfNames )(   
            ISna * This,  
            /* [in] */ REFIID riid,  
            /* [size_is][in] */ LPOLESTR *rgszNames,  
            /* [in] */ UINT cNames,  
            /* [in] */ LCID lcid,  
            /* [size_is][out] */ DISPID *rgDispId);  
  
        /* [local] */ HRESULT ( STDMETHODCALLTYPE *Invoke )(   
            ISna * This,  
            /* [in] */ DISPID dispIdMember,  
            /* [in] */ REFIID riid,  
            /* [in] */ LCID lcid,  
            /* [in] */ WORD wFlags,  
            /* [out][in] */ DISPPARAMS *pDispParams,  
            /* [out] */ VARIANT *pVarResult,  
            /* [out] */ EXCEPINFO *pExcepInfo,  
            /* [out] */ UINT *puArgErr);  
  
        END_INTERFACE  
    } ISnaVtbl;  
  
    interface ISna  
    {  
        CONST_VTBL struct ISnaVtbl *lpVtbl;  
    };  
  
#ifdef COBJMACROS  
  
#define ISna_QueryInterface(This,riid,ppvObject)\  
    (This)->lpVtbl -> QueryInterface(This,riid,ppvObject)  
  
#define ISna_AddRef(This)\  
    (This)->lpVtbl -> AddRef(This)  
  
#define ISna_Release(This)\  
    (This)->lpVtbl -> Release(This)  
  
#define ISna_GetTypeInfoCount(This,pctinfo)\  
    (This)->lpVtbl -> GetTypeInfoCount(This,pctinfo)  
  
#define ISna_GetTypeInfo(This,iTInfo,lcid,ppTInfo)\  
    (This)->lpVtbl -> GetTypeInfo(This,iTInfo,lcid,ppTInfo)  
  
#define ISna_GetIDsOfNames(This,riid,rgszNames,cNames,lcid,rgDispId)\  
    (This)->lpVtbl -> GetIDsOfNames(This,riid,rgszNames,cNames,lcid,rgDispId)  
  
#define ISna_Invoke(This,dispIdMember,riid,lcid,wFlags,pDispParams,pVarResult,pExcepInfo,puArgErr)\  
    (This)->lpVtbl -> Invoke(This,dispIdMember,riid,lcid,wFlags,pDispParams,pVarResult,pExcepInfo,puArgErr)  
  
#endif /* COBJMACROS */  
  
#endif /* C style interface */  
  
#endif /* __ISna_DISPINTERFACE_DEFINED__ */  
  
EXTERN_C const CLSID CLSID_CBar;  
  
#ifdef __cplusplus  
  
class DECLSPEC_UUID("159A9BBB-E5F1-33F6-BEF5-6CFAD7A5933F")  
CBar;  
#endif  
#endif /* __odod_LIBRARY_DEFINED__ */  
  
/* Additional Prototypes for ALL interfaces */  
  
/* end of Additional Prototypes */  
  
#ifdef __cplusplus  
}  
#endif  
#endif  
```  
  
## Example  
 In the following program, without implements, IBar1, IBar2, and ISna will not be in the coclass in the generated IDL.  
  
```  
// attr_implements.cpp  
// compile with: /LD /link /idlout:out.idl  
#define _ATL_ATTRIBUTES 1  
#include <atlbase.h>  
#include <atlcom.h>  
#include "attr_implements.h"   // IDL generated header that contains a definition of the pseudo-interface IBar and pseudo-dispinterface  ISna  
  
[module(name = "MyLib")];  
  
[dispinterface, uuid("00000000-0000-0000-0000-000000000001")]   
__interface IMyInterface  
{  
   [id(0)] long x;  
   [id(1)] HRESULT func();  
};  
  
[  
   coclass,  
   uuid("00000000-0000-0000-0000-000000000002"),  
   implements(interfaces={IBar1,IBar2}, dispinterfaces=ISna)  
]   
class CMyClass : public IMyInterface,   
   public IBar1,  
      public IDispatchImpl<IBar2, &__uuidof(IBar2)>,   
   public ISna  
{  
   long _x;  
public:  
   long get_x() { return _x; }  
   void put_x(long x0) { _x = x0; }  
   HRESULT func() { return S_OK; }  
   HRESULT __stdcall bar1() { return S_OK; }  
   HRESULT __stdcall bar2() { return S_OK; }  
   HRESULT __stdcall sna() { return S_OK; }  
  
   virtual HRESULT STDMETHODCALLTYPE ISna::Invoke(  
            /* [in] */ DISPID dispIdMember,  
            /* [in] */ REFIID riid,  
            /* [in] */ LCID lcid,  
            /* [in] */ WORD wFlags,  
            /* [out][in] */ DISPPARAMS *pDispParams,  
            /* [out] */ VARIANT *pVarResult,  
            /* [out] */ EXCEPINFO *pExcepInfo,  
            /* [out] */ UINT *puArgErr)   
   {  
      HRESULT hr = S_OK;  
      if (pDispParams == 0) {  
         return DISP_E_BADVARTYPE;  
      }  
      if (pDispParams->cArgs> 0) {  
         return DISP_E_BADPARAMCOUNT;  
      }  
      if (pVarResult != 0) {  
         ::VariantInit(pVarResult);  
      }  
      switch (dispIdMember) {  
      case 1:  
         {  
            if (pDispParams->cArgs != 0) {  
               return DISP_E_BADPARAMCOUNT;  
            }  
            hr = this->sna();  
            break;  
         }  
      default:  
         return DISP_E_MEMBERNOTFOUND;  
      }  
      return hr;  
   }  
   virtual HRESULT STDMETHODCALLTYPE ISna::GetIDsOfNames(  
            /* [in] */ REFIID riid,  
            /* [size_is][in] */ LPOLESTR *rgszNames,  
            /* [in] */ UINT cNames,  
            /* [in] */ LCID lcid,  
            /* [size_is][out] */ DISPID *rgDispId)   
   {  
      static LPOLESTR names[] = { L"sna" };  
      static DISPID dids[] = { 1 };  
      for (unsigned int i = 0; i < cNames; ++i) {  
         int fFoundIt = 0;  
         for (unsigned int j = 0; j < sizeof(names)/sizeof(LPOLESTR); ++j) {  
            if (lstrcmpiW(rgszNames[i], names[j]) == 0) {  
               fFoundIt = 1;  
               rgDispId[i] = dids[j];  
               break;  
            }  
         }  
         if (fFoundIt == 0) {  
            return DISP_E_UNKNOWNNAME;  
         }  
      }  
      return S_OK;  
   }  
   virtual HRESULT STDMETHODCALLTYPE ISna::GetTypeInfoCount(unsigned int*  pctinfo)   
   {  
      if (pctinfo == NULL) {  
         return E_POINTER;  
      }  
      CComPtr<ITypeInfo> spTypeInfo;  
      *pctinfo =   
                  (SUCCEEDED(TypeInfoHelper(__uuidof(ISna), 0, &spTypeInfo))) ? 1 : 0;  
      return S_OK;  
   }  
   virtual HRESULT STDMETHODCALLTYPE ISna::GetTypeInfo(unsigned int iTInfo, LCID lcid, ITypeInfo** ppTInfo)   
   {  
      if (iTInfo != 0) {  
         return DISP_E_BADINDEX;  
      }  
      return TypeInfoHelper(__uuidof(ISna), lcid, ppTInfo);  
   }  
   BEGIN_COM_MAP(CMyClass)  
      COM_INTERFACE_ENTRY(IBar1)  
      COM_INTERFACE_ENTRY(IBar2)  
      COM_INTERFACE_ENTRY(ISna)  
   END_COM_MAP()  
};  
```  
  
## See Also  
 [Compiler Attributes](../windows/compiler-attributes.md)   
=======
---
title: "implements (C++) | Microsoft Docs"
ms.custom: ""
ms.date: "11/04/2016"
ms.technology: ["cpp-windows"]
ms.topic: "reference"
f1_keywords: ["vc-attr.implements"]
dev_langs: ["C++"]
helpviewer_keywords: ["implements attribute"]
ms.assetid: 9cf0858b-cb7d-4d3c-81a6-97d87ed00d25
author: "mikeblome"
ms.author: "mblome"
ms.workload: ["cplusplus", "uwp"]
---
# implements (C++)
Specifies dispatch interfaces that are forced to be members of the IDL coclass.  
  
## Syntax  
  
```cpp  
[ implements(   
   interfaces={interfaces},  
   dispinterfaces={dispinterfaces}  
)]  
```  
  
### Parameters  
 *interfaces*  
 A comma separated list of the interfaces that will be a member of the IDL coclass. A shorthand method for specifying a single interface is **implements(***interface_name***)**.  
  
 *dispinterfaces*  
 A comma separated list of the dispinterface that will be a member of the IDL coclass. A shorthand method for specifying a single dispinterface is **implements(dispinterfaces** *= dispinterface_name***)**.  
  
## Remarks  
 By default, only COM-interfaces that are base classes of the `coclass` are added in the IDL coclass. **implements** lets you force other interfaces to be IDL `coclass` members.  
  
## Requirements  
  
### Attribute Context  
  
|||  
|-|-|  
|**Applies to**|**class**, **struct**|  
|**Repeatable**|Yes|  
|**Required attributes**|None|  
|**Invalid attributes**|None|  
  
 For more information, see [Attribute Contexts](../windows/attribute-contexts.md).  
  
## Example  
 The following example is in three parts: an .idl file and its associated .h file, and a C++ file.  
  
 Assume the following .idl file, which will be available to the compiler.  
  
```  
// attr_implements.idl  
import "docobj.idl";  
[ version(1.0), uuid(0ed71801-a1b6-3178-af3b-9431fc00185e) ]  
library odod  
{  
   importlib("stdole2.tlb");  
   importlib("olepro32.dll");  
  
   [  
      object,  
      uuid(1AECC9BB-2104-3723-98B8-7CC54722C7DD)  
   ]   
   interface IBar1 {  
      [id(1)] HRESULT bar1();  
   };  
  
   [  
      dual,  
      uuid(1AECCABB-2104-3723-98B8-7CC54722C7DD)  
   ]   
   interface IBar2 {  
      [id(1)] HRESULT bar2();  
   };  
  
   [  
      uuid(1AECC9CC-2104-3723-98B8-7CC54722C7DD)  
   ]   
   dispinterface ISna {  
   properties:  
  
   methods:  
      [id(1)] HRESULT sna();  
   };  
  
   [  
      uuid(159A9BBB-E5F1-33F6-BEF5-6CFAD7A5933F),  
      version(1.0)  
   ]   
   coclass CBar {  
      interface IBar1;  
      interface IBar2;  
      dispinterface ISna;  
   };  
}  
```  
  
## Example  
 And the following .h file, which also needs to be available to the compiler.  
  
```cpp  
// attr_implements.h  
// this ALWAYS GENERATED file contains definitions for the interfaces  
  
/* File created by MIDL compiler version 6.00.0361 */  
/* at Mon Feb 28 16:30:53 2005 */  
/* Compiler settings for attr_implements.idl:  
    Oicf, W1, Zp8, env=Win32 (32b run)  
    protocol : dce , ms_ext, c_ext, robust  
    error checks: allocation ref bounds_check enum stub_data   
    VC __declspec() decoration level:   
         __declspec(uuid()), __declspec(selectany), __declspec(novtable)  
         DECLSPEC_UUID(), MIDL_INTERFACE()  
*/  
//@@MIDL_FILE_HEADING(  )  
  
#pragma warning( disable: 4049 )  /* more than 64k source lines */  
  
/* verify that the <rpcndr.h> version is high enough to compile this file*/  
#ifndef __REQUIRED_RPCNDR_H_VERSION__  
#define __REQUIRED_RPCNDR_H_VERSION__ 475  
#endif  
  
#include "rpc.h"  
#include "rpcndr.h"  
  
#ifndef __RPCNDR_H_VERSION__  
#error this stub requires an updated version of <rpcndr.h>  
#endif // __RPCNDR_H_VERSION__  
  
#ifndef __attr_implements_h__  
#define __attr_implements_h__  
  
#if defined(_MSC_VER) && (_MSC_VER >= 1020)  
#pragma once  
#endif  
  
/* Forward Declarations */   
  
#ifndef __IBar1_FWD_DEFINED__  
#define __IBar1_FWD_DEFINED__  
typedef interface IBar1 IBar1;  
#endif /* __IBar1_FWD_DEFINED__ */  
  
#ifndef __IBar2_FWD_DEFINED__  
#define __IBar2_FWD_DEFINED__  
typedef interface IBar2 IBar2;  
#endif /* __IBar2_FWD_DEFINED__ */  
  
#ifndef __ISna_FWD_DEFINED__  
#define __ISna_FWD_DEFINED__  
typedef interface ISna ISna;  
#endif /* __ISna_FWD_DEFINED__ */  
  
#ifndef __CBar_FWD_DEFINED__  
#define __CBar_FWD_DEFINED__  
  
#ifdef __cplusplus  
typedef class CBar CBar;  
#else  
typedef struct CBar CBar;  
#endif /* __cplusplus */  
  
#endif /* __CBar_FWD_DEFINED__ */  
  
/* header files for imported files */  
#include "docobj.h"  
  
#ifdef __cplusplus  
extern "C"{  
#endif   
  
void * __RPC_USER MIDL_user_allocate(size_t);  
void __RPC_USER MIDL_user_free( void * );   
  
#ifndef __odod_LIBRARY_DEFINED__  
#define __odod_LIBRARY_DEFINED__  
  
/* library odod */  
/* [uuid][version] */   
  
EXTERN_C const IID LIBID_odod;  
  
#ifndef __IBar1_INTERFACE_DEFINED__  
#define __IBar1_INTERFACE_DEFINED__  
  
/* interface IBar1 */  
/* [uuid][object] */   
  
EXTERN_C const IID IID_IBar1;  
  
#if defined(__cplusplus) && !defined(CINTERFACE)  
  
    MIDL_INTERFACE("1AECC9BB-2104-3723-98B8-7CC54722C7DD")  
    IBar1  
    {  
    public:  
        BEGIN_INTERFACE  
        virtual /* [id] */ HRESULT STDMETHODCALLTYPE bar1( void) = 0;  
  
        END_INTERFACE  
    };  
  
#else /* C style interface */  
  
    typedef struct IBar1Vtbl  
    {  
        BEGIN_INTERFACE  
  
        /* [id] */ HRESULT ( STDMETHODCALLTYPE *bar1 )(   
            IBar1 * This);  
  
        END_INTERFACE  
    } IBar1Vtbl;  
  
    interface IBar1  
    {  
        CONST_VTBL struct IBar1Vtbl *lpVtbl;  
    };  
  
#ifdef COBJMACROS  
  
#define IBar1_bar1(This)\  
    (This)->lpVtbl -> bar1(This)  
  
#endif /* COBJMACROS */  
  
#endif /* C style interface */  
  
/* [id] */ HRESULT STDMETHODCALLTYPE IBar1_bar1_Proxy(   
    IBar1 * This);  
  
void __RPC_STUB IBar1_bar1_Stub(  
    IRpcStubBuffer *This,  
    IRpcChannelBuffer *_pRpcChannelBuffer,  
    PRPC_MESSAGE _pRpcMessage,  
    DWORD *_pdwStubPhase);  
  
#endif /* __IBar1_INTERFACE_DEFINED__ */  
  
#ifndef __IBar2_INTERFACE_DEFINED__  
#define __IBar2_INTERFACE_DEFINED__  
  
/* interface IBar2 */  
/* [auto_handle][uuid][dual] */   
  
EXTERN_C const IID IID_IBar2;  
  
#if defined(__cplusplus) && !defined(CINTERFACE)  
  
    MIDL_INTERFACE("1AECCABB-2104-3723-98B8-7CC54722C7DD")  
    IBar2  
    {  
    public:  
        BEGIN_INTERFACE  
        virtual /* [id] */ HRESULT STDMETHODCALLTYPE bar2( void) = 0;  
  
        END_INTERFACE  
    };  
  
#else /* C style interface */  
  
    typedef struct IBar2Vtbl  
    {  
        BEGIN_INTERFACE  
  
        /* [id] */ HRESULT ( STDMETHODCALLTYPE *bar2 )(   
            IBar2 * This);  
  
        END_INTERFACE  
    } IBar2Vtbl;  
  
    interface IBar2  
    {  
        CONST_VTBL struct IBar2Vtbl *lpVtbl;  
    };  
  
#ifdef COBJMACROS  
  
#define IBar2_bar2(This)\  
    (This)->lpVtbl -> bar2(This)  
  
#endif /* COBJMACROS */  
  
#endif /* C style interface */  
  
/* [id] */ HRESULT STDMETHODCALLTYPE IBar2_bar2_Proxy(   
    IBar2 * This);  
  
void __RPC_STUB IBar2_bar2_Stub(  
    IRpcStubBuffer *This,  
    IRpcChannelBuffer *_pRpcChannelBuffer,  
    PRPC_MESSAGE _pRpcMessage,  
    DWORD *_pdwStubPhase);  
  
#endif /* __IBar2_INTERFACE_DEFINED__ */  
  
#ifndef __ISna_DISPINTERFACE_DEFINED__  
#define __ISna_DISPINTERFACE_DEFINED__  
  
/* dispinterface ISna */  
/* [uuid] */   
  
EXTERN_C const IID DIID_ISna;  
  
#if defined(__cplusplus) && !defined(CINTERFACE)  
  
    MIDL_INTERFACE("1AECC9CC-2104-3723-98B8-7CC54722C7DD")  
    ISna : public IDispatch  
    {  
    };  
  
#else /* C style interface */  
  
    typedef struct ISnaVtbl  
    {  
        BEGIN_INTERFACE  
  
        HRESULT ( STDMETHODCALLTYPE *QueryInterface )(   
            ISna * This,  
            /* [in] */ REFIID riid,  
            /* [iid_is][out] */ void **ppvObject);  
  
        ULONG ( STDMETHODCALLTYPE *AddRef )(   
            ISna * This);  
  
        ULONG ( STDMETHODCALLTYPE *Release )(   
            ISna * This);  
  
        HRESULT ( STDMETHODCALLTYPE *GetTypeInfoCount )(   
            ISna * This,  
            /* [out] */ UINT *pctinfo);  
  
        HRESULT ( STDMETHODCALLTYPE *GetTypeInfo )(   
            ISna * This,  
            /* [in] */ UINT iTInfo,  
            /* [in] */ LCID lcid,  
            /* [out] */ ITypeInfo **ppTInfo);  
  
        HRESULT ( STDMETHODCALLTYPE *GetIDsOfNames )(   
            ISna * This,  
            /* [in] */ REFIID riid,  
            /* [size_is][in] */ LPOLESTR *rgszNames,  
            /* [in] */ UINT cNames,  
            /* [in] */ LCID lcid,  
            /* [size_is][out] */ DISPID *rgDispId);  
  
        /* [local] */ HRESULT ( STDMETHODCALLTYPE *Invoke )(   
            ISna * This,  
            /* [in] */ DISPID dispIdMember,  
            /* [in] */ REFIID riid,  
            /* [in] */ LCID lcid,  
            /* [in] */ WORD wFlags,  
            /* [out][in] */ DISPPARAMS *pDispParams,  
            /* [out] */ VARIANT *pVarResult,  
            /* [out] */ EXCEPINFO *pExcepInfo,  
            /* [out] */ UINT *puArgErr);  
  
        END_INTERFACE  
    } ISnaVtbl;  
  
    interface ISna  
    {  
        CONST_VTBL struct ISnaVtbl *lpVtbl;  
    };  
  
#ifdef COBJMACROS  
  
#define ISna_QueryInterface(This,riid,ppvObject)\  
    (This)->lpVtbl -> QueryInterface(This,riid,ppvObject)  
  
#define ISna_AddRef(This)\  
    (This)->lpVtbl -> AddRef(This)  
  
#define ISna_Release(This)\  
    (This)->lpVtbl -> Release(This)  
  
#define ISna_GetTypeInfoCount(This,pctinfo)\  
    (This)->lpVtbl -> GetTypeInfoCount(This,pctinfo)  
  
#define ISna_GetTypeInfo(This,iTInfo,lcid,ppTInfo)\  
    (This)->lpVtbl -> GetTypeInfo(This,iTInfo,lcid,ppTInfo)  
  
#define ISna_GetIDsOfNames(This,riid,rgszNames,cNames,lcid,rgDispId)\  
    (This)->lpVtbl -> GetIDsOfNames(This,riid,rgszNames,cNames,lcid,rgDispId)  
  
#define ISna_Invoke(This,dispIdMember,riid,lcid,wFlags,pDispParams,pVarResult,pExcepInfo,puArgErr)\  
    (This)->lpVtbl -> Invoke(This,dispIdMember,riid,lcid,wFlags,pDispParams,pVarResult,pExcepInfo,puArgErr)  
  
#endif /* COBJMACROS */  
  
#endif /* C style interface */  
  
#endif /* __ISna_DISPINTERFACE_DEFINED__ */  
  
EXTERN_C const CLSID CLSID_CBar;  
  
#ifdef __cplusplus  
  
class DECLSPEC_UUID("159A9BBB-E5F1-33F6-BEF5-6CFAD7A5933F")  
CBar;  
#endif  
#endif /* __odod_LIBRARY_DEFINED__ */  
  
/* Additional Prototypes for ALL interfaces */  
  
/* end of Additional Prototypes */  
  
#ifdef __cplusplus  
}  
#endif  
#endif  
```  
  
## Example  
 In the following program, without implements, `IBar1`, `IBar2`, and `ISna` will not be in the `coclass` in the generated IDL.  
  
```cpp  
// attr_implements.cpp  
// compile with: /LD /link /idlout:out.idl  
#define _ATL_ATTRIBUTES 1  
#include <atlbase.h>  
#include <atlcom.h>  
#include "attr_implements.h"   // IDL generated header that contains a definition of the pseudo-interface IBar and pseudo-dispinterface  ISna  
  
[module(name = "MyLib")];  
  
[dispinterface, uuid("00000000-0000-0000-0000-000000000001")]   
__interface IMyInterface  
{  
   [id(0)] long x;  
   [id(1)] HRESULT func();  
};  
  
[  
   coclass,  
   uuid("00000000-0000-0000-0000-000000000002"),  
   implements(interfaces={IBar1,IBar2}, dispinterfaces=ISna)  
]   
class CMyClass : public IMyInterface,   
   public IBar1,  
      public IDispatchImpl<IBar2, &__uuidof(IBar2)>,   
   public ISna  
{  
   long _x;  
public:  
   long get_x() { return _x; }  
   void put_x(long x0) { _x = x0; }  
   HRESULT func() { return S_OK; }  
   HRESULT __stdcall bar1() { return S_OK; }  
   HRESULT __stdcall bar2() { return S_OK; }  
   HRESULT __stdcall sna() { return S_OK; }  
  
   virtual HRESULT STDMETHODCALLTYPE ISna::Invoke(  
            /* [in] */ DISPID dispIdMember,  
            /* [in] */ REFIID riid,  
            /* [in] */ LCID lcid,  
            /* [in] */ WORD wFlags,  
            /* [out][in] */ DISPPARAMS *pDispParams,  
            /* [out] */ VARIANT *pVarResult,  
            /* [out] */ EXCEPINFO *pExcepInfo,  
            /* [out] */ UINT *puArgErr)   
   {  
      HRESULT hr = S_OK;  
      if (pDispParams == 0) {  
         return DISP_E_BADVARTYPE;  
      }  
      if (pDispParams->cArgs> 0) {  
         return DISP_E_BADPARAMCOUNT;  
      }  
      if (pVarResult != 0) {  
         ::VariantInit(pVarResult);  
      }  
      switch (dispIdMember) {  
      case 1:  
         {  
            if (pDispParams->cArgs != 0) {  
               return DISP_E_BADPARAMCOUNT;  
            }  
            hr = this->sna();  
            break;  
         }  
      default:  
         return DISP_E_MEMBERNOTFOUND;  
      }  
      return hr;  
   }  
   virtual HRESULT STDMETHODCALLTYPE ISna::GetIDsOfNames(  
            /* [in] */ REFIID riid,  
            /* [size_is][in] */ LPOLESTR *rgszNames,  
            /* [in] */ UINT cNames,  
            /* [in] */ LCID lcid,  
            /* [size_is][out] */ DISPID *rgDispId)   
   {  
      static LPOLESTR names[] = { L"sna" };  
      static DISPID dids[] = { 1 };  
      for (unsigned int i = 0; i < cNames; ++i) {  
         int fFoundIt = 0;  
         for (unsigned int j = 0; j < sizeof(names)/sizeof(LPOLESTR); ++j) {  
            if (lstrcmpiW(rgszNames[i], names[j]) == 0) {  
               fFoundIt = 1;  
               rgDispId[i] = dids[j];  
               break;  
            }  
         }  
         if (fFoundIt == 0) {  
            return DISP_E_UNKNOWNNAME;  
         }  
      }  
      return S_OK;  
   }  
   virtual HRESULT STDMETHODCALLTYPE ISna::GetTypeInfoCount(unsigned int*  pctinfo)   
   {  
      if (pctinfo == NULL) {  
         return E_POINTER;  
      }  
      CComPtr<ITypeInfo> spTypeInfo;  
      *pctinfo =   
                  (SUCCEEDED(TypeInfoHelper(__uuidof(ISna), 0, &spTypeInfo))) ? 1 : 0;  
      return S_OK;  
   }  
   virtual HRESULT STDMETHODCALLTYPE ISna::GetTypeInfo(unsigned int iTInfo, LCID lcid, ITypeInfo** ppTInfo)   
   {  
      if (iTInfo != 0) {  
         return DISP_E_BADINDEX;  
      }  
      return TypeInfoHelper(__uuidof(ISna), lcid, ppTInfo);  
   }  
   BEGIN_COM_MAP(CMyClass)  
      COM_INTERFACE_ENTRY(IBar1)  
      COM_INTERFACE_ENTRY(IBar2)  
      COM_INTERFACE_ENTRY(ISna)  
   END_COM_MAP()  
};  
```  
  
## See Also  
 [Compiler Attributes](../windows/compiler-attributes.md)   
>>>>>>> 8c524fd8
 [Class Attributes](../windows/class-attributes.md)   <|MERGE_RESOLUTION|>--- conflicted
+++ resolved
@@ -1,4 +1,3 @@
-<<<<<<< HEAD
 ---
 title: "implements (C++) | Microsoft Docs"
 ms.custom: ""
@@ -18,22 +17,22 @@
   
 ## Syntax  
   
-```  
+```cpp  
 [ implements(   
    interfaces={interfaces},  
    dispinterfaces={dispinterfaces}  
 )]  
 ```  
   
-#### Parameters  
- **interfaces**  
+### Parameters  
+ *interfaces*  
  A comma separated list of the interfaces that will be a member of the IDL coclass. A shorthand method for specifying a single interface is **implements(***interface_name***)**.  
   
- **dispinterfaces**  
+ *dispinterfaces*  
  A comma separated list of the dispinterface that will be a member of the IDL coclass. A shorthand method for specifying a single dispinterface is **implements(dispinterfaces** *= dispinterface_name***)**.  
   
 ## Remarks  
- By default, only COM-interfaces that are base classes of the coclass are added in the IDL coclass. **implements** lets you force other interfaces to be IDL coclass members.  
+ By default, only COM-interfaces that are base classes of the `coclass` are added in the IDL coclass. **implements** lets you force other interfaces to be IDL `coclass` members.  
   
 ## Requirements  
   
@@ -41,7 +40,7 @@
   
 |||  
 |-|-|  
-|**Applies to**|**class**, `struct`|  
+|**Applies to**|**class**, **struct**|  
 |**Repeatable**|Yes|  
 |**Required attributes**|None|  
 |**Invalid attributes**|None|  
@@ -103,7 +102,7 @@
 ## Example  
  And the following .h file, which also needs to be available to the compiler.  
   
-```  
+```cpp  
 // attr_implements.h  
 // this ALWAYS GENERATED file contains definitions for the interfaces  
   
@@ -418,9 +417,9 @@
 ```  
   
 ## Example  
- In the following program, without implements, IBar1, IBar2, and ISna will not be in the coclass in the generated IDL.  
-  
-```  
+ In the following program, without implements, `IBar1`, `IBar2`, and `ISna` will not be in the `coclass` in the generated IDL.  
+  
+```cpp  
 // attr_implements.cpp  
 // compile with: /LD /link /idlout:out.idl  
 #define _ATL_ATTRIBUTES 1  
@@ -541,548 +540,4 @@
   
 ## See Also  
  [Compiler Attributes](../windows/compiler-attributes.md)   
-=======
----
-title: "implements (C++) | Microsoft Docs"
-ms.custom: ""
-ms.date: "11/04/2016"
-ms.technology: ["cpp-windows"]
-ms.topic: "reference"
-f1_keywords: ["vc-attr.implements"]
-dev_langs: ["C++"]
-helpviewer_keywords: ["implements attribute"]
-ms.assetid: 9cf0858b-cb7d-4d3c-81a6-97d87ed00d25
-author: "mikeblome"
-ms.author: "mblome"
-ms.workload: ["cplusplus", "uwp"]
----
-# implements (C++)
-Specifies dispatch interfaces that are forced to be members of the IDL coclass.  
-  
-## Syntax  
-  
-```cpp  
-[ implements(   
-   interfaces={interfaces},  
-   dispinterfaces={dispinterfaces}  
-)]  
-```  
-  
-### Parameters  
- *interfaces*  
- A comma separated list of the interfaces that will be a member of the IDL coclass. A shorthand method for specifying a single interface is **implements(***interface_name***)**.  
-  
- *dispinterfaces*  
- A comma separated list of the dispinterface that will be a member of the IDL coclass. A shorthand method for specifying a single dispinterface is **implements(dispinterfaces** *= dispinterface_name***)**.  
-  
-## Remarks  
- By default, only COM-interfaces that are base classes of the `coclass` are added in the IDL coclass. **implements** lets you force other interfaces to be IDL `coclass` members.  
-  
-## Requirements  
-  
-### Attribute Context  
-  
-|||  
-|-|-|  
-|**Applies to**|**class**, **struct**|  
-|**Repeatable**|Yes|  
-|**Required attributes**|None|  
-|**Invalid attributes**|None|  
-  
- For more information, see [Attribute Contexts](../windows/attribute-contexts.md).  
-  
-## Example  
- The following example is in three parts: an .idl file and its associated .h file, and a C++ file.  
-  
- Assume the following .idl file, which will be available to the compiler.  
-  
-```  
-// attr_implements.idl  
-import "docobj.idl";  
-[ version(1.0), uuid(0ed71801-a1b6-3178-af3b-9431fc00185e) ]  
-library odod  
-{  
-   importlib("stdole2.tlb");  
-   importlib("olepro32.dll");  
-  
-   [  
-      object,  
-      uuid(1AECC9BB-2104-3723-98B8-7CC54722C7DD)  
-   ]   
-   interface IBar1 {  
-      [id(1)] HRESULT bar1();  
-   };  
-  
-   [  
-      dual,  
-      uuid(1AECCABB-2104-3723-98B8-7CC54722C7DD)  
-   ]   
-   interface IBar2 {  
-      [id(1)] HRESULT bar2();  
-   };  
-  
-   [  
-      uuid(1AECC9CC-2104-3723-98B8-7CC54722C7DD)  
-   ]   
-   dispinterface ISna {  
-   properties:  
-  
-   methods:  
-      [id(1)] HRESULT sna();  
-   };  
-  
-   [  
-      uuid(159A9BBB-E5F1-33F6-BEF5-6CFAD7A5933F),  
-      version(1.0)  
-   ]   
-   coclass CBar {  
-      interface IBar1;  
-      interface IBar2;  
-      dispinterface ISna;  
-   };  
-}  
-```  
-  
-## Example  
- And the following .h file, which also needs to be available to the compiler.  
-  
-```cpp  
-// attr_implements.h  
-// this ALWAYS GENERATED file contains definitions for the interfaces  
-  
-/* File created by MIDL compiler version 6.00.0361 */  
-/* at Mon Feb 28 16:30:53 2005 */  
-/* Compiler settings for attr_implements.idl:  
-    Oicf, W1, Zp8, env=Win32 (32b run)  
-    protocol : dce , ms_ext, c_ext, robust  
-    error checks: allocation ref bounds_check enum stub_data   
-    VC __declspec() decoration level:   
-         __declspec(uuid()), __declspec(selectany), __declspec(novtable)  
-         DECLSPEC_UUID(), MIDL_INTERFACE()  
-*/  
-//@@MIDL_FILE_HEADING(  )  
-  
-#pragma warning( disable: 4049 )  /* more than 64k source lines */  
-  
-/* verify that the <rpcndr.h> version is high enough to compile this file*/  
-#ifndef __REQUIRED_RPCNDR_H_VERSION__  
-#define __REQUIRED_RPCNDR_H_VERSION__ 475  
-#endif  
-  
-#include "rpc.h"  
-#include "rpcndr.h"  
-  
-#ifndef __RPCNDR_H_VERSION__  
-#error this stub requires an updated version of <rpcndr.h>  
-#endif // __RPCNDR_H_VERSION__  
-  
-#ifndef __attr_implements_h__  
-#define __attr_implements_h__  
-  
-#if defined(_MSC_VER) && (_MSC_VER >= 1020)  
-#pragma once  
-#endif  
-  
-/* Forward Declarations */   
-  
-#ifndef __IBar1_FWD_DEFINED__  
-#define __IBar1_FWD_DEFINED__  
-typedef interface IBar1 IBar1;  
-#endif /* __IBar1_FWD_DEFINED__ */  
-  
-#ifndef __IBar2_FWD_DEFINED__  
-#define __IBar2_FWD_DEFINED__  
-typedef interface IBar2 IBar2;  
-#endif /* __IBar2_FWD_DEFINED__ */  
-  
-#ifndef __ISna_FWD_DEFINED__  
-#define __ISna_FWD_DEFINED__  
-typedef interface ISna ISna;  
-#endif /* __ISna_FWD_DEFINED__ */  
-  
-#ifndef __CBar_FWD_DEFINED__  
-#define __CBar_FWD_DEFINED__  
-  
-#ifdef __cplusplus  
-typedef class CBar CBar;  
-#else  
-typedef struct CBar CBar;  
-#endif /* __cplusplus */  
-  
-#endif /* __CBar_FWD_DEFINED__ */  
-  
-/* header files for imported files */  
-#include "docobj.h"  
-  
-#ifdef __cplusplus  
-extern "C"{  
-#endif   
-  
-void * __RPC_USER MIDL_user_allocate(size_t);  
-void __RPC_USER MIDL_user_free( void * );   
-  
-#ifndef __odod_LIBRARY_DEFINED__  
-#define __odod_LIBRARY_DEFINED__  
-  
-/* library odod */  
-/* [uuid][version] */   
-  
-EXTERN_C const IID LIBID_odod;  
-  
-#ifndef __IBar1_INTERFACE_DEFINED__  
-#define __IBar1_INTERFACE_DEFINED__  
-  
-/* interface IBar1 */  
-/* [uuid][object] */   
-  
-EXTERN_C const IID IID_IBar1;  
-  
-#if defined(__cplusplus) && !defined(CINTERFACE)  
-  
-    MIDL_INTERFACE("1AECC9BB-2104-3723-98B8-7CC54722C7DD")  
-    IBar1  
-    {  
-    public:  
-        BEGIN_INTERFACE  
-        virtual /* [id] */ HRESULT STDMETHODCALLTYPE bar1( void) = 0;  
-  
-        END_INTERFACE  
-    };  
-  
-#else /* C style interface */  
-  
-    typedef struct IBar1Vtbl  
-    {  
-        BEGIN_INTERFACE  
-  
-        /* [id] */ HRESULT ( STDMETHODCALLTYPE *bar1 )(   
-            IBar1 * This);  
-  
-        END_INTERFACE  
-    } IBar1Vtbl;  
-  
-    interface IBar1  
-    {  
-        CONST_VTBL struct IBar1Vtbl *lpVtbl;  
-    };  
-  
-#ifdef COBJMACROS  
-  
-#define IBar1_bar1(This)\  
-    (This)->lpVtbl -> bar1(This)  
-  
-#endif /* COBJMACROS */  
-  
-#endif /* C style interface */  
-  
-/* [id] */ HRESULT STDMETHODCALLTYPE IBar1_bar1_Proxy(   
-    IBar1 * This);  
-  
-void __RPC_STUB IBar1_bar1_Stub(  
-    IRpcStubBuffer *This,  
-    IRpcChannelBuffer *_pRpcChannelBuffer,  
-    PRPC_MESSAGE _pRpcMessage,  
-    DWORD *_pdwStubPhase);  
-  
-#endif /* __IBar1_INTERFACE_DEFINED__ */  
-  
-#ifndef __IBar2_INTERFACE_DEFINED__  
-#define __IBar2_INTERFACE_DEFINED__  
-  
-/* interface IBar2 */  
-/* [auto_handle][uuid][dual] */   
-  
-EXTERN_C const IID IID_IBar2;  
-  
-#if defined(__cplusplus) && !defined(CINTERFACE)  
-  
-    MIDL_INTERFACE("1AECCABB-2104-3723-98B8-7CC54722C7DD")  
-    IBar2  
-    {  
-    public:  
-        BEGIN_INTERFACE  
-        virtual /* [id] */ HRESULT STDMETHODCALLTYPE bar2( void) = 0;  
-  
-        END_INTERFACE  
-    };  
-  
-#else /* C style interface */  
-  
-    typedef struct IBar2Vtbl  
-    {  
-        BEGIN_INTERFACE  
-  
-        /* [id] */ HRESULT ( STDMETHODCALLTYPE *bar2 )(   
-            IBar2 * This);  
-  
-        END_INTERFACE  
-    } IBar2Vtbl;  
-  
-    interface IBar2  
-    {  
-        CONST_VTBL struct IBar2Vtbl *lpVtbl;  
-    };  
-  
-#ifdef COBJMACROS  
-  
-#define IBar2_bar2(This)\  
-    (This)->lpVtbl -> bar2(This)  
-  
-#endif /* COBJMACROS */  
-  
-#endif /* C style interface */  
-  
-/* [id] */ HRESULT STDMETHODCALLTYPE IBar2_bar2_Proxy(   
-    IBar2 * This);  
-  
-void __RPC_STUB IBar2_bar2_Stub(  
-    IRpcStubBuffer *This,  
-    IRpcChannelBuffer *_pRpcChannelBuffer,  
-    PRPC_MESSAGE _pRpcMessage,  
-    DWORD *_pdwStubPhase);  
-  
-#endif /* __IBar2_INTERFACE_DEFINED__ */  
-  
-#ifndef __ISna_DISPINTERFACE_DEFINED__  
-#define __ISna_DISPINTERFACE_DEFINED__  
-  
-/* dispinterface ISna */  
-/* [uuid] */   
-  
-EXTERN_C const IID DIID_ISna;  
-  
-#if defined(__cplusplus) && !defined(CINTERFACE)  
-  
-    MIDL_INTERFACE("1AECC9CC-2104-3723-98B8-7CC54722C7DD")  
-    ISna : public IDispatch  
-    {  
-    };  
-  
-#else /* C style interface */  
-  
-    typedef struct ISnaVtbl  
-    {  
-        BEGIN_INTERFACE  
-  
-        HRESULT ( STDMETHODCALLTYPE *QueryInterface )(   
-            ISna * This,  
-            /* [in] */ REFIID riid,  
-            /* [iid_is][out] */ void **ppvObject);  
-  
-        ULONG ( STDMETHODCALLTYPE *AddRef )(   
-            ISna * This);  
-  
-        ULONG ( STDMETHODCALLTYPE *Release )(   
-            ISna * This);  
-  
-        HRESULT ( STDMETHODCALLTYPE *GetTypeInfoCount )(   
-            ISna * This,  
-            /* [out] */ UINT *pctinfo);  
-  
-        HRESULT ( STDMETHODCALLTYPE *GetTypeInfo )(   
-            ISna * This,  
-            /* [in] */ UINT iTInfo,  
-            /* [in] */ LCID lcid,  
-            /* [out] */ ITypeInfo **ppTInfo);  
-  
-        HRESULT ( STDMETHODCALLTYPE *GetIDsOfNames )(   
-            ISna * This,  
-            /* [in] */ REFIID riid,  
-            /* [size_is][in] */ LPOLESTR *rgszNames,  
-            /* [in] */ UINT cNames,  
-            /* [in] */ LCID lcid,  
-            /* [size_is][out] */ DISPID *rgDispId);  
-  
-        /* [local] */ HRESULT ( STDMETHODCALLTYPE *Invoke )(   
-            ISna * This,  
-            /* [in] */ DISPID dispIdMember,  
-            /* [in] */ REFIID riid,  
-            /* [in] */ LCID lcid,  
-            /* [in] */ WORD wFlags,  
-            /* [out][in] */ DISPPARAMS *pDispParams,  
-            /* [out] */ VARIANT *pVarResult,  
-            /* [out] */ EXCEPINFO *pExcepInfo,  
-            /* [out] */ UINT *puArgErr);  
-  
-        END_INTERFACE  
-    } ISnaVtbl;  
-  
-    interface ISna  
-    {  
-        CONST_VTBL struct ISnaVtbl *lpVtbl;  
-    };  
-  
-#ifdef COBJMACROS  
-  
-#define ISna_QueryInterface(This,riid,ppvObject)\  
-    (This)->lpVtbl -> QueryInterface(This,riid,ppvObject)  
-  
-#define ISna_AddRef(This)\  
-    (This)->lpVtbl -> AddRef(This)  
-  
-#define ISna_Release(This)\  
-    (This)->lpVtbl -> Release(This)  
-  
-#define ISna_GetTypeInfoCount(This,pctinfo)\  
-    (This)->lpVtbl -> GetTypeInfoCount(This,pctinfo)  
-  
-#define ISna_GetTypeInfo(This,iTInfo,lcid,ppTInfo)\  
-    (This)->lpVtbl -> GetTypeInfo(This,iTInfo,lcid,ppTInfo)  
-  
-#define ISna_GetIDsOfNames(This,riid,rgszNames,cNames,lcid,rgDispId)\  
-    (This)->lpVtbl -> GetIDsOfNames(This,riid,rgszNames,cNames,lcid,rgDispId)  
-  
-#define ISna_Invoke(This,dispIdMember,riid,lcid,wFlags,pDispParams,pVarResult,pExcepInfo,puArgErr)\  
-    (This)->lpVtbl -> Invoke(This,dispIdMember,riid,lcid,wFlags,pDispParams,pVarResult,pExcepInfo,puArgErr)  
-  
-#endif /* COBJMACROS */  
-  
-#endif /* C style interface */  
-  
-#endif /* __ISna_DISPINTERFACE_DEFINED__ */  
-  
-EXTERN_C const CLSID CLSID_CBar;  
-  
-#ifdef __cplusplus  
-  
-class DECLSPEC_UUID("159A9BBB-E5F1-33F6-BEF5-6CFAD7A5933F")  
-CBar;  
-#endif  
-#endif /* __odod_LIBRARY_DEFINED__ */  
-  
-/* Additional Prototypes for ALL interfaces */  
-  
-/* end of Additional Prototypes */  
-  
-#ifdef __cplusplus  
-}  
-#endif  
-#endif  
-```  
-  
-## Example  
- In the following program, without implements, `IBar1`, `IBar2`, and `ISna` will not be in the `coclass` in the generated IDL.  
-  
-```cpp  
-// attr_implements.cpp  
-// compile with: /LD /link /idlout:out.idl  
-#define _ATL_ATTRIBUTES 1  
-#include <atlbase.h>  
-#include <atlcom.h>  
-#include "attr_implements.h"   // IDL generated header that contains a definition of the pseudo-interface IBar and pseudo-dispinterface  ISna  
-  
-[module(name = "MyLib")];  
-  
-[dispinterface, uuid("00000000-0000-0000-0000-000000000001")]   
-__interface IMyInterface  
-{  
-   [id(0)] long x;  
-   [id(1)] HRESULT func();  
-};  
-  
-[  
-   coclass,  
-   uuid("00000000-0000-0000-0000-000000000002"),  
-   implements(interfaces={IBar1,IBar2}, dispinterfaces=ISna)  
-]   
-class CMyClass : public IMyInterface,   
-   public IBar1,  
-      public IDispatchImpl<IBar2, &__uuidof(IBar2)>,   
-   public ISna  
-{  
-   long _x;  
-public:  
-   long get_x() { return _x; }  
-   void put_x(long x0) { _x = x0; }  
-   HRESULT func() { return S_OK; }  
-   HRESULT __stdcall bar1() { return S_OK; }  
-   HRESULT __stdcall bar2() { return S_OK; }  
-   HRESULT __stdcall sna() { return S_OK; }  
-  
-   virtual HRESULT STDMETHODCALLTYPE ISna::Invoke(  
-            /* [in] */ DISPID dispIdMember,  
-            /* [in] */ REFIID riid,  
-            /* [in] */ LCID lcid,  
-            /* [in] */ WORD wFlags,  
-            /* [out][in] */ DISPPARAMS *pDispParams,  
-            /* [out] */ VARIANT *pVarResult,  
-            /* [out] */ EXCEPINFO *pExcepInfo,  
-            /* [out] */ UINT *puArgErr)   
-   {  
-      HRESULT hr = S_OK;  
-      if (pDispParams == 0) {  
-         return DISP_E_BADVARTYPE;  
-      }  
-      if (pDispParams->cArgs> 0) {  
-         return DISP_E_BADPARAMCOUNT;  
-      }  
-      if (pVarResult != 0) {  
-         ::VariantInit(pVarResult);  
-      }  
-      switch (dispIdMember) {  
-      case 1:  
-         {  
-            if (pDispParams->cArgs != 0) {  
-               return DISP_E_BADPARAMCOUNT;  
-            }  
-            hr = this->sna();  
-            break;  
-         }  
-      default:  
-         return DISP_E_MEMBERNOTFOUND;  
-      }  
-      return hr;  
-   }  
-   virtual HRESULT STDMETHODCALLTYPE ISna::GetIDsOfNames(  
-            /* [in] */ REFIID riid,  
-            /* [size_is][in] */ LPOLESTR *rgszNames,  
-            /* [in] */ UINT cNames,  
-            /* [in] */ LCID lcid,  
-            /* [size_is][out] */ DISPID *rgDispId)   
-   {  
-      static LPOLESTR names[] = { L"sna" };  
-      static DISPID dids[] = { 1 };  
-      for (unsigned int i = 0; i < cNames; ++i) {  
-         int fFoundIt = 0;  
-         for (unsigned int j = 0; j < sizeof(names)/sizeof(LPOLESTR); ++j) {  
-            if (lstrcmpiW(rgszNames[i], names[j]) == 0) {  
-               fFoundIt = 1;  
-               rgDispId[i] = dids[j];  
-               break;  
-            }  
-         }  
-         if (fFoundIt == 0) {  
-            return DISP_E_UNKNOWNNAME;  
-         }  
-      }  
-      return S_OK;  
-   }  
-   virtual HRESULT STDMETHODCALLTYPE ISna::GetTypeInfoCount(unsigned int*  pctinfo)   
-   {  
-      if (pctinfo == NULL) {  
-         return E_POINTER;  
-      }  
-      CComPtr<ITypeInfo> spTypeInfo;  
-      *pctinfo =   
-                  (SUCCEEDED(TypeInfoHelper(__uuidof(ISna), 0, &spTypeInfo))) ? 1 : 0;  
-      return S_OK;  
-   }  
-   virtual HRESULT STDMETHODCALLTYPE ISna::GetTypeInfo(unsigned int iTInfo, LCID lcid, ITypeInfo** ppTInfo)   
-   {  
-      if (iTInfo != 0) {  
-         return DISP_E_BADINDEX;  
-      }  
-      return TypeInfoHelper(__uuidof(ISna), lcid, ppTInfo);  
-   }  
-   BEGIN_COM_MAP(CMyClass)  
-      COM_INTERFACE_ENTRY(IBar1)  
-      COM_INTERFACE_ENTRY(IBar2)  
-      COM_INTERFACE_ENTRY(ISna)  
-   END_COM_MAP()  
-};  
-```  
-  
-## See Also  
- [Compiler Attributes](../windows/compiler-attributes.md)   
->>>>>>> 8c524fd8
  [Class Attributes](../windows/class-attributes.md)   