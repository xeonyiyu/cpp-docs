--- conflicted
+++ resolved
@@ -26,19 +26,12 @@
 
 There are several broad categories of Windows apps that you can develop with Visual C++. These categories have different programming models, or app models, which have been introduced over the years. Each model uses different libraries and APIs to provide access to the platform and create user interfaces such as windows and dialog boxes. The C++ standard library as well as third-party libraries can be used in any of these categories, with a few restrictions for UWP.
 
-<<<<<<< HEAD
-##  <a name="BK_WindowsUniversal"></a> Universal Windows Platform (UWP)
-=======
 - [Windows Universal apps](#BK_WindowsUniversal). The third category of Windows apps was introduced with Windows 8, and support for this category of apps continues in Windows 10. These apps are frequently referred to as just "Windows apps" and they include desktop and mobile apps that target a variety of devices. You can write these apps in C++/CX, a dialect of C++ that includes support for Windows Runtime development, or in standard C++ with COM using the Windows Runtime Library (WRL). These apps were originally designed to run full-screen, although in Windows 10 users have the option of running them in a desktop window. These apps are touch-oriented, but it is easy to use the mouse to operate if users prefer or if a touch screen is not available. These apps are distributed from the Microsoft Store, a fact which led to them being called "Store" apps.
->>>>>>> 99c9c4ff
 
 UWP apps are able to run on all Windows 10 devices such as tablets and mobile phones, as well as on the desktop. On the desktop, they are able to run as a desktop window, instead of always running full-screen. These apps can also run on the Xbox, and on future devices.  UWP apps run on the Windows Runtime, which provides user interface elements, services, and an interface to the diverse hardware devices that are supported on Windows.  
 
 You can write UWP apps in C++/CX, a dialect of C++, you can use the [C++/WinRT library](https://moderncpp.com/)for some scenarios. UWP apps compile to native code and have a XAML user interface, or use DirectX. Windows Runtime components that are written in native code that UWP apps written in other languages can consume. For more information, see [Create a Universal Windows Platform app in C++](http://go.microsoft.com/fwlink/?LinkID=534976), [Create your first UWP game using DirectX](http://go.microsoft.com/fwlink/p/?LinkId=244656), and [Creating Windows Runtime components in C++](http://go.microsoft.com/fwlink/p/?LinkId=244658).
 
-<<<<<<< HEAD
- On Windows 10, you can use Desktop Bridge to package your existing desktop application as-is for deployment through the Microsoft Store or through your regular channels via side-loading. For more information, see [Desktop Bridge](/windows/uwp/porting/desktop-to-uwp-root).
-=======
    This category also includes using C++ for core components and computational code in the context of server and cloud programming. Sometimes the performance-intensive code at the core of a server or cloud application is written in C++ to maximize performance. You can compile such code into a DLL and use it from C# or Visual Basic.
 
 - **.NET Framework applications**. Most .NET Framework applications are written in C# or Visual Basic, but you can also C++/CLI (the /clr compiler option in Visual C++). We recommend using C++/CLI for a minimal interop layer in a larger application that includes managed and native code.
@@ -49,7 +42,6 @@
 
 > [!TIP]
 > For Windows 10, you can use the Desktop App Converter to package your existing desktop application for deployment through the Microsoft Store. For more information, see [Using Visual C++ Runtime in Centennial project](https://blogs.msdn.microsoft.com/vcblog/2016/07/07/using-visual-c-runtime-in-centennial-project) and [Bring your desktop app to the Universal Windows Platform (UWP) with the Desktop Bridge](https://msdn.microsoft.com/en-us/windows/uwp/porting/desktop-to-uwp-root).
->>>>>>> 99c9c4ff
 
 For Universal Windows Platform samples, see [Windows Universal Samples on GitHub](https://github.com/Microsoft/Windows-universal-samples)
 
@@ -57,12 +49,7 @@
 
 For more information on UWP in general, see [What's a Universal Windows Platform (UWP) app?](/windows/uwp/get-started/whats-a-uwp).
 
-<<<<<<< HEAD
-## Cloud Applications
-You can write Azure native code assemblies in C++ and call into them from Web Roles that are created in C#. For more information, see [C and C++ Developer Center](https://azure.microsoft.com/en-us/develop/cpp/).
-=======
 For more information on all of these concepts, see [Guide to Windows Universal Apps](http://go.microsoft.com/fwlink/p/?linkid=534605).
->>>>>>> 99c9c4ff
 
 ##  <a name="BK_Native"></a> Desktop and Server applications
 
