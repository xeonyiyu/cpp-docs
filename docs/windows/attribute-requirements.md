---
title: "Attribute Requirements | Microsoft Docs"
ms.custom: ""
ms.date: "11/04/2016"
ms.technology: ["cpp-windows"]
ms.topic: "reference"
dev_langs: ["C++"]
ms.assetid: e42ca06f-5f3c-40b5-972a-39ecf522d227
author: "mikeblome"
ms.author: "mblome"
ms.workload: ["cplusplus", "uwp"]
---
# Attribute Requirements
The requirements listed for C++ attributes describe the project types, compiler settings, and other information necessary for an attribute to work. The categories of information are described below.
  
> [!NOTE]
> Using attributes on a class that derives from a class that also uses attributes is not supported.
  
## Header

This field lists the header files that must be included before an attribute can be used.
  
## Project

This field describes the project types in which an attribute can be used.
  
## Compiler

This field provides the compiler options that must be present for this attribute to be used.
  
## See Also
<<<<<<< HEAD
=======

>>>>>>> d589bfe3
[Attribute Contexts](../windows/attribute-contexts.md)<br/>
[Attributes by Group](../windows/attributes-by-group.md)<|MERGE_RESOLUTION|>--- conflicted
+++ resolved
@@ -11,6 +11,7 @@
 ms.workload: ["cplusplus", "uwp"]
 ---
 # Attribute Requirements
+
 The requirements listed for C++ attributes describe the project types, compiler settings, and other information necessary for an attribute to work. The categories of information are described below.
   
 > [!NOTE]
@@ -29,9 +30,6 @@
 This field provides the compiler options that must be present for this attribute to be used.
   
 ## See Also
-<<<<<<< HEAD
-=======
 
->>>>>>> d589bfe3
 [Attribute Contexts](../windows/attribute-contexts.md)<br/>
 [Attributes by Group](../windows/attributes-by-group.md)