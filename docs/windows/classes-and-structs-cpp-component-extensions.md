--- conflicted
+++ resolved
@@ -101,8 +101,7 @@
   
 -   [Classes, Structures, and Unions](../cpp/classes-and-structs-cpp.md)  
   
-<<<<<<< HEAD
-=======
+
 -   [public and private on Native Classes](../misc/how-to-declare-public-and-private-on-native-classes.md)  
   
 -   [Implicitly Abstract Classes](../misc/implicitly-abstract-classes.md)  
@@ -117,7 +116,6 @@
   
 -   [Type and Member Visibility](../misc/type-and-member-visibility.md)  
   
->>>>>>> 781cd9dd
 -   [User-Defined Operators (C++/CLI)](../dotnet/user-defined-operators-cpp-cli.md)  
   
 -   [User-Defined Conversions (C++/CLI)](../dotnet/user-defined-conversions-cpp-cli.md)  
