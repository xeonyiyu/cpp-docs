---
title: "SRWLock Class | Microsoft Docs"
ms.custom: ""
ms.date: "11/04/2016"
ms.technology: ["cpp-windows"]
ms.topic: "reference"
f1_keywords: ["corewrappers/Microsoft::WRL::Wrappers::SRWLock"]
dev_langs: ["C++"]
helpviewer_keywords: ["SRWLock class"]
ms.assetid: 4fa250e3-5f29-4b06-ac24-61b6c04ade93
author: "mikeblome"
ms.author: "mblome"
ms.workload: ["cplusplus", "uwp"]
---
# SRWLock Class
Represents a slim reader/writer lock.  
  
## Syntax  
  
```cpp  
class SRWLock;  
```  
  
## Remarks  
<<<<<<< HEAD
 A slim reader/writer lock is used to synchronize access across threads to an object or resource. For more information, see [Synchronization Functions](http://msdn.microsoft.com/9b6359c2-0113-49b6-83d0-316ad95aba1b).  
=======
 A slim reader/writer lock is used to synchronize access across threads to an object or resource. For more information, see [Synchronization Functions](/windows/desktop/Sync/synchronization-functions).  
>>>>>>> 07f7dfaa
  
## Members  
  
### Public Typedefs  
  
|||  
|-|-|  
|`SyncLockExclusive`|Synonym for an **SRWLock** object that is acquired in exclusive mode.|  
|`SyncLockShared`|Synonym for an **SRWLock** object that is acquired in shared mode.|  
  
### Public Constructors  
  
|Name|Description|  
|----------|-----------------|  
|[SRWLock::SRWLock Constructor](../windows/srwlock-srwlock-constructor.md)|Initializes a new instance of the **SRWLock** class.|  
|[SRWLock::~SRWLock Destructor](../windows/srwlock-tilde-srwlock-destructor.md)|Deinitializes an instance of the **SRWLock** class.|  
  
### Public Methods  
  
|Name|Description|  
|----------|-----------------|  
|[SRWLock::LockExclusive Method](../windows/srwlock-lockexclusive-method.md)|Acquires an **SRWLock** object in exclusive mode.|  
|[SRWLock::LockShared Method](../windows/srwlock-lockshared-method.md)|Acquires an **SRWLock** object in shared mode.|  
|[SRWLock::TryLockExclusive Method](../windows/srwlock-trylockexclusive-method.md)|Attempts to acquire a **SRWLock** object in exclusive mode for the current or specified **SRWLock** object.|  
|[SRWLock::TryLockShared Method](../windows/srwlock-trylockshared-method.md)|Attempts to acquire a **SRWLock** object in shared mode for the current or specified **SRWLock** object.|  
  
### Protected Data Member  
  
|Name|Description|  
|----------|-----------------|  
|[SRWLock::SRWLock_ Data Member](../windows/srwlock-srwlock-data-member.md)|Contains the underlying lock variable for the current **SRWLock** object.|  
  
## Inheritance Hierarchy  
 `SRWLock`  
  
## Requirements  
 **Header:** corewrappers.h  
  
 **Namespace:** Microsoft::WRL::Wrappers  
  
## See Also  
 [Microsoft::WRL::Wrappers Namespace](../windows/microsoft-wrl-wrappers-namespace.md)<|MERGE_RESOLUTION|>--- conflicted
+++ resolved
@@ -22,11 +22,7 @@
 ```  
   
 ## Remarks  
-<<<<<<< HEAD
- A slim reader/writer lock is used to synchronize access across threads to an object or resource. For more information, see [Synchronization Functions](http://msdn.microsoft.com/9b6359c2-0113-49b6-83d0-316ad95aba1b).  
-=======
  A slim reader/writer lock is used to synchronize access across threads to an object or resource. For more information, see [Synchronization Functions](/windows/desktop/Sync/synchronization-functions).  
->>>>>>> 07f7dfaa
   
 ## Members  
   
