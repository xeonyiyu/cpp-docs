--- conflicted
+++ resolved
@@ -11,16 +11,14 @@
 ms.workload: ["cplusplus", "uwp"]
 ---
 # WRL Reference
+
 This section contains reference information for the Windows Runtime C++ Template Library (WRL).
   
 > [!NOTE]
 > The Windows Runtime C++ Template Library defines functionality that supports the Windows Runtime C++ Template Library infrastructure and is not intended to be used directly from your code. Such functionality is noted in this documentation.
   
 ## In This Section
-<<<<<<< HEAD
-=======
 
->>>>>>> d589bfe3
 [Microsoft::WRL Namespace](../windows/microsoft-wrl-namespace.md)<br/>
 Defines the fundamental types that make up the Windows Runtime C++ Template Library.
   
@@ -34,9 +32,6 @@
 Enables fundamental Windows Runtime functionality, such as object and factory creation.
   
 ## Related Sections
-<<<<<<< HEAD
-=======
 
->>>>>>> d589bfe3
 [Windows Runtime C++ Template Library (WRL)](../windows/windows-runtime-cpp-template-library-wrl.md)<br/>
 Introduces Windows Runtime C++ Template Library, a COM-based template library that provides a low-level way to author and use Windows Runtime components.