--- conflicted
+++ resolved
@@ -1,65 +1,3 @@
-<<<<<<< HEAD
----
-title: "progid | Microsoft Docs"
-ms.custom: ""
-ms.date: "11/04/2016"
-ms.technology: ["cpp-windows"]
-ms.topic: "reference"
-f1_keywords: ["vc-attr.progid"]
-dev_langs: ["C++"]
-helpviewer_keywords: ["progid attribute"]
-ms.assetid: afcf559c-e432-481f-aa9a-bd3bb72c02a8
-author: "mikeblome"
-ms.author: "mblome"
-ms.workload: ["cplusplus", "uwp"]
----
-# progid
-Specifies the ProgID for a COM object.  
-  
-## Syntax  
-  
-```  
-[ progid( name ) ];  
-```  
-  
-#### Parameters  
- *name*  
- The ProgID representing the object.  
-  
- ProgIDs present a human-readable version of the class identifier (CLSID) used to identify COM/ActiveX objects.  
-  
-## Remarks  
- The **progid** C++ attribute lets you specify the ProgID for a COM object. A ProgID has the form *name1.name2.version*. If you do not specify a *version* for a ProgID, the default version is 1. If you do not specify *name1.name2*, the default name is *classname.classname*. If you do not specify **progid** and you do specify **vi_progid**, *name1.name2* are taken from **vi_progid** and the (next sequential number) version is appended.  
-  
- If an attribute block that uses **progid** does not also use `uuid`, the compiler will check the registry to see if a `uuid` exists for the specified **progid**. If **progid** is not specified, the version (and coclass name, if creating a coclass) will be used to generate a **progid**.  
-  
- **progid** implies the **coclass** attribute, that is, if you specify **progid**, it is the same thing as specifying the **coclass** and **progid** attributes.  
-  
- The **progid** attribute causes a class to be automatically registered under the specified name. The generated .idl file will not display the **progid** value.  
-  
- When this attribute is used within a project that uses ATL, the behavior of the attribute changes. In addition to the above behavior, the information specified with this attribute is used in the **GetProgID** function, injected by the **coclass** attribute. For more information, see the [coclass](../windows/coclass.md) attribute.  
-  
-## Example  
- See the example for [coclass](../windows/coclass.md) for a sample use of **progid**.  
-  
-## Requirements  
-  
-### Attribute Context  
-  
-|||  
-|-|-|  
-|**Applies to**|**class**, `struct`|  
-|**Repeatable**|No|  
-|**Required attributes**|None|  
-|**Invalid attributes**|None|  
-  
- For more information about the attribute contexts, see [Attribute Contexts](../windows/attribute-contexts.md).  
-  
-## See Also  
- [IDL Attributes](../windows/idl-attributes.md)   
- [Class Attributes](../windows/class-attributes.md)   
- [Typedef, Enum, Union, and Struct Attributes](../windows/typedef-enum-union-and-struct-attributes.md)   
-=======
 ---
 title: "progid | Microsoft Docs"
 ms.custom: ""
@@ -122,5 +60,4 @@
  [IDL Attributes](../windows/idl-attributes.md)   
  [Class Attributes](../windows/class-attributes.md)   
  [Typedef, Enum, Union, and Struct Attributes](../windows/typedef-enum-union-and-struct-attributes.md)   
->>>>>>> 8c524fd8
  [ProgID Key](http://msdn.microsoft.com/library/windows/desktop/dd542719)   