---
title: "Module::MethodReleaseNotifier Class | Microsoft Docs"
ms.custom: ""
ms.date: "09/17/2018"
ms.technology: ["cpp-windows"]
ms.topic: "reference"
f1_keywords: ["module/Microsoft::WRL::Module::MethodReleaseNotifier", "module/Microsoft::WRL::Module::MethodReleaseNotifier::Invoke", "module/Microsoft::WRL::Module::MethodReleaseNotifier::method_", "module/Microsoft::WRL::Module::MethodReleaseNotifier::MethodReleaseNotifier", "module/Microsoft::WRL::Module::MethodReleaseNotifier::object_"]
dev_langs: ["C++"]
helpviewer_keywords: ["Microsoft::WRL::Module::MethodReleaseNotifier class", "Microsoft::WRL::Module::MethodReleaseNotifier::Invoke method", "Microsoft::WRL::Module::MethodReleaseNotifier::method_ data member", "Microsoft::WRL::Module::MethodReleaseNotifier::MethodReleaseNotifier, constructor", "Microsoft::WRL::Module::MethodReleaseNotifier::object_ data member"]
ms.assetid: 5c2902be-964b-488f-9f1c-adf504995cbc
author: "mikeblome"
ms.author: "mblome"
ms.workload: ["cplusplus", "uwp"]
---
# Module::MethodReleaseNotifier Class

Invokes an event handler when the last object in the current module is released. The event handler is specified by an object and its pointer-to-a-method member.

## Syntax

```cpp
template<typename T>
class MethodReleaseNotifier : public ReleaseNotifier;
```

### Parameters

*T*<br/>
The type of the object whose member function is the event handler.

## Members

### Public Constructors

Name                                                                                                 | Description
---------------------------------------------------------------------------------------------------- | ------------------------------------------------------------------------
[Module::MethodReleaseNotifier::MethodReleaseNotifier](#methodreleasenotifier-methodreleasenotifier) | Initializes a new instance of the `Module::MethodReleaseNotifier` class.

### Public Methods

Name                                                                   | Description
---------------------------------------------------------------------- | -------------------------------------------------------------------------------------------
[Module::MethodReleaseNotifier::Invoke](#methodreleasenotifier-invoke) | Calls the event handler associated with the current `Module::MethodReleaseNotifier` object.

### Protected Data Members

Name                                                                    | Description
----------------------------------------------------------------------- | --------------------------------------------------------------------------------------------------------------------------------
[Module::MethodReleaseNotifier::method_](#methodreleasenotifier-method) | Holds a pointer to the event handler for the current `Module::MethodReleaseNotifier` object.
[Module::MethodReleaseNotifier::object_](#methodreleasenotifier-object) | Holds a pointer to the object whose member function is the event handler for the current `Module::MethodReleaseNotifier` object.

## Inheritance Hierarchy

`ReleaseNotifier`

`MethodReleaseNotifier`

## Requirements

**Header:** module.h

**Namespace:** Microsoft::WRL

<<<<<<< HEAD
## See Also

[Module Class](../windows/module-class.md)
=======
## <a name="methodreleasenotifier-invoke"></a>Module::MethodReleaseNotifier::Invoke

Calls the event handler associated with the current `Module::MethodReleaseNotifier` object.

```cpp
void Invoke();
```

## <a name="methodreleasenotifier-method"></a>Module::MethodReleaseNotifier::method_

Holds a pointer to the event handler for the current `Module::MethodReleaseNotifier` object.

```cpp
void (T::* method_)();
```

## <a name="methodreleasenotifier-methodreleasenotifier"></a>Module::MethodReleaseNotifier::MethodReleaseNotifier

Initializes a new instance of the `Module::MethodReleaseNotifier` class.

```cpp
MethodReleaseNotifier(
   _In_ T* object,
   _In_ void (T::* method)(),
   bool release) throw() :
            ReleaseNotifier(release), object_(object),
            method_(method);
```

### Parameters

*object*  
An object whose member function is an event handler.

*method*  
The member function of parameter *object* that is the event handler.

*release*  
Specify `true` to enable calling the underlying [Module::ReleaseNotifier::Release()](../windows/module-releasenotifier-class.md#releasenotifier-release) method; otherwise, specify `false`.

## <a name="methodreleasenotifier-object"></a>Module::MethodReleaseNotifier::object_

Holds a pointer to the object whose member function is the event handler for the current `Module::MethodReleaseNotifier` object.

```cpp
T* object_;
```
>>>>>>> 8326bbd8
<|MERGE_RESOLUTION|>--- conflicted
+++ resolved
@@ -61,11 +61,6 @@
 
 **Namespace:** Microsoft::WRL
 
-<<<<<<< HEAD
-## See Also
-
-[Module Class](../windows/module-class.md)
-=======
 ## <a name="methodreleasenotifier-invoke"></a>Module::MethodReleaseNotifier::Invoke
 
 Calls the event handler associated with the current `Module::MethodReleaseNotifier` object.
@@ -112,5 +107,4 @@
 
 ```cpp
 T* object_;
-```
->>>>>>> 8326bbd8
+```