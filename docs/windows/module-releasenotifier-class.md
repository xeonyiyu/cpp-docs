---
title: "Module::ReleaseNotifier Class | Microsoft Docs"
ms.custom: ""
ms.date: "09/17/2018"
ms.technology: ["cpp-windows"]
ms.topic: "reference"
f1_keywords: ["module/Microsoft::WRL::Module::ReleaseNotifier", "module/Microsoft::WRL::Module::ReleaseNotifier::~ReleaseNotifier", "module/Microsoft::WRL::Module::ReleaseNotifier::Invoke", "module/Microsoft::WRL::Module::ReleaseNotifier::Release", "module/Microsoft::WRL::Module::ReleaseNotifier::ReleaseNotifier"]
dev_langs: ["C++"]
helpviewer_keywords: ["Microsoft::WRL::Module::ReleaseNotifier class", "Microsoft::WRL::Module::ReleaseNotifier::~ReleaseNotifier, destructor", "Microsoft::WRL::Module::ReleaseNotifier::Invoke method", "Microsoft::WRL::Module::ReleaseNotifier::Release method", "Microsoft::WRL::Module::ReleaseNotifier::ReleaseNotifier, constructor"]
ms.assetid: 17249cd1-4d88-42e3-8146-da9e942d12bd
author: "mikeblome"
ms.author: "mblome"
ms.workload: ["cplusplus", "uwp"]
---
# Module::ReleaseNotifier Class

Invokes an event handler when the last object in a module is released.

## Syntax

```cpp
class ReleaseNotifier;
```

## Members

### Public Constructors

Name                                                                                | Description
----------------------------------------------------------------------------------- | --------------------------------------------------------------------------
[Module::ReleaseNotifier::~ReleaseNotifier](#releasenotifier-tilde-releasenotifier) | Deinitializes the current instance of the `Module::ReleaseNotifier` class.
[Module::ReleaseNotifier::ReleaseNotifier](#releasenotifier-releasenotifier)        | Initializes a new instance of the `Module::ReleaseNotifier` class.

### Public Methods

Name                                                         | Description
------------------------------------------------------------ | --------------------------------------------------------------------------------------------------------------
[Module::ReleaseNotifier::Invoke](#releasenotifier-invoke)   | When implemented, calls an event handler when the last object in a module is released.
[Module::ReleaseNotifier::Release](#releasenotifier-release) | Deletes the current `Module::ReleaseNotifier` object if the object was constructed with a parameter of `true`.

## Inheritance Hierarchy

`ReleaseNotifier`

## Requirements

**Header:** module.h

**Namespace:** Microsoft::WRL

<<<<<<< HEAD
## See Also

[Module Class](../windows/module-class.md)
=======
## <a name="releasenotifier-tilde-releasenotifier"></a>Module::ReleaseNotifier::~ReleaseNotifier

Deinitializes the current instance of the `Module::ReleaseNotifier` class.

```cpp
WRL_NOTHROW virtual ~ReleaseNotifier();
```

## <a name="releasenotifier-invoke"></a>Module::ReleaseNotifier::Invoke

When implemented, calls an event handler when the last object in a module is released.

```cpp
virtual void Invoke() = 0;
```

## <a name="releasenotifier-release"></a>Module::ReleaseNotifier::Release

Deletes the current `Module::ReleaseNotifier` object if the object was constructed with a parameter of `true`.

```cpp
void Release() throw();
```

## <a name="releasenotifier-releasenotifier"></a>Module::ReleaseNotifier::ReleaseNotifier

Initializes a new instance of the `Module::ReleaseNotifier` class.

```cpp
ReleaseNotifier(bool release) throw();
```

### Parameters

*release*  
`true` to delete this instance when the `Release` method is called; `false` to not delete this instance.
>>>>>>> 8326bbd8
<|MERGE_RESOLUTION|>--- conflicted
+++ resolved
@@ -48,11 +48,6 @@
 
 **Namespace:** Microsoft::WRL
 
-<<<<<<< HEAD
-## See Also
-
-[Module Class](../windows/module-class.md)
-=======
 ## <a name="releasenotifier-tilde-releasenotifier"></a>Module::ReleaseNotifier::~ReleaseNotifier
 
 Deinitializes the current instance of the `Module::ReleaseNotifier` class.
@@ -88,5 +83,4 @@
 ### Parameters
 
 *release*  
-`true` to delete this instance when the `Release` method is called; `false` to not delete this instance.
->>>>>>> 8326bbd8
+`true` to delete this instance when the `Release` method is called; `false` to not delete this instance.