--- conflicted
+++ resolved
@@ -39,14 +39,10 @@
 > Error spawning '*command line*'.  
   
 The *command line* command formed from input in the **Property Pages** dialog box returned an error code, but no information appears in the **Output** window.  
-  
-<<<<<<< HEAD
--   Your project depends on ATL Server. Beginning with Visual Studio 2008, ATL Server is no longer included as part of Visual Studio, but has been released as a shared-source project at CodePlex. To download the ATL Server source code and tools, go to [http://go.microsoft.com/fwlink/?LinkID=81979](http://go.microsoft.com/fwlink/?LinkID=81979).  
-=======
+
 Possible reasons for this error include:  
   
 -   Your project depends on ATL Server. Beginning in Visual Studio 2008, ATL Server is no longer included as part of Visual Studio, but has been released as a shared-source project at CodePlex. To download the ATL Server source code and tools, go to [ATL Server Library and Tools](http://go.microsoft.com/fwlink/?LinkID=81979).  
->>>>>>> 530f6ae3
   
 -   Low system resources. Close some applications to resolve this.  
   
