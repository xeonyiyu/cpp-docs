---
title: "Compiler Error C3028"
ms.date: "11/04/2016"
f1_keywords: ["C3028"]
helpviewer_keywords: ["C3028"]
ms.assetid: 175e697f-8e8f-492a-8456-6240ffbbb900
---
# Compiler Error C3028

'member' : only a variable or static data member can be used in a data-sharing clause

A symbol other than a variable or static data member was passed to the reduction clause.

The following sample generates C3028:

```cpp
// C3028.cpp
// compile with: /openmp /link vcomps.lib
int g_i;

class MyClass {
public:
   MyClass();
   MyClass(int x);
   static int x_public;
   int mbr;
private:
   static int x_private;
};

int MyClass::x_public;
int MyClass::x_private;

namespace XyzNS {
   struct xyz { int x; };
   xyz xyz;
}

namespace NS {
   int a1;
   struct Bar {
      static MyClass MyClass;
   };
   struct Baz : public Bar {
      using NS::Bar::MyClass;
   };
}

MyClass NS::Bar::MyClass;

typedef int MyInt;

template <class T, size_t n> class CTempl {
public:
   static T public_array[n];
private:
   static T private_array[n];
};

template<class T,size_t n> T CTempl<T,n>::public_array[n];
template<class T,size_t n> T CTempl<T,n>::private_array[n];

CTempl<int,5> tx;

struct Incomplete;
extern Incomplete inc;

MyClass::MyClass(int x) {

   #pragma omp parallel reduction(+: x, g_i, x_public, x_private)
   // OK
      ;

<<<<<<< HEAD
   #pragma omp parallel reduction(+: MyClass::x_public, MyClass::x_private)
=======
   #pragma omp parallel reduction(+: x, g_i, MyClass::x_public, MyClass::x_private)
>>>>>>> e9c82dd9
   // OK
      ;

   #pragma omp parallel reduction(+: mbr)
   // C3028, member of a class.
      ;
}

int main() {

   #pragma omp parallel reduction(+:main)
   // C3028, main is a function.
      ;

   #pragma omp parallel reduction(+: XyzNS)
   // C3028, XyzNS is a namespace.
      ;
}
```<|MERGE_RESOLUTION|>--- conflicted
+++ resolved
@@ -71,11 +71,7 @@
    // OK
       ;
 
-<<<<<<< HEAD
-   #pragma omp parallel reduction(+: MyClass::x_public, MyClass::x_private)
-=======
    #pragma omp parallel reduction(+: x, g_i, MyClass::x_public, MyClass::x_private)
->>>>>>> e9c82dd9
    // OK
       ;
 
