---
title: "Compiler Warning (level 1) C4503 | Microsoft Docs"
ms.custom: ""
<<<<<<< HEAD
ms.date: "11/04/2016"
=======
ms.date: "05/14/2018"
>>>>>>> 12d8713c
ms.technology: ["cpp-diagnostics"]
ms.topic: "error-reference"
f1_keywords: ["C4503"]
dev_langs: ["C++"]
helpviewer_keywords: ["C4503"]
ms.assetid: 7c5a98ae-5b6d-41d8-b881-12d3ffd5e392
author: "corob-msft"
ms.author: "corob"
ms.workload: ["cplusplus"]
---
# Compiler Warning (level 1) C4503

> '*identifier*' : decorated name length exceeded, name was truncated

## Remarks

This compiler warning is obsolete and is not generated in Visual Studio 2017 and later compilers.

The decorated name was longer than the compiler limit (4096), and was truncated. To avoid this warning and the truncation, reduce the number of arguments or the name lengths of identifiers used. Decorated names that are longer than the compiler limit have a hash applied and are not in danger of a name collision.

When using an older version of Visual Studio, this warning can be issued when your code contains templates specialized on templates repeatedly. For example, a map of maps (from the C++ Standard Library). In this situation, you can make your typedefs a type (a **struct**, for example) that contains the map.

You might, however, decide to not restructure your code.  It is possible to ship an application that generates C4503, but if you get link time errors on a truncated symbol, it can be more difficult to determine the type of the symbol in the error. Debugging may also be more difficult; the debugger may have difficultly mapping the symbol name to the type name. The correctness of the program, however, is unaffected by the truncated name.

## Example

The following sample generates C4503 in compilers before Visual Studio 2017:

```cpp
// C4503.cpp
// compile with: /W1 /EHsc /c
// C4503 expected
#include <string>
#include <map>

class Field{};

typedef std::map<std::string, Field> Screen;
typedef std::map<std::string, Screen> WebApp;
typedef std::map<std::string, WebApp> WebAppTest;
typedef std::map<std::string, WebAppTest> Hello;
Hello MyWAT;
```

This sample shows one way to rewrite your code to resolve C4503:

```cpp
// C4503b.cpp
// compile with: /W1 /EHsc /c
#include <string>
#include <map>

class Field{};

struct Screen2 {
   std::map<std::string, Field> Element;
};

struct WebApp2 {
   std::map<std::string, Screen2> Element;
};

struct WebAppTest2 {
   std::map<std::string, WebApp2> Element;
};

struct Hello2 {
   std::map<std::string, WebAppTest2> Element;
};

Hello2 MyWAT2;
```<|MERGE_RESOLUTION|>--- conflicted
+++ resolved
@@ -1,11 +1,7 @@
 ---
 title: "Compiler Warning (level 1) C4503 | Microsoft Docs"
 ms.custom: ""
-<<<<<<< HEAD
-ms.date: "11/04/2016"
-=======
 ms.date: "05/14/2018"
->>>>>>> 12d8713c
 ms.technology: ["cpp-diagnostics"]
 ms.topic: "error-reference"
 f1_keywords: ["C4503"]
