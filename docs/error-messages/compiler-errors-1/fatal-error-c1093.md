--- conflicted
+++ resolved
@@ -18,8 +18,4 @@
   
 A call to a .NET function failed. The *text from run-time* string may or may not be supplied by the COM runtime.  
   
-<<<<<<< HEAD
-For more information about system error messages, see the winerror.h system file, and [FormatMessage](/windows/desktop/api/winbase/nf-winbase-formatmessage).
-=======
- For more information about system error messages, see the winerror.h system file, and [FormatMessage](/windows/desktop/api/winbase/nf-winbase-formatmessage).
->>>>>>> 3bde588a
+For more information about system error messages, see the winerror.h system file, and [FormatMessage](/windows/desktop/api/winbase/nf-winbase-formatmessage).