---
title: "C++ conformance improvements"
<<<<<<< HEAD
ms.date: "05/07/2019"
=======
ms.date: "03/22/2019"
description: "Microsoft C++ in Visual Studio 2019 is progressing toward full conformance with the C++20 language standard."
>>>>>>> 06751d77
ms.technology: "cpp-language"
author: "mikeblome"
ms.author: "mblome"
---
# C++ conformance improvements in Visual Studio 2019 RTW and version [16.1](#improvements_161)

## Improvements in Visual Studio 2019 RTW

Visual Studio 2019 RTW contains the following conformance improvements, bug fixes and behavior changes in the Microsoft C++ compiler (MSVC).

**Note:** C++20 features will be made available in `/std:c++latest` mode until the C++20 implementation is complete for both the compiler and IntelliSense. At that time, the `/std:c++20` compiler mode will be introduced.

## Conformance improvements

### Improved modules support for templates and error detection

Modules are now officially in the C++20 standard. Improved support was added in Visual Studio 2017 version 15.9. For more information, see [Better template support and error detection in C++ Modules with MSVC 2017 version 15.9](https://devblogs.microsoft.com/cppblog/better-template-support-and-error-detection-in-c-modules-with-msvc-2017-version-15-9/).

### Modified specification of aggregate type

The specification of an aggregate type has changed in C++20 (see [Prohibit aggregates with user-declared constructors](http://wg21.link/p1008r1)). In Visual Studio 2019, under `/std:c++latest`, a class with any user-declared constructor (e.g. including a constructor declared `= default` or `= delete`) is not an aggregate. Previously, only user-provided constructors would disqualify a class from being an aggregate. This change puts additional restrictions on how such types can be initialized.

The following code compiles without errors in Visual Studio 2017 but raises errors C2280 and C2440 in Visual Studio 2019 under `/std:c++latest`:

```cpp
struct A
{
    A() = delete; // user-declared ctor
};

struct B
{
    B() = default; // user-declared ctor
    int i = 0;
};

A a{}; // ill-formed in C++20, previously well-formed
B b = { 1 }; // ill-formed in C++20, previously well-formed
```

### Partial support for operator <=>

C++20 introduces the `<=>` three-way comparison operator, also known as the "spaceship operator". Visual Studio 2019 in `/std:c++latest` mode introduces partial support for the operator by raising errors for syntax that is now disallowed. For example, the following code compiles without errors in Visual Studio 2017 but raises multiple errors in Visual Studio 2019 under `/std:c++latest`:

```cpp
struct S
{
       bool operator<=(const S&) const { return true; }
};

template <bool (S::*)(const S&) const>
struct U { };
int main(int argc, char** argv)
{
       U<&S::operator<=> u; // In Visual Studio 2019 raises C2039, 2065, 2146.
}
```

To avoid the errors, insert a space in the offending line before the final bracket: `U<&S::operator<= > u;`.

### References to types with mismatched cv-qualifiers

MSVC previously allowed direct binding of a reference from a type with mismatched cv-qualifiers below the top level. This could allow modification of supposedly const data referred to by the reference, and the compiler now creates a temporary as required by the standard. In Visual Studio 2017, the following code compiles without warnings. In Visual Studio 2019, the compiler raises *warning C4172: \<func:#1 "?PData@X@@QBEABQBXXZ"> returning address of local variable or temporary*.

```cpp
struct X
{
    const void* const& PData() const
    {
        return _pv;
    }

    void* _pv;
};

int main()
{
    X x;
    auto p = x.PData(); // C4172
}
```
### `reinterpret_cast` from an overloaded function

The argument to `reinterpret_cast` is not one of the contexts in which the address of an overloaded function is permitted. The following code compiles without errors in Visual Studio 2017, but in Visual Studio 2019 it raises *C2440: cannot convert from 'overloaded-function' to 'fp'*:

```cpp
int f(int) { return 1; }
int f(float) { return .1f; }
using fp = int(*)(int);

int main()
{
    fp r = reinterpret_cast<fp>(&f);
}
```

To avoid the error, use an allowed cast for this scenario:

```cpp
int f(int);
int f(float);
using fp = int(*)(int);

int main()
{
    fp r = static_cast<fp>(&f); // or just &f;
}
```

### Lambda closures

In C++14, lambda closure types are not literal. The primary consequence of this rule is that a lambda may not be assigned to a `constexpr` variable. The following code compiles without errors in Visual Studio 2017 but in Visual Studio 2019 it raises *C2127: 'l': illegal initialization of 'constexpr' entity with a non-constant expression* :

```cpp
int main()
{
    constexpr auto l = [] {}; // C2127 in VS2019
}
```

To avoid the error, either remove the `constexpr` qualifier, or else change the conformance mode to `/std:c++17`.

## Bug fixes and behavior changes

### Correct diagnostics for basic_string range constructor

In Visual Studio 2019, the `basic_string` range constructor no longer suppresses compiler diagnostics with `static_cast`. The following code compiles without warnings in Visual Studio 2017, despite the possible loss of data from `wchar_t` to `char` when initializing `out`:

```cpp
std::wstring ws = /* … */;
std::string out(ws.begin(), ws.end());
```

Visual Studio 2019 correctly raises *C4244: 'argument': conversion from 'wchar_t' to 'const _Elem', possible loss of data*. To avoid the warning, you can initialize the std::string as shown in this example:

```cpp
std::wstring ws = L"Hello world";
std::string out;
for (wchar_t ch : ws)
{
    out.push_back(static_cast<char>(ch));
}
```

### Incorrect calls to += and -= under /clr or /ZW are now correctly detected.

A bug was introduced in Visual Studio 2017 which caused the compiler to silently ignore errors and generate no code for the invalid calls to += and -= under `/clr` or `/ZW`. The following code compiles without errors in Visual Studio 2017 but in Visual Studio 2019 it correctly raises *error C2845: 'System::String ^': pointer arithmetic not allowed on this type*:

```cpp
public enum class E { e };

void f(System::String ^s)
{
    s += E::e; // C2845 in VS2019
}
```
To avoid the error in this example, use the operator with the ToString() method: `s += E::e.ToString();`.

### Initializers for inline static data members

Invalid member accesses within `inline` and `static constexpr` initializers are now correctly detected. The following example compiles without error in Visual Studio 2017, but in Visual Studio 2019 under `/std:c++17` mode it raises *error C2248: cannot access private member declared in class 'X'*.

```cpp
struct X
{
    private:
        static inline const int c = 1000;
};

struct Y : X
{
    static inline int d = c; // C2248 in Visual Studio 2019
};
```

To avoid the error, declare the member `X::c` as protected:

```cpp
struct X
{
    protected:
        static inline const int c = 1000;
};
```
### C4800 reinstated

MSVC used to have a performance warning C4800 about implicit conversion to bool that was too noisy and insuppressible, leading us to remove it in VS 2017. However, over the lifecycle of VS 2017 we got a lot of feedback on the useful cases it was solving. We bring back in Visual Studio 2019 a carefully tailored C4800 along with its accompanying C4165, both of which can be easily suppressed with either an explicit cast or comparison to 0 of the appropriate type. C4800 is an off-by-default level 4 warning, and C4165 is an off-by-default level 3 warning. Both are discoverable by using the `/Wall` compiler option.

The following example raises C4800 and C4165 under `/Wall`:

```cpp
bool test(IUnknown* p)
{
    bool valid = p; // warning C4800: Implicit conversion from 'IUnknown*' to bool. Possible information loss
    IDispatch* d = nullptr;
    HRESULT hr = p->QueryInterface(__uuidof(IDispatch), reinterpret_cast<void**>(&d));
    return hr; // warning C4165: 'HRESULT' is being converted to 'bool'; are you sure this is what you want?
}
```
To avoid the warnings in the previous example, you can write the code like this:

```cpp
bool test(IUnknown* p)
{
    bool valid = p != nullptr; // OK
    IDispatch* d = nullptr;
    HRESULT hr = p->QueryInterface(__uuidof(IDispatch), reinterpret_cast<void**>(&d));
    return SUCCEEDED(hr);  // OK
}
```

### Local class member function doesn't have a body

In Visual Studio 2017, *C4822: Local class member function doesn't have a body* is raised only when compiler option `/w14822` is explicitly set; it isn't shown with `/Wall`. In Visual Studio 2019, C4822 is an off-by-default warning, which makes it discoverable under `/Wall` without having to set `/w14822` explicitly.

```cpp
void foo()
{
    struct A
        {
            int boo(); // warning C4822
        };
}
```

### /clr now incompatible with /std:c++latest

As MSVC begins implementing features from the C++20 standard draft under the `/std:c++latest` flag, `/std:c++latest` is now incompatible with `/clr` (all flavors), `/ZW`, and `/Gm`. In Visual Studio 2019, use `/std:c++17` or `/std:c++14` modes when compiling with `/clr`, `/ZW` or `/Gm`.

### Function template bodies containing constexpr if statements

Template function bodies containing `if constexpr` statements have some `/permissive-` parsing-related checks enabled. For example, in Visual Studio 2017 the following code produces C*7510: 'Type': use of dependent type name must be prefixed with 'typename'* only if the `/permissive-` option is not set. In Visual Studio 2019 the same code raises errors whether or not the `/permissive-` option is set:

```cpp
template <typename T>

int f()
{
    T::Type a; // error C7510

    if constexpr (T::val)
    {
        return 1;
    }
    else
    {
        return 2;
    }
}

struct X
{
    using Type = X;
    constexpr static int val = 1;
};

int main()
{
    return f<X>();
}

```

To avoid the error, add the `typename` keyword to the declaration of `a`: `typename T::Type a;`.

### Inline assembly code is not supported in a lambda expression

The Visual C++ team was recently made aware of a security issue in which the use of inline-assembler within a lambda could lead to the corruption of 'ebp' (the return address register) at runtime. A malicious attacker might be able to take advantage of this scenario. Given the nature of the issue, the fact that inline assembler is only supported on x86, and the poor interaction of the inline assembler with the rest of the compiler it was felt that the safest solution to this problem was disallow inline assembler within a lambda expression.

Note: the only use of inline assembler within a lambda expression that we have encountered in the 'wild' was a use in which the aim was to capture the return address. In this scenario, you can capture the return address on all platforms simply by using a compiler intrinsic `_ReturnAddress()`.

The following code produces *C7552: inline assembler is not supported in a lambda* in both Visual Studio 2017 15.9 and in Visual Studio 2019:

```cpp
#include <cstdio>

int f()
{
    int y = 1724;
    int x = 0xdeadbeef;

    auto lambda = [&]
    {
        __asm {

            mov eax, x
            mov y, eax
        }
    };

    lambda();
    return y;
}
```

To avoid the error, move the assembly code into a named function as shown in the following example:

```cpp
#include <cstdio>

void g(int& x, int& y)
{
    __asm {
        mov eax, x
        mov y, eax
    }
}

int f()
{
    int y = 1724;
    int x = 0xdeadbeef;
    auto lambda = [&]
    {
        g(x, y);
    };
    lambda();
    return y;
}

int main()
{
    std::printf("%d\n", f());
}
```

## <a name="improvements_161"></a> Improvements in Visual Studio 2019 version 16.1

### char8_t

C++20 adds new character type that is used to represent UTF-8 code units. u8 string literals in C++20 have type `const char8_t[N]` instead of `const char[N]`, which was the case up until C++17 [P0482r6](http://www.open-std.org/jtc1/sc22/wg21/docs/papers/2018/p0482r6.html). The C standard makes similar changes [N2231](http://www.open-std.org/jtc1/sc22/wg14/www/docs/n2231.htm). Suggestions for char8_t backward compatibility remediation are given in [P1423r0](http://www.open-std.org/jtc1/sc22/wg21/docs/papers/2019/p1423r0.html). The Microsoft C++ compiler adds support for char8_t in Visual Studio 2019 version 16.1 when you specify the **/Zc:char8_t** compiler option. In the future, it will be supported with [/std:c++latest](../../build/reference/std-specify-language-standard-version.md), which can be reverted to C++17 behavior via **/Zc:char8_t-**.


the EDG compiler which powers IntelliSense does not yet support it, so you will see spurious IntelliSense-only errors which do not impact the actual compilation.

#### Example

```cpp
const char* s = u8"Hello"; //C++17
const char8_t* s = u8"Hello"; // C++20
```

### std::type_identity metafunction and std::identity function object

The deprecated std::identity class template extension has been removed, and replaced with the C++20 `std::type_identity` metafunction and `std::identity` function object. Both are available only under [/std:c++latest](../../build/reference/std-specify-language-standard-version.md). 

The following example shows the old usage with the std::identity class:

```cpp
    using T = std::identity<U>::type;
    T x, y = std::identity<T>{}(x);
    int x = 42;
    long y = std::identity<long>{}(x);
```

@@@@@@TODO@@@@@@ This example shows the ...
TBD: error C2143: syntax error: missing ';' before '<'

```cpp
using T = std::type_identity<U>::type;
T x, y = std::identity{}(x);
int x = 42;
long y = static_cast<long>(x);
```

### Syntax checks for generic lambdas

The new lambda preprocessor enables some conformance-mode syntactic checks in generic lambdas, under [/std:c++latest](../../build/reference/std-specify-language-standard-version.md) or with or with **/experimental:newLambdaProcessor**. 

Before:

```cpp
void f() {
    auto a = [](auto arg) {
        decltype(arg)::Type t;
    };
}
```

After:

```cpp
void f() {
    auto a = [](auto arg) {
        typename decltype(arg)::Type t;
    };
}
```
@@@TODO@@@
error C2760: syntax error: unexpected token '<id-expr>', expected 'id-expression'

### std::atomic conformance

LWG 3012 requires the argument to std::atomic to be copy constructible, move constructible, copy assignable, and move assignable in addition to the previous trivially copyable requirement.

```cpp
struct S {
  S() = default;
  S(const S&) = delete;
  S(S&&) = default;
  S& operator=(const S&) = delete;
  S& operator=(S&) = delete;
};
std::atomic<S> s;
```

After:

```cpp
struct S {
  S() = default;
  S(const S&) = default;
  S(S&&) = default;
  S& operator=(const S&) = default;
  S& operator=(S&) = default;
}; // or simply struct S {};
std::atomic<S> s;
```
@@@TODO@@@ error C2338: atomic<T> requires T to be trivially copyable, copy constructible, move constructible, copy assignable, and move assignable.


### Mac line endings in the editor

'\r' (MacOS line ending) is now recognized in addition to '\r\n' (Windows line ending) and '\n' (Linux line ending). This change is to help compile files with mixed line ending.


```cpp
#include <assert.h>
#include <string.h>

auto s = "
"; // this is not a valid string literal

int main()
{
	assert(strcmp(s, "\r") == 0);
}

(assume '\r' follows 'auto s = "' in the file)

```
After:

```cpp
#include <assert.h>
#include <string.h>

auto s = "\r"; // this is what 's' used to have

int main()
{
	assert(strcmp(s, "\r") == 0);
}
```
@@@TODO@@@ error C2001: newline in constant

## See also

[What's new in Visual Studio 2019](../what-s-new-for-visual-cpp-in-visual-studio.md)<|MERGE_RESOLUTION|>--- conflicted
+++ resolved
@@ -1,11 +1,7 @@
 ---
 title: "C++ conformance improvements"
-<<<<<<< HEAD
-ms.date: "05/07/2019"
-=======
-ms.date: "03/22/2019"
+ms.date: "05/13/2019"
 description: "Microsoft C++ in Visual Studio 2019 is progressing toward full conformance with the C++20 language standard."
->>>>>>> 06751d77
 ms.technology: "cpp-language"
 author: "mikeblome"
 ms.author: "mblome"
@@ -352,30 +348,34 @@
 
 The deprecated std::identity class template extension has been removed, and replaced with the C++20 `std::type_identity` metafunction and `std::identity` function object. Both are available only under [/std:c++latest](../../build/reference/std-specify-language-standard-version.md). 
 
-The following example shows the old usage with the std::identity class:
-
-```cpp
-    using T = std::identity<U>::type;
-    T x, y = std::identity<T>{}(x);
-    int x = 42;
-    long y = std::identity<long>{}(x);
-```
-
-@@@@@@TODO@@@@@@ This example shows the ...
-TBD: error C2143: syntax error: missing ';' before '<'
-
-```cpp
-using T = std::type_identity<U>::type;
+The following example produces deprecation warning C4996 for std::identity (defined in \<type_traits>) in Visual Studio 2017: 
+
+```cpp
+#include <type_traits>
+
+using T = std::identity<int>::type;
+T x, y = std::identity<T>{}(x);
+int i = 42;
+long j = std::identity<long>{}(i);
+```
+
+The following example shows how to use the new std::identity (defined in \<functional>) together with the new std::type_identity<T>:
+
+```cpp
+#include <type_traits>
+#include <functional>
+
+using T = std::type_identity<int>::type;
 T x, y = std::identity{}(x);
-int x = 42;
-long y = static_cast<long>(x);
+int i = 42;
+long j = static_cast<long>(i);
 ```
 
 ### Syntax checks for generic lambdas
 
 The new lambda preprocessor enables some conformance-mode syntactic checks in generic lambdas, under [/std:c++latest](../../build/reference/std-specify-language-standard-version.md) or with or with **/experimental:newLambdaProcessor**. 
 
-Before:
+In Visual Studio 2017, this code compiles without warnings, but in Visual Studo 2019 it produces *error C2760: syntax error: unexpected token '\<id-expr>', expected 'id-expression'*
 
 ```cpp
 void f() {
@@ -385,7 +385,7 @@
 }
 ```
 
-After:
+The following example shows the correct syntax, now enforced by the compiler:
 
 ```cpp
 void f() {
@@ -394,38 +394,6 @@
     };
 }
 ```
-@@@TODO@@@
-error C2760: syntax error: unexpected token '<id-expr>', expected 'id-expression'
-
-### std::atomic conformance
-
-LWG 3012 requires the argument to std::atomic to be copy constructible, move constructible, copy assignable, and move assignable in addition to the previous trivially copyable requirement.
-
-```cpp
-struct S {
-  S() = default;
-  S(const S&) = delete;
-  S(S&&) = default;
-  S& operator=(const S&) = delete;
-  S& operator=(S&) = delete;
-};
-std::atomic<S> s;
-```
-
-After:
-
-```cpp
-struct S {
-  S() = default;
-  S(const S&) = default;
-  S(S&&) = default;
-  S& operator=(const S&) = default;
-  S& operator=(S&) = default;
-}; // or simply struct S {};
-std::atomic<S> s;
-```
-@@@TODO@@@ error C2338: atomic<T> requires T to be trivially copyable, copy constructible, move constructible, copy assignable, and move assignable.
-
 
 ### Mac line endings in the editor
 
