---
title: "C++ in Visual Studio"
description: "Visual C++ is the name for the Microsoft C++ compiler, code editor, and related tools in the Visual Studio IDE. Use Visual C++ to develop programs for Windows, Linux, Android and iOS."
<<<<<<< HEAD
ms.date: "05/14/2019"
=======
ms.date: "05/13/2019"
>>>>>>> 9c807697
ms.technology: "cpp-ide"
helpviewer_keywords: ["Visual C++, home page"]
author: "mikeblome"
ms.author: "mblome"
---

# C++ in Visual Studio

> [!NOTE]
> This developer documentation applies to Visual Studio 2015 and later. Use the version selector in the upper left of the page to match your version of Visual Studio.
>
> If you are looking for a Visual C++ redistributable package so that you can run a program, go to the [Microsoft Download Center](http://www.microsoft.com/download/) and enter **Visual C++** in the search box.

Microsoft Visual C++, usually shortened to Visual C++ or MSVC, is the name for the C++, C, and assembly language development tools and libraries available as part of Visual Studio on Windows. These tools and libraries let you create Universal Windows Platform (UWP) apps, native Windows desktop and server applications, cross-platform libraries and apps that run on Windows, Linux, Android, and iOS, as well as managed apps and libraries that use the .NET Framework. You can use Visual C++ to write anything from simple console apps to the most sophisticated and complex apps for Windows desktop, from device drivers and operating system components to cross-platform games for mobile devices, and from the smallest IoT devices to multi-server high performance computing in the Azure cloud.

Visual Studio 2015, 2017 and 2019 can be installed side-by-side. You can use Visual Studio 2019 (compiler toolset v142) to edit and build programs using the toolset from Visual Studio 2015 (v140) and Visual Studio 2017 (v141).

## What's New and Conformance History

[What's New for C++ in Visual Studio](what-s-new-for-visual-cpp-in-visual-studio.md)<br/>
Find out what’s new in Visual Studio.

[What's New for C++ in Visual Studio 2003 through 2015](../porting/visual-cpp-what-s-new-2003-through-2015.md)<br/>
Find out what was new in C++ for each version of Visual Studio from 2003 through 2015.

[C++ conformance improvements in Visual Studio](cpp-conformance-improvements.md)<br/>
Learn about C++ conformance improvements in Visual Studio.

[Visual C++ language conformance](visual-cpp-language-conformance.md)<br/>
A list of conformance status by feature in the MSVC C++ compiler.

[Visual C++ change history 2003 - 2015](../porting/visual-cpp-change-history-2003-2015.md)<br/>
Learn about the breaking changes in previous versions.

## Install Visual Studio and upgrade from earlier versions

[Install C++ support in Visual Studio](../build/vscpp-step-0-installation.md)<br/>
Download Visual Studio 2017 or Visual Studio 2019 and install the Visual C++ toolset.

[Visual C++ Porting and Upgrading Guide](../porting/visual-cpp-porting-and-upgrading-guide.md)<br/>
Guidance for porting code and upgrading projects to Visual Studio 2015 or later to take advantage of greater compiler conformance to the C++ standard as well as greatly improved compilation times and security features such as Spectre mitigation.

[Visual C++ Tools and Features in Visual Studio Editions](visual-cpp-tools-and-features-in-visual-studio-editions.md)<br/>
Find out about different Visual Studio editions.

[Supported Platforms](supported-platforms-visual-cpp.md)<br/>
Find out which platforms are supported.

## Learn C++

[Welcome Back to C++](../cpp/welcome-back-to-cpp-modern-cpp.md)<br/>
Learn more about modern C++ programming techniques based on C++11 and later that enable you to write fast, safe code and avoid many of the pitfalls of C-style programming.

[Standard C++](http://isocpp.org/)<br/>
Learn about C++, get an overview of Modern C++, and find links to books, articles, talks, and events

[Learn Visual C++](../build/vscpp-step-1-create.md)<br/>
Start learning C++.

[Visual C++ Samples](visual-cpp-samples.md)<br/>
Information about samples.

## C++ development tools

[Overview of C++ Development in Visual Studio](overview-of-cpp-development.md)<br/>
How to use the Visual Studio IDE to create projects, edit code, link to libraries, compile, debug, create unit tests, do static analysis, deploy, and more.

[Projects and Build Systems](../build/projects-and-build-systems-cpp.md)<br/>
How to create and configure Visual Studio C++ projects, CMake projects, and other kinds of projects with MSVC compiler and linker options.

[Writing and refactoring C++ code](../ide/writing-and-refactoring-code-cpp.md)<br/>
How to use the productivity features in the C++ editor to refactor, navigate, understand and write code.

[Debugging Native Code](/visualstudio/debugger/debugging-native-code)<br/>
Use the Visual Studio debugger with C++ projects.

[Code analysis for C/C++ overview](/visualstudio/code-quality/code-analysis-for-c-cpp-overview)<br/>
Use SAL annotations or the C++ Core Guidelines checkers to perform static analysis.

[Write unit tests for C/C++ in Visual Studio](/visualstudio/test/writing-unit-tests-for-c-cpp)<br/>
Create unit tests using the Microsoft Unit Testing Framework for C++, Google Test, Boost.Test, or CTest.

## Write applications in C++

[Universal Windows Apps](../windows/universal-windows-apps-cpp.md)<br/>
Find guides and reference content on the Windows Developer Center. For information about developing UWP apps, see [Intro to the Universal Windows Platform](/windows/uwp/get-started/universal-application-platform-guide) and [Create your first UWP app using C++](/windows/uwp/get-started/create-a-basic-windows-10-app-in-cpp).

[Desktop Applications (C++)](../windows/desktop-applications-visual-cpp.md)<br/>
Learn how to create traditional native C++ desktop applications for Windows.

[.NET Programming with C++/CLI](../dotnet/dotnet-programming-with-cpp-cli-visual-cpp.md)<br/>
Learn how to create DLLs that enable interoperability between native C++ and .NET programs written in languages such as C# or Visual Basic.

[Linux Programming](../linux/index.md)<br/>
Use the Visual Studio IDE to code and deploy to a remote Linux machine for compilation with GCC.

[Create C/C++ DLLs in Visual Studio](../build/dlls-in-visual-cpp.md)<br/>
Find out how to use Win32, ATL, and MFC to create Windows desktop DLLs, and provides information about how to compile and register your DLL.

[Parallel Programming](../parallel/parallel-programming-in-visual-cpp.md)<br/>
Learn how to use the Parallel Patterns Library, C++ AMP, OpenMP, and other features that are related to multithreading on Windows.

[Security Best Practices](../security/security-best-practices-for-cpp.md)<br/>
Learn how to protect applications from malicious code and unauthorized use.

[Cloud and Web Programming](../cloud/cloud-and-web-programming-in-visual-cpp.md)<br/>
In C++, you have several options for connecting to the web and the cloud.

[Data Access](../data/data-access-in-cpp.md)<br/>
Connect to databases using ODBC and OLE DB.

[Text and Strings](../text/text-and-strings-in-visual-cpp.md)<br/>
Learn about working with different text and string formats and encodings for local and international development.

## Languages reference

[C++ Language Reference](../cpp/cpp-language-reference.md)

[C/C++ Preprocessor Reference](../preprocessor/c-cpp-preprocessor-reference.md)

[C Language Reference](../c-language/c-language-reference.md)

[Compiler Intrinsics and Assembly Language](../intrinsics/compiler-intrinsics-and-assembly-language.md)

## C++ Libraries in Visual Studio

The following sections provide information about the different C and C++ libraries that are included in Visual Studio.

[C Run-Time Library Reference](../c-runtime-library/c-run-time-library-reference.md)<br/>
Includes security-enhanced alternatives to functions that are known to pose security issues.

[C++ Standard Library](../standard-library/cpp-standard-library-reference.md)<br/>
The C++ Standard Library.

[Active Template Library (ATL)](../atl/atl-com-desktop-components.md)<br/>
Support for COM components and apps.

[Microsoft Foundation Class (MFC) libraries](../mfc/mfc-desktop-applications.md)<br/>
Support for creating desktop apps that have traditional or Office-style user interfaces.

[Parallel Patterns Library (PPL)](../parallel/concrt/parallel-patterns-library-ppl.md)<br/>
Asynchronous and parallel algorithms that execute on the CPU.

[C++ AMP (C++ Accelerated Massive Parallelism)](../parallel/amp/cpp-amp-cpp-accelerated-massive-parallelism.md)<br/>
Massively parallel algorithms that execute on the GPU.

[Windows Runtime Template Library (WRL)](../windows/windows-runtime-cpp-template-library-wrl.md)<br/>
Universal Windows Platform (UWP) apps and components.

[.NET Programming with C++/CLI](../dotnet/dotnet-programming-with-cpp-cli-visual-cpp.md)<br/>
Programming for the common language runtime (CLR).

## Third-party open source C++ libraries

The cross-platform **vcpkg** command-line tool greatly simplifies the discovery and installation of over 900 C++ open source libraries. See [vcpkg: C++ Package Manager for Windows](../build/vcpkg.md).

## Feedback and community

[How to Report a Problem with the Visual C++ Toolset](how-to-report-a-problem-with-the-visual-cpp-toolset.md)<br/>
Learn how to create effective error reports against the Visual C++ toolset (compiler, linker, and other tools), and ways to submit your report.

Microsoft [C++ Team Blog](https://devblogs.microsoft.com/cppblog/)<br/>
Learn more about new features and the latest information from the developers of the C++ tools in Visual Studio.

[Visual Studio Developer Community](https://developercommunity.visualstudio.com/)<br/>
Find out how to get help, file bugs, and make suggestions for Visual Studio.

## See also

- [C Language Reference](../c-language/c-language-reference.md)
- [C Run-Time Library Reference](../c-runtime-library/c-run-time-library-reference.md)
- [Compiler Intrinsics and Assembly Language](../intrinsics/compiler-intrinsics-and-assembly-language.md)<|MERGE_RESOLUTION|>--- conflicted
+++ resolved
@@ -1,11 +1,7 @@
 ---
 title: "C++ in Visual Studio"
 description: "Visual C++ is the name for the Microsoft C++ compiler, code editor, and related tools in the Visual Studio IDE. Use Visual C++ to develop programs for Windows, Linux, Android and iOS."
-<<<<<<< HEAD
 ms.date: "05/14/2019"
-=======
-ms.date: "05/13/2019"
->>>>>>> 9c807697
 ms.technology: "cpp-ide"
 helpviewer_keywords: ["Visual C++, home page"]
 author: "mikeblome"
