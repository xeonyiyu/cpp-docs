--- conflicted
+++ resolved
@@ -651,15 +651,9 @@
 #include <compare>
 
 union S {
-<<<<<<< HEAD
-  int a;
-  char b;
-  auto operator<=>(const S&) const { ... }
-=======
     int a;
     char b;
     auto operator<=>(const S&) const { ... }
->>>>>>> 36fce547
 };
 
 bool lt(const S& lhs, const S& rhs) {
