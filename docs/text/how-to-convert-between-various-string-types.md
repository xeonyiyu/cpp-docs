---
title: "How to: Convert Between Various String Types"
ms.custom: "get-started-article"
ms.date: "11/04/2016"
helpviewer_keywords: ["converting string types", "string conversion [C++]", "strings [C++], converting"]
ms.assetid: e7e4f741-3c82-45f0-b8c0-1e1e343b0e77
---
# How to: Convert Between Various String Types

This topic demonstrates how to convert various Visual C++ string types into other strings. The strings types that are covered include `char *`, `wchar_t*`, [_bstr_t](../cpp/bstr-t-class.md), [CComBSTR](../atl/reference/ccombstr-class.md), [CString](../atl-mfc-shared/using-cstring.md), [basic_string](../standard-library/basic-string-class.md), and <xref:System.String?displayProperty=fullName>. In all cases, a copy of the string is made when converted to the new type. Any changes made to the new string will not affect the original string, and vice versa.

## Converting from char \*

## Example

### Description

This example demonstrates how to convert from a `char *` to the other string types listed above. A `char *` string (also known as a C style string) uses a null character to indicate the end of the string. C style strings usually require one byte per character, but can also use two bytes. In the examples below, `char *` strings are sometimes referred to as multibyte character strings because of the string data that results from converting from Unicode strings. Single byte and multibyte character (`MBCS`) functions can operate on `char *` strings.

### Code

```cpp
// convert_from_char.cpp
// compile with: /clr /link comsuppw.lib

#include <iostream>
#include <stdlib.h>
#include <string>

#include "atlbase.h"
#include "atlstr.h"
#include "comutil.h"

using namespace std;
using namespace System;

int main()
{
    // Create and display a C style string, and then use it
    // to create different kinds of strings.
    char *orig = "Hello, World!";
    cout << orig << " (char *)" << endl;

    // newsize describes the length of the
    // wchar_t string called wcstring in terms of the number
    // of wide characters, not the number of bytes.
    size_t newsize = strlen(orig) + 1;

    // The following creates a buffer large enough to contain
    // the exact number of characters in the original string
    // in the new format. If you want to add more characters
    // to the end of the string, increase the value of newsize
    // to increase the size of the buffer.
    wchar_t * wcstring = new wchar_t[newsize];

    // Convert char* string to a wchar_t* string.
    size_t convertedChars = 0;
    mbstowcs_s(&convertedChars, wcstring, newsize, orig, _TRUNCATE);
    // Display the result and indicate the type of string that it is.
    wcout << wcstring << _T(" (wchar_t *)") << endl;

    // Convert the C style string to a _bstr_t string.
    _bstr_t bstrt(orig);
    // Append the type of string to the new string
    // and then display the result.
    bstrt += " (_bstr_t)";
    cout << bstrt << endl;

    // Convert the C style string to a CComBSTR string.
    CComBSTR ccombstr(orig);
    if (ccombstr.Append(_T(" (CComBSTR)")) == S_OK)
    {
        CW2A printstr(ccombstr);
        cout << printstr << endl;
    }

    // Convert the C style string to a CStringA and display it.
    CStringA cstringa(orig);
    cstringa += " (CStringA)";
    cout << cstringa << endl;

    // Convert the C style string to a CStringW and display it.
    CStringW cstring(orig);
    cstring += " (CStringW)";
    // To display a CStringW correctly, use wcout and cast cstring
    // to (LPCTSTR).
    wcout << (LPCTSTR)cstring << endl;

    // Convert the C style string to a basic_string and display it.
    string basicstring(orig);
    basicstring += " (basic_string)";
    cout << basicstring << endl;

    // Convert the C style string to a System::String and display it.
    String ^systemstring = gcnew String(orig);
    systemstring += " (System::String)";
    Console::WriteLine("{0}", systemstring);
    delete systemstring;
}
```

```Output
Hello, World! (char *)
Hello, World! (wchar_t *)
Hello, World! (_bstr_t)
Hello, World! (CComBSTR)
Hello, World! (CStringA)
Hello, World! (CStringW)
Hello, World! (basic_string)
Hello, World! (System::String)
```

## Converting from wchar_t \*

## Example

### Description

This example demonstrates how to convert from a `wchar_t *` to the other string types listed above. Several string types, including `wchar_t *`, implement wide character formats. To convert a string between a multibyte and a wide character format, you can use a single function call like `mbstowcs_s` or a constructor invocation for a class like `CStringA`.

### Code

```cpp
// convert_from_wchar_t.cpp
// compile with: /clr /link comsuppw.lib

#include <iostream>
#include <stdlib.h>
#include <string>

#include "atlbase.h"
#include "atlstr.h"
#include "comutil.h"

using namespace std;
using namespace System;

int main()
{
    // Create a string of wide characters, display it, and then
    // use this string to create other types of strings.
    wchar_t *orig = _T("Hello, World!");
    wcout << orig << _T(" (wchar_t *)") << endl;

    // Convert the wchar_t string to a char* string. Record
    // the length of the original string and add 1 to it to
    // account for the terminating null character.
    size_t origsize = wcslen(orig) + 1;
    size_t convertedChars = 0;

    // Use a multibyte string to append the type of string
    // to the new string before displaying the result.
    char strConcat[] = " (char *)";
    size_t strConcatsize = (strlen( strConcat ) + 1)*2;

    // Allocate two bytes in the multibyte output string for every wide
    // character in the input string (including a wide character
    // null). Because a multibyte character can be one or two bytes,
    // you should allot two bytes for each character. Having extra
    // space for the new string is not an error, but having
    // insufficient space is a potential security problem.
    const size_t newsize = origsize*2;
    // The new string will contain a converted copy of the original
    // string plus the type of string appended to it.
    char *nstring = new char[newsize+strConcatsize];

    // Put a copy of the converted string into nstring
    wcstombs_s(&convertedChars, nstring, newsize, orig, _TRUNCATE);
    // append the type of string to the new string.
    _mbscat_s((unsigned char*)nstring, newsize+strConcatsize, (unsigned char*)strConcat);
    // Display the result.
    cout << nstring << endl;

    // Convert a wchar_t to a _bstr_t string and display it.
    _bstr_t bstrt(orig);
    bstrt += " (_bstr_t)";
    cout << bstrt << endl;

    // Convert the wchar_t string to a BSTR wide character string
    // by using the ATL CComBSTR wrapper class for BSTR strings.
    // Then display the result.

    CComBSTR ccombstr(orig);
    if (ccombstr.Append(_T(" (CComBSTR)")) == S_OK)
    {
        // CW2A converts the string in ccombstr to a multibyte
        // string in printstr, used here for display output.
        CW2A printstr(ccombstr);
        cout << printstr << endl;
        // The following line of code is an easier way to
        // display wide character strings:
        wcout << (LPCTSTR) ccombstr << endl;
    }

    // Convert a wide wchar_t string to a multibyte CStringA,
    // append the type of string to it, and display the result.
    CStringA cstringa(orig);
    cstringa += " (CStringA)";
    cout << cstringa << endl;

    // Convert a wide character wchar_t string to a wide
    // character CStringW string and append the type of string to it
    CStringW cstring(orig);
    cstring += " (CStringW)";
    // To display a CStringW correctly, use wcout and cast cstring
    // to (LPCTSTR).
    wcout << (LPCTSTR)cstring << endl;

    // Convert the wide character wchar_t string to a
    // basic_string, append the type of string to it, and
    // display the result.
    wstring basicstring(orig);
    basicstring += _T(" (basic_string)");
    wcout << basicstring << endl;

    // Convert a wide character wchar_t string to a
    // System::String string, append the type of string to it,
    // and display the result.
    String ^systemstring = gcnew String(orig);
    systemstring += " (System::String)";
    Console::WriteLine("{0}", systemstring);
    delete systemstring;
}
```

```Output
Hello, World! (wchar_t *)
Hello, World! (char *)
Hello, World! (_bstr_t)
Hello, World! (CComBSTR)
Hello, World! (CStringA)
Hello, World! (CStringW)
Hello, World! (basic_string)
Hello, World! (System::String)
```

## Converting from _bstr_t

## Example

### Description

This example demonstrates how to convert from a `_bstr_t` to the other string types listed above. The `_bstr_t` object is a way to encapsulate wide character `BSTR` strings. A BSTR string has a length value and does not use a null character to terminate the string, but the string type you convert to may require a terminating null.

### Code

```cpp
// convert_from_bstr_t.cpp
// compile with: /clr /link comsuppw.lib

#include <iostream>
#include <stdlib.h>
#include <string>

#include "atlbase.h"
#include "atlstr.h"
#include "comutil.h"

using namespace std;
using namespace System;

int main()
{
    // Create a _bstr_t string, display the result, and indicate the
    // type of string that it is.
    _bstr_t orig("Hello, World!");
    wcout << orig << " (_bstr_t)" << endl;

    // Convert the wide character _bstr_t string to a C style
    // string. To be safe, allocate two bytes for each character
    // in the char* string, including the terminating null.
    const size_t newsize = (orig.length()+1)*2;
    char *nstring = new char[newsize];

    // Uses the _bstr_t operator (char *) to obtain a null
    // terminated string from the _bstr_t object for
    // nstring.
    strcpy_s(nstring, newsize, (char *)orig);
    strcat_s(nstring, newsize, " (char *)");
    cout << nstring << endl;

    // Prepare the type of string to append to the result.
    wchar_t strConcat[] = _T(" (wchar_t *)");
    size_t strConcatLen = wcslen(strConcat) + 1;

    // Convert a _bstr_t to a wchar_t* string.
    const size_t widesize = orig.length()+ strConcatLen;
    wchar_t *wcstring = new wchar_t[newsize];
    wcscpy_s(wcstring, widesize, (wchar_t *)orig);
    wcscat_s(wcstring, widesize, strConcat);
    wcout << wcstring << endl;

    // Convert a _bstr_t string to a CComBSTR string.
    CComBSTR ccombstr((char *)orig);
    if (ccombstr.Append(_T(" (CComBSTR)")) == S_OK)
    {
        CW2A printstr(ccombstr);
        cout << printstr << endl;
    }

    // Convert a _bstr_t to a CStringA string.
    CStringA cstringa(orig.GetBSTR());
    cstringa += " (CStringA)";
    cout << cstringa << endl;

    // Convert a _bstr_t to a CStringW string.
    CStringW cstring(orig.GetBSTR());
    cstring += " (CStringW)";
    // To display a cstring correctly, use wcout and
    // "cast" the cstring to (LPCTSTR).
    wcout << (LPCTSTR)cstring << endl;

    // Convert the _bstr_t to a basic_string.
    string basicstring((char *)orig);
    basicstring += " (basic_string)";
    cout << basicstring << endl;

    // Convert the _bstr_t to a System::String.
    String ^systemstring = gcnew String((char *)orig);
    systemstring += " (System::String)";
    Console::WriteLine("{0}", systemstring);
    delete systemstring;
}
```

```Output
Hello, World! (_bstr_t)
Hello, World! (char *)
Hello, World! (wchar_t *)
Hello, World! (CComBSTR)
Hello, World! (CStringA)
Hello, World! (CStringW)
Hello, World! (basic_string)
Hello, World! (System::String)
```

## Converting from CComBSTR

## Example

### Description

This example demonstrates how to convert from a `CComBSTR` to the other string types listed above. Like _bstr_t, a `CComBSTR` object is a way to encapsulate wide character BSTR strings. A BSTR string has a length value and does not use a null character to terminate the string, but the string type you convert to may require a terminating null.

### Code

```cpp
// convert_from_ccombstr.cpp
// compile with: /clr /link comsuppw.lib

#include <iostream>
#include <stdlib.h>
#include <string>

#include "atlbase.h"
#include "atlstr.h"
#include "comutil.h"
#include "vcclr.h"

using namespace std;
using namespace System;
using namespace System::Runtime::InteropServices;

int main()
{
    // Create and initialize a BSTR string by using a CComBSTR object.
    CComBSTR orig("Hello, World!");
    // Convert the BSTR into a multibyte string, display the result,
    // and indicate the type of string that it is.
    CW2A printstr(orig);
    cout << printstr << " (CComBSTR)" << endl;

    // Convert a wide character CComBSTR string to a
    // regular multibyte char* string. Allocate enough space
    // in the new string for the largest possible result,
    // including space for a terminating null.
    const size_t newsize = (orig.Length()+1)*2;
    char *nstring = new char[newsize];

    // Create a string conversion object, copy the result to
    // the new char* string, and display the result.
    CW2A tmpstr1(orig);
    strcpy_s(nstring, newsize, tmpstr1);
    cout << nstring << " (char *)" << endl;

    // Prepare the type of string to append to the result.
    wchar_t strConcat[] = _T(" (wchar_t *)");
    size_t strConcatLen = wcslen(strConcat) + 1;

    // Convert a wide character CComBSTR string to a wchar_t*.
    // The code first determines the length of the converted string
    // plus the length of the appended type of string, then
    // prepares the final wchar_t string for display.
    const size_t widesize = orig.Length()+ strConcatLen;
    wchar_t *wcstring = new wchar_t[widesize];
    wcscpy_s(wcstring, widesize, orig);
    wcscat_s(wcstring, widesize, strConcat);

    // Display the result. Unlike CStringW, a wchar_t does not need
    // a cast to (LPCTSTR) with wcout.
    wcout << wcstring << endl;

    // Convert a wide character CComBSTR to a wide character _bstr_t,
    // append the type of string to it, and display the result.
    _bstr_t bstrt(orig);
    bstrt += " (_bstr_t)";
    cout << bstrt << endl;

    // Convert a wide character CComBSTR to a multibyte CStringA,
    // append the type of string to it, and display the result.
    CStringA cstringa(orig);
    cstringa += " (CStringA)";
    cout << cstringa << endl;

    // Convert a wide character CComBSTR to a wide character CStringW.
    CStringW cstring(orig);
    cstring += " (CStringW)";
    // To display a cstring correctly, use wcout and cast cstring
    // to (LPCTSTR).
    wcout << (LPCTSTR)cstring << endl;

    // Convert a wide character CComBSTR to a wide character
    // basic_string.
    wstring basicstring(orig);
    basicstring += _T(" (basic_string)");
    wcout << basicstring << endl;

    // Convert a wide character CComBSTR to a System::String.
    String ^systemstring = gcnew String(orig);
    systemstring += " (System::String)";
    Console::WriteLine("{0}", systemstring);
    delete systemstring;
}
```

```Output
Hello, World! (CComBSTR)
Hello, World! (char *)
Hello, World! (wchar_t *)
Hello, World! (_bstr_t)
Hello, World! (CStringA)
Hello, World! (CStringW)
Hello, World! (basic_string)
Hello, World! (System::String)
```

## Converting from CString

## Example

### Description

This example demonstrates how to convert from a `CString` to the other string types listed above. `CString` is based on the TCHAR data type, which in turn depends on whether the symbol `_UNICODE` is defined. If `_UNICODE` is not defined, `TCHAR` is defined to be char and `CString` contains a multibyte character string; if `_UNICODE` is defined, `TCHAR` is defined to be `wchar_t` and `CString` contains a wide character string.

`CStringA` is the multibyte string always version of `CString`, `CStringW` is the wide character string only version. Neither `CStringA` nor `CStringW` use `_UNICODE` to determine how they should compile. `CStringA` and `CStringW` are used in this example to clarify minor differences in buffer size allocation and output handling.

### Code

```cpp
// convert_from_cstring.cpp
// compile with: /clr /link comsuppw.lib

#include <iostream>
#include <stdlib.h>
#include <string>

#include "atlbase.h"
#include "atlstr.h"
#include "comutil.h"

using namespace std;
using namespace System;

int main()
{
    // Set up a multibyte CStringA string.
    CStringA origa("Hello, World!");
    cout << origa << " (CStringA)" << endl;
    
    // Set up a wide character CStringW string.
    CStringW origw("Hello, World!");
    wcout << (LPCTSTR)origw << _T(" (CStringW)") << endl;

<<<<<<< HEAD
```cpp
// Set up a wide character CStringW string.
CStringW origw("Hello, World!");
wcout << (LPCTSTR)origw << _T(" (CStringW)") << endl;

// Convert to a char* string from CStringA string
// and display the result.
const size_t newsizea = (origa.GetLength() + 1);
char *nstringa = new char[newsizea];
strcpy_s(nstringa, newsizea, origa);
cout << nstringa << " (char *)" << endl;

// Convert to a char* string from a wide character
// CStringW string. To be safe, we allocate two bytes for each
// character in the original string, including the terminating
// null.
const size_t newsizew = (origw.GetLength() + 1)*2;
char *nstringw = new char[newsizew];
size_t convertedCharsw = 0;
wcstombs_s(&convertedCharsw, nstringw, newsizew, origw, _TRUNCATE );
cout << nstringw << " (char *)" << endl;

// Convert to a wchar_t* from CStringA
size_t convertedCharsa = 0;
wchar_t *wcstring = new wchar_t[newsizea];
mbstowcs_s(&convertedCharsa, wcstring, newsizea, origa, _TRUNCATE);
wcout << wcstring << _T(" (wchar_t *)") << endl;

// Convert to a wide character wchar_t* string from
// a wide character CStringW string.
wchar_t *n2stringw = new wchar_t[newsizew];
wcscpy_s( n2stringw, newsizew, origw );
wcout << n2stringw << _T(" (wchar_t *)") << endl;

// Convert to a wide character _bstr_t string from
// a multibyte CStringA string.
_bstr_t bstrt(origa);
bstrt += _T(" (_bstr_t)");
wcout << bstrt << endl;

// Convert to a wide character _bstr_t string from
// a wide character CStringW string.
bstr_t bstrtw(origw);
bstrtw += " (_bstr_t)";
wcout << bstrtw << endl;

// Convert to a wide character CComBSTR string from
// a multibyte character CStringA string.
CComBSTR ccombstr(origa);
if (ccombstr.Append(_T(" (CComBSTR)")) == S_OK)
{
    // Convert the wide character string to multibyte
    // for printing.
    CW2A printstr(ccombstr);
    cout << printstr << endl;
}

// Convert to a wide character CComBSTR string from
// a wide character CStringW string.
CComBSTR ccombstrw(origw);

// Append the type of string to it, and display the result.
if (ccombstrw.Append(_T(" (CComBSTR)")) == S_OK)
{
    CW2A printstrw(ccombstrw);
    wcout << printstrw << endl;
}
=======
    // Convert to a char* string from CStringA string
    // and display the result.
    const size_t newsizea = (origa.GetLength() + 1);
    char *nstringa = new char[newsizea];
    strcpy_s(nstringa, newsizea, origa);
    cout << nstringa << " (char *)" << endl;

    // Convert to a char* string from a wide character
    // CStringW string. To be safe, we allocate two bytes for each
    // character in the original string, including the terminating
    // null.
    const size_t newsizew = (origw.GetLength() + 1)*2;
    char *nstringw = new char[newsizew];
    size_t convertedCharsw = 0;
    wcstombs_s(&convertedCharsw, nstringw, newsizew, origw, _TRUNCATE );
    cout << nstringw << " (char *)" << endl;

    // Convert to a wchar_t* from CStringA
    size_t convertedCharsa = 0;
    wchar_t *wcstring = new wchar_t[newsizea];
    mbstowcs_s(&convertedCharsa, wcstring, newsizea, origa, _TRUNCATE);
    wcout << wcstring << _T(" (wchar_t *)") << endl;

    // Convert to a wide character wchar_t* string from
    // a wide character CStringW string.
    wchar_t *n2stringw = new wchar_t[newsizew];
    wcscpy_s( n2stringw, newsizew, origw );
    wcout << n2stringw << _T(" (wchar_t *)") << endl;

    // Convert to a wide character _bstr_t string from
    // a multibyte CStringA string.
    _bstr_t bstrt(origa);
    bstrt += _T(" (_bstr_t)");
    wcout << bstrt << endl;
>>>>>>> c4f3f728

    // Convert to a wide character_bstr_t string from
    // a wide character CStringW string.
    bstr_t bstrtw(origw);
    bstrtw += " (_bstr_t)";
    wcout << bstrtw << endl;

    // Convert to a wide character CComBSTR string from
    // a multibyte character CStringA string.
    CComBSTR ccombstr(origa);
    if (ccombstr.Append(_T(" (CComBSTR)")) == S_OK)
    {
        // Convert the wide character string to multibyte
        // for printing.
        CW2A printstr(ccombstr);
        cout << printstr << endl;
    }

    // Convert to a wide character CComBSTR string from
    // a wide character CStringW string.
    CComBSTR ccombstrw(origw);
    // Append the type of string to it, and display the result.

    if (ccombstrw.Append(_T(" (CComBSTR)")) == S_OK)
    {
        CW2A printstrw(ccombstrw);
        wcout << printstrw << endl;
    }

    // Convert a multibyte character CStringA to a
    // multibyte version of a basic_string string.
    string basicstring(origa);
    basicstring += " (basic_string)";
    cout << basicstring << endl;

    // Convert a wide character CStringW to a
    // wide character version of a basic_string
    // string.
    wstring basicstringw(origw);
    basicstringw += _T(" (basic_string)");
    wcout << basicstringw << endl;

    // Convert a multibyte character CStringA to a
    // System::String.
    String ^systemstring = gcnew String(origa);
    systemstring += " (System::String)";
    Console::WriteLine("{0}", systemstring);
    delete systemstring;
    
    // Convert a wide character CStringW to a
    // System::String.
    String ^systemstringw = gcnew String(origw);
    systemstringw += " (System::String)";
    Console::WriteLine("{0}", systemstringw);
    delete systemstringw;
}
```

```Output
Hello, World! (CStringA)
Hello, World! (CStringW)
Hello, World! (char *)
Hello, World! (char *)
Hello, World! (wchar_t *)
Hello, World! (wchar_t *)
Hello, World! (_bstr_t)
Hello, World! (_bstr_t)
Hello, World! (CComBSTR)
Hello, World! (CComBSTR)
Hello, World! (basic_string)
Hello, World! (System::String)
```

## Converting from basic_string

## Example

### Description

This example demonstrates how to convert from a `basic_string` to the other string types listed above.

### Code

```cpp
// convert_from_basic_string.cpp
// compile with: /clr /link comsuppw.lib

#include <iostream>
#include <stdlib.h>
#include <string>

#include "atlbase.h"
#include "atlstr.h"
#include "comutil.h"

using namespace std;
using namespace System;

int main()
{
    // Set up a basic_string string.
    string orig("Hello, World!");
    cout << orig << " (basic_string)" << endl;

    // Convert a wide character basic_string string to a multibyte char*
    // string. To be safe, we allocate two bytes for each character
    // in the original string, including the terminating null.
    const size_t newsize = (strlen(orig.c_str()) + 1)*2;
    char *nstring = new char[newsize];
    strcpy_s(nstring, newsize, orig.c_str());
    cout << nstring << " (char *)" << endl;

    // Convert a basic_string string to a wide character
    // wchar_t* string. You must first convert to a char*
    // for this to work.
    const size_t newsizew = strlen(orig.c_str()) + 1;
    size_t convertedChars = 0;
    wchar_t *wcstring = new wchar_t[newsizew];
    mbstowcs_s(&convertedChars, wcstring, newsizew, orig.c_str(), _TRUNCATE);
    wcout << wcstring << _T(" (wchar_t *)") << endl;

    // Convert a basic_string string to a wide character
    // _bstr_t string.
    _bstr_t bstrt(orig.c_str());
    bstrt += _T(" (_bstr_t)");
    wcout << bstrt << endl;

    // Convert a basic_string string to a wide character
    // CComBSTR string.
    CComBSTR ccombstr(orig.c_str());
    if (ccombstr.Append(_T(" (CComBSTR)")) == S_OK)
    {
        // Make a multibyte version of the CComBSTR string
        // and display the result.
        CW2A printstr(ccombstr);
        cout << printstr << endl;
    }

    // Convert a basic_string string into a multibyte
    // CStringA string.
    CStringA cstring(orig.c_str());
    cstring += " (CStringA)";
    cout << cstring << endl;

    // Convert a basic_string string into a wide
    // character CStringW string.
    CStringW cstringw(orig.c_str());
    cstringw += _T(" (CStringW)");
    wcout << (LPCTSTR)cstringw << endl;

    // Convert a basic_string string to a System::String
    String ^systemstring = gcnew String(orig.c_str());
    systemstring += " (System::String)";
    Console::WriteLine("{0}", systemstring);
    delete systemstring;
}
```

```Output
Hello, World! (basic_string)
Hello, World! (char *)
Hello, World! (wchar_t *)
Hello, World! (_bstr_t)
Hello, World! (CComBSTR)
Hello, World! (CStringA)
Hello, World! (CStringW)
Hello, World! (System::String)
```

## Converting from System::String

## Example

### Description

This example demonstrates how to convert from a wide character (Unicode) [System::String](assetId:///System::String?qualifyHint=True&autoUpgrade=True) to the other string types listed above.

### Code

```cpp
// convert_from_system_string.cpp
// compile with: /clr /link comsuppw.lib

#include <iostream>
#include <stdlib.h>
#include <string>

#include "atlbase.h"
#include "atlstr.h"
#include "comutil.h"
#include "vcclr.h"

using namespace std;
using namespace System;
using namespace System::Runtime::InteropServices;

int main()
{
    // Set up a System::String and display the result.
    String ^orig = gcnew String("Hello, World!");
    Console::WriteLine("{0} (System::String)", orig);

    // Obtain a pointer to the System::String in order to
    // first lock memory into place, so that the
    // Garbage Collector (GC) cannot move that object
    // while we call native functions.
    pin_ptr<const wchar_t> wch = PtrToStringChars(orig);

    // Make a copy of the System::String as a multibyte
    // char* string. Allocate two bytes in the multibyte
    // output string for every wide character in the input
    // string, including space for a terminating null.
    size_t origsize = wcslen(wch) + 1;
    const size_t newsize = origsize*2;
    size_t convertedChars = 0;
    char *nstring = new char[newsize];
    wcstombs_s(&convertedChars, nstring, newsize, wch, _TRUNCATE);
    cout << nstring << " (char *)" << endl;

    // Convert a wide character System::String to a
    // wide character wchar_t* string.
    const size_t newsizew = origsize;
    wchar_t *wcstring = new wchar_t[newsizew];
    wcscpy_s(wcstring, newsizew, wch);
    wcout << wcstring << _T(" (wchar_t *)") << endl;

    // Convert a wide character System::String to a
    // wide character _bstr_t string.
    _bstr_t bstrt(wch);
    bstrt += " (_bstr_t)";
    cout << bstrt << endl;

    // Convert a wide character System::String
    // to a wide character CComBSTR string.
    CComBSTR ccombstr(wch);
    if (ccombstr.Append(_T(" (CComBSTR)")) == S_OK)
    {
        // Make a multibyte copy of the CComBSTR string
        // and display the result.
        CW2A printstr(ccombstr);
        cout << printstr << endl;
    }

    // Convert a wide character System::String to
    // a multibyte CStringA string.
    CStringA cstring(wch);
    cstring += " (CStringA)";
    cout << cstring << endl;

    // Convert a wide character System::String to
    // a wide character CStringW string.
    CStringW cstringw(wch);
    cstringw += " (CStringW)";
    wcout << (LPCTSTR)cstringw << endl;

    // Convert a wide character System::String to
    // a wide character basic_string.
    wstring basicstring(wch);
    basicstring += _T(" (basic_string)");
    wcout << basicstring << endl;

    delete orig;
}
```

```Output
Hello, World! (System::String)
Hello, World! (char *)
Hello, World! (wchar_t *)
Hello, World! (_bstr_t)
Hello, World! (CComBSTR)
Hello, World! (CStringA)
Hello, World! (CStringW)
Hello, World! (basic_string)
```

## See Also

[ATL and MFC String Conversion Macros](../atl/reference/string-conversion-macros.md)<br/>
[CString Operations Relating to C-Style Strings](../atl-mfc-shared/cstring-operations-relating-to-c-style-strings.md)<br/>
[How to: Convert Standard String to System::String](../dotnet/how-to-convert-standard-string-to-system-string.md)<br/>
[How to: Convert System::String to Standard String](../dotnet/how-to-convert-system-string-to-standard-string.md)<br/>
[How to: Convert System::String to wchar_t* or char\*](../dotnet/how-to-convert-system-string-to-wchar-t-star-or-char-star.md)<br/>
[Programming with CComBSTR](../atl/programming-with-ccombstr-atl.md)<br/>
[mbstowcs_s, _mbstowcs_s_l](../c-runtime-library/reference/mbstowcs-s-mbstowcs-s-l.md)<br/>
[wcstombs_s, _wcstombs_s_l](../c-runtime-library/reference/wcstombs-s-wcstombs-s-l.md)<br/>
[strcpy_s, wcscpy_s, _mbscpy_s](../c-runtime-library/reference/strcpy-s-wcscpy-s-mbscpy-s.md)<br/>
[strcat_s, wcscat_s, _mbscat_s](../c-runtime-library/reference/strcat-s-wcscat-s-mbscat-s.md)<br/>
[pin_ptr (C++/CLI)](../windows/pin-ptr-cpp-cli.md)<|MERGE_RESOLUTION|>--- conflicted
+++ resolved
@@ -481,75 +481,6 @@
     CStringW origw("Hello, World!");
     wcout << (LPCTSTR)origw << _T(" (CStringW)") << endl;
 
-<<<<<<< HEAD
-```cpp
-// Set up a wide character CStringW string.
-CStringW origw("Hello, World!");
-wcout << (LPCTSTR)origw << _T(" (CStringW)") << endl;
-
-// Convert to a char* string from CStringA string
-// and display the result.
-const size_t newsizea = (origa.GetLength() + 1);
-char *nstringa = new char[newsizea];
-strcpy_s(nstringa, newsizea, origa);
-cout << nstringa << " (char *)" << endl;
-
-// Convert to a char* string from a wide character
-// CStringW string. To be safe, we allocate two bytes for each
-// character in the original string, including the terminating
-// null.
-const size_t newsizew = (origw.GetLength() + 1)*2;
-char *nstringw = new char[newsizew];
-size_t convertedCharsw = 0;
-wcstombs_s(&convertedCharsw, nstringw, newsizew, origw, _TRUNCATE );
-cout << nstringw << " (char *)" << endl;
-
-// Convert to a wchar_t* from CStringA
-size_t convertedCharsa = 0;
-wchar_t *wcstring = new wchar_t[newsizea];
-mbstowcs_s(&convertedCharsa, wcstring, newsizea, origa, _TRUNCATE);
-wcout << wcstring << _T(" (wchar_t *)") << endl;
-
-// Convert to a wide character wchar_t* string from
-// a wide character CStringW string.
-wchar_t *n2stringw = new wchar_t[newsizew];
-wcscpy_s( n2stringw, newsizew, origw );
-wcout << n2stringw << _T(" (wchar_t *)") << endl;
-
-// Convert to a wide character _bstr_t string from
-// a multibyte CStringA string.
-_bstr_t bstrt(origa);
-bstrt += _T(" (_bstr_t)");
-wcout << bstrt << endl;
-
-// Convert to a wide character _bstr_t string from
-// a wide character CStringW string.
-bstr_t bstrtw(origw);
-bstrtw += " (_bstr_t)";
-wcout << bstrtw << endl;
-
-// Convert to a wide character CComBSTR string from
-// a multibyte character CStringA string.
-CComBSTR ccombstr(origa);
-if (ccombstr.Append(_T(" (CComBSTR)")) == S_OK)
-{
-    // Convert the wide character string to multibyte
-    // for printing.
-    CW2A printstr(ccombstr);
-    cout << printstr << endl;
-}
-
-// Convert to a wide character CComBSTR string from
-// a wide character CStringW string.
-CComBSTR ccombstrw(origw);
-
-// Append the type of string to it, and display the result.
-if (ccombstrw.Append(_T(" (CComBSTR)")) == S_OK)
-{
-    CW2A printstrw(ccombstrw);
-    wcout << printstrw << endl;
-}
-=======
     // Convert to a char* string from CStringA string
     // and display the result.
     const size_t newsizea = (origa.GetLength() + 1);
@@ -584,9 +515,8 @@
     _bstr_t bstrt(origa);
     bstrt += _T(" (_bstr_t)");
     wcout << bstrt << endl;
->>>>>>> c4f3f728
-
-    // Convert to a wide character_bstr_t string from
+
+    // Convert to a wide character _bstr_t string from
     // a wide character CStringW string.
     bstr_t bstrtw(origw);
     bstrtw += " (_bstr_t)";
@@ -606,8 +536,8 @@
     // Convert to a wide character CComBSTR string from
     // a wide character CStringW string.
     CComBSTR ccombstrw(origw);
+    
     // Append the type of string to it, and display the result.
-
     if (ccombstrw.Append(_T(" (CComBSTR)")) == S_OK)
     {
         CW2A printstrw(ccombstrw);
