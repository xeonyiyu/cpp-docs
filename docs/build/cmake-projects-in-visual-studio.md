---
title: "CMake projects in Visual Studio"
ms.date: "06/12/2019"
helpviewer_keywords: ["CMake in Visual C++"]
ms.assetid: 444d50df-215e-4d31-933a-b41841f186f8
---
# CMake projects in Visual Studio

CMake is a cross-platform, open-source tool for defining build processes that run on multiple platforms. This article assumes you are familiar with CMake. You can learn more about it at [Build, Test and Package Your Software With CMake](https://cmake.org/). 

> [!NOTE]
> CMake has become more and more integrated with Visual Studio over the past few releases. To see the correct information for the version you are using, make sure the version selector in the upper left of this page is set correctly. 

::: moniker range="vs-2019"

<<<<<<< HEAD
Visual Studio 2019 introduces the **CMake Settings editor** and other improvements over Visual Studio 2017. The **C++ CMake tools for Windows** component uses the **Open Folder** feature to enable the IDE to consume CMake project files (such as CMakeLists.txt) directly for the purposes of IntelliSense and browsing. Both Ninja and Visual Studio generators are supported. If you use a Visual Studio generator, a temporary project file is generated and passed to msbuild.exe, but is never loaded for IntelliSense or browsing purposes. You can also open an existing CMake cache. 
=======
The **C++ CMake tools for Windows** component uses the [Open Folder](https://docs.microsoft.com/en-us/cpp/build/open-folder-projects-cpp?view=vs-2019) feature to consume CMake project files (such as CMakeLists.txt) directly for the purposes of IntelliSense and browsing. Both Ninja and Visual Studio generators are supported. If you use a Visual Studio generator, a temporary project file is generated and passed to msbuild.exe, but is never loaded for IntelliSense or browsing purposes. You can also import an existing CMake cache.
>>>>>>> 26f84909

## Installation

**C++ CMake tools for Windows** is installed by default as part of the **Desktop development with C++** workload and as part of the **Linux Development with C++** workload. See [Cross-platform CMake projects](../linux/cmake-linux-project.md) for more information.

![CMake component in C++ Desktop workload](media/cmake-install-2019.png)

For more information, see [Install the C++ Linux workload in Visual Studio](../linux/download-install-and-setup-the-linux-development-workload.md).

## IDE Integration

When you choose **File | Open | Folder** to open a folder containing a CMakeLists.txt file, the following things happen:

- Visual Studio adds **CMake** items to the **Project** menu, with commands for viewing and editing CMake scripts.

- **Solution Explorer** displays the folder structure and files.

- Visual Studio runs cmake.exe and generates the CMake cache for the default *configuration*, which is x64 Debug. The CMake command line is displayed in the **Output Window**, along with additional output from CMake.

- In the background, Visual Studio starts to index the source files to enable IntelliSense, browsing information, refactoring, and so on. As you work, Visual Studio monitors changes in the editor and also on disk to keep its index in sync with the sources.

You can open folders containing any number of CMake projects. Visual Studio detects and configures all the "root" CMakeLists.txt files in your workspace. CMake operations (configure, build, debug) as well as C++ IntelliSense and browsing are available to all CMake projects in your workspace.

![CMake project with multiple roots](media/cmake-multiple-roots.png)

You can also view your projects organized logically by targets. Choose **Targets view** from the dropdown in the **Solution Explorer** toolbar:

![CMake targets view button](media/cmake-targets-view.png)

Visual Studio uses a file called **CMakeSettings.json** to store environment variables or command-line options for cmake.exe. **CMakeSettings.json** also enables you to define and store multiple CMake build configurations and conveniently switch between them in the IDE. In Visual Studio 2019, the **CMake Settings Editor** provides a convenient way to edit your settings. See [Customize CMake settings](customize-cmake-settings.md) for more information.

Otherwise, use **CMakeLists.txt** just as you would in any CMake project to specify source files, find libraries, set compiler and linker options, and specify other build system related information.

If you need to pass arguments to an executable at debug time, you can use another file called **launch.vs.json**. In some scenarios, Visual Studio will automatically generate these files; you can edit them manually. You can also create the file yourself.

> [!NOTE]
> For other kinds of Open Folder projects, two additional JSON files are used: **CppProperties.json** and **tasks.vs.json**. Neither of these are relevant for CMake projects.

## Import an existing cache

When you import an existing CMakeCache.txt file, Visual Studio automatically extracts customized variables and creates a pre-populated **CMakeSettings.json** file based on them. The original cache is not modified in any way and can still be used from the command line or with whatever tool or IDE was used to generate it. The new  **CMakeSettings.json** file is placed alongside the project’s root CMakeLists.txt. Visual Studio generates a new cache based the settings file. You can override automatic cache generation in the **Tools | Options | CMake | General** dialog.

Not everything in the cache is imported.  Properties such as the generator and the location of the compilers are replaced with defaults that are known to work well with the IDE.

### To import an existing cache

1. From the main menu, choose **File | Open | CMake**:

   ![Open CMake](media/cmake-file-open.png "File, Open, CMake")

   This brings up the **Import CMake from Cache** wizard.

2. Navigate to the CMakeCache.txt file that you want to import, and then click **OK**. The **Import CMake Project from Cache** wizard appears:

   ![Import a CMake cache](media/cmake-import-wizard.png "Open the CMake import cache wizard")

   When the wizard completes, you can see the new CMakeCache.txt file in **Solution Explorer** next to the root CMakeLists.txt file in your project.

## Building CMake projects

To build a CMake project, you have these choices:

1. In the General toolbar, find the **Configurations** dropdown; it is probably showing "Linux-Debug" or "x64-Debug" by default. Select the desired configuration and press **F5**, or click the **Run** (green triangle) button on the toolbar. The project automatically builds first, just like a Visual Studio solution.

1. Right click on the CMakeLists.txt and select **Build** from the context menu. If you have multiple targets in your folder structure, you can choose to build all or only one specific target.

1. From the main menu, select **Build | Build Solution** (**F7** or **Ctrl+Shift+B**). Make sure that a CMake target is already selected in the **Startup Item** dropdown in the **General** toolbar.

![CMake build menu command](media/cmake-build-menu.png "CMake build command menu")

You can customize build configurations, environment variables, command line arguments, and other settings without modifying the CMakeLists.txt file by using the  **CMake Settings Editor**. For more information, see [Customize CMake settings](customize-cmake-settings.md).

As you would expect, build results are shown in the **Output Window** and **Error List**.

![CMake build errors](media/cmake-build-errors.png "CMake build errors")

In a folder with multiple build targets, you can choose the **Build** item on the **CMake** menu or the **CMakeLists.txt** context menu to specify which CMake target to build. Pressing **Ctrl+Shift+B** in a CMake project builds the current active document.

## Debugging CMake projects

To debug a CMake project, choose the desired configuration and press **F5**, or press the **Run** button in the toolbar. If the **Run** button says "Select Startup Item", select the dropdown arrow and choose the target that you want to run. (In a CMake project, the "Current document" option is only valid for .cpp files.)

![CMake run button](media/cmake-run-button.png "CMake run button")

The **Run** or **F5** commands first build the project if changes have been made since the previous build.

You can customize a CMake debugging session by setting properties in the **launch.vs.json** file. For more information, see [Configure CMake debugging sessions](configure-cmake-debugging-sessions.md).

## Vcpkg Integration

If you have installed [vcpkg](vcpkg.md), CMake projects opened in Visual Studio will automatically integrate the vcpkg toolchain file. This means no additional configuration is required to use vcpkg with your CMake projects. This support works for both local vcpkg installations and vcpkg installations on remote machines that you are targeting. This behavior is disabled automatically when you specify any other toolchain in your CMake Settings configuration.

## Just My Code for CMake projects

When you build for Windows using the MSVC compiler, your CMake projects now support Just my Code debugging in the compiler and linker if the option is enabled in Visual Studio. To change the setting, go to **Tools** > **Options** > **Debugging** > **General**.

## Customize configuration feedback

By default, most configuration messages are suppressed unless there is an error. You can see all messages by enabling this feature in **Tools** > **Options** > **CMake**.

   ![Configuring CMake diagnostic options](media/vs2019-cmake-configure-options.png "CMake diagnostic options")

## Editing CMakeLists.txt files

To edit a CMakeLists.txt file, right click on the file in **Solution Explorer** and choose **Open**. If you make changes to the file, a yellow status bar appears and informs you that IntelliSense will update, and gives you an opportunity to cancel the update operation. For information about CMakeLists.txt, see the [CMake documentation](https://cmake.org/documentation/).

   ![CMakeLists.txt file editing](media/cmake-cmakelists.png "CMakeLists.txt file editing")

As soon as you save the file, the configuration step automatically runs again and displays information in the **Output** window. Errors and warnings are shown in the **Error List** or **Output** window. Double-click on an error in the **Error List** to navigate to the offending line in CMakeLists.txt.

   ![CMakeLists.txt file errors](media/cmake-cmakelists-error.png "CMakeLists.txt file errors")


## CMake configure step

When significant changes are made to the  **CMakeSettings.json** or to CMakeLists.txt files, Visual Studio automatically reruns the CMake configure step. If the configure step finishes without errors, the information that is collected is available in C++ IntelliSense and language services and also in build and debug operations.

When multiple CMake projects use the same CMake configuration name (for example, x86-Debug), all of them are configured and built (in their own build root folder) when that configuration is selected. You can debug the targets from all of the CMake projects that participate in that CMake configuration.

   ![CMake Build Only menu item](media/cmake-build-only.png "CMake Build Only menu item")

To limit builds and debug sessions to a subset of the projects in the workspace, create a new configuration with a unique name in the  **CMakeSettings.json** file and apply it to those projects only. When that configuration is selected, the IntelliSense and build and debug commands are enabled only for those specified projects.

## Troubleshooting CMake cache errors

If you need more information about the state of the CMake cache to diagnose a problem, open the **CMake** main menu or the **CMakeLists.txt** context menu in **Solution Explorer** to run one of these commands:

- **View Cache** opens the CMakeCache.txt file from the build root folder in the editor. (Any edits you make here to CMakeCache.txt are wiped out if you clean the cache. To make changes that persist after the cache is cleaned, see [Customize CMake settings](customize-cmake-settings.md).)

- **Open Cache Folder** opens an Explorer window to the build root folder.

- **Clean Cache** deletes the build root folder so that the next CMake configure step starts from a clean cache.

- **Generate Cache** forces the generate step to run even if Visual Studio considers the environment up-to-date.

Automatic cache generation can be disabled in the **Tools | Options | CMake | General** dialog.

## Single File Compilation

To build a single file in a CMake project, right-click on the file in **Solution Explorer** and choose **Compile**. You can also build the file that is currently open in the editor by using the main CMake menu:

![CMake single file compilation](media/cmake-single-file-compile.png)

## Run CMake from the command line

If you have installed CMake from the Visual Studio Installer, you can run it from the command line by following these steps:

1. Run the appropriate vsdevcmd.bat (x86/x64). See [Building on the Command Line](building-on-the-command-line.md) for more information.

1. Switch to your output folder.

1. Run CMake to build/configure your app.

::: moniker-end

::: moniker range="vs-2017"

Visual Studio 2017 has rich support for CMake, including [cross-platform CMake projects](../linux/cmake-linux-project.md). The **Visual C++ Tools for CMake** component uses the **Open Folder** feature to enable the IDE to consume CMake project files (such as CMakeLists.txt) directly for the purposes of IntelliSense and browsing. Both Ninja and Visual Studio generators are supported. If you use a Visual Studio generator, a temporary project file is generated and passed to msbuild.exe, but is never loaded for IntelliSense or browsing purposes. You also can import an existing CMake cache. 

## Installation

**Visual C++ Tools for CMake** is installed by default as part of the **Desktop development with C++** workload and as part of the **Linux Development with C++** workload.

![CMake component in C++ Desktop workload](media/cmake-install.png)

For more information, see [Install the C++ Linux workload in Visual Studio](../linux/download-install-and-setup-the-linux-development-workload.md).

## IDE Integration

When you choose **File | Open | Folder** to open a folder containing a CMakeLists.txt file, the following things happen:

- Visual Studio adds a **CMake** menu item to the main menu, with commands for viewing and editing CMake scripts.

- **Solution Explorer** displays the folder structure and files.

- Visual Studio runs CMake.exe and optionally generates the CMake cache for the default *configuration*, which is x86 Debug. The CMake command line is displayed in the **Output Window**, along with additional output from CMake.

- In the background, Visual Studio starts to index the source files to enable IntelliSense, browsing information, refactoring, and so on. As you work, Visual Studio monitors changes in the editor and also on disk to keep its index in sync with the sources.

You can open folders containing any number of CMake projects. Visual Studio detects and configures all the "root" CMakeLists.txt files in your workspace. CMake operations (configure, build, debug) as well as C++ IntelliSense and browsing are available to all CMake projects in your workspace.

![CMake project with multiple roots](media/cmake-multiple-roots.png)

You can also view your projects organized logically by targets. Choose **Targets view** from the dropdown in the **Solution Explorer** toolbar:

![CMake targets view button](media/cmake-targets-view.png)

Visual Studio uses a file called **CMakeSettings.json** to store environment variables or command-line options for Cmake.exe. **CMakeSettings.json** also enables you to define and store multiple CMake build configurations and conveniently switch between them in the IDE. 

Otherwise, use the **CMakeLists.txt** just as you would in any CMake project to specify source files, find libraries, set compiler and linker options, and specify other build system related information.

If you need to pass arguments to an executable at debug time, you can use another file called **launch.vs.json**. In some scenarios, Visual Studio will automatically generate these files; you can edit them manually. You can also create the file yourself.

> [!NOTE]
> For other kinds of Open Folder projects, two additional JSON files are used: **CppProperties.json** and **tasks.vs.json**. Neither of these are relevant for CMake projects.

## Import an existing cache

When you import an existing CMakeCache.txt file, Visual Studio automatically extracts customized variables and creates a pre-populated **CMakeSettings.json** file based on them. The original cache is not modified in any way and can still be used from the command line or with whatever tool or IDE was used to generate it. The new  **CMakeSettings.json** file is placed alongside the project’s root CMakeLists.txt. Visual Studio generates a new cache based the settings file. You can override automatic cache generation in the **Tools | Options | CMake | General** dialog.

Not everything in the cache is imported.  Properties such as the generator and the location of the compilers are replaced with defaults that are known to work well with the IDE.

### To import an existing cache

1. From the main menu, choose **File | Open | CMake**:

   ![Open CMake](media/cmake-file-open.png "File, Open, CMake")

   This brings up the **Import CMake from Cache** wizard.

2. Navigate to the CMakeCache.txt file that you want to import, and then click **OK**. The **Import CMake Project from Cache** wizard appears:

   ![Import a CMake cache](media/cmake-import-wizard.png "Open the CMake import cache wizard")

   When the wizard completes, you can see the new CMakeCache.txt file in **Solution Explorer** next to the root CMakeLists.txt file in your project.

## Building CMake projects

To build a CMake project, you have these choices:

1. In the General toolbar, find the **Configurations** dropdown; it is probably showing "Linux-Debug" or "x64-Debug" by default. Select the desired configuration and press **F5**, or click the **Run** (green triangle) button on the toolbar. The project automatically builds first, just like a Visual Studio solution.

1. Right click on the CMakeLists.txt and select **Build** from the context menu. If you have multiple targets in your folder structure, you can choose to build all or only one specific target.

1. From the main menu, select **Build | Build Solution** (**F7** or **Ctrl+Shift+B**). Make sure that a CMake target is already selected in the **Startup Item** dropdown in the **General** toolbar.

![CMake build menu command](media/cmake-build-menu.png "CMake build command menu")

You can customize build configurations, environment variables, command line arguments, and other settings without modifying the CMakeLists.txt file by using the  **CMakeSettings.json** file. For more information, see [Customize CMake settings](customize-cmake-settings.md).

As you would expect, build results are shown in the **Output Window** and **Error List**.

![CMake build errors](media/cmake-build-errors.png "CMake build errors")

In a folder with multiple build targets, you can choose the **Build** item on the **CMake** menu or the **CMakeLists.txt** context menu to specify which CMake target to build. Pressing **Ctrl+Shift+B** in a CMake project builds the current active document.

## Debugging CMake projects

To debug a CMake project, choose the desired configuration and press **F5**, or press the **Run** button in the toolbar. If the **Run** button says "Select Startup Item", select the dropdown arrow and choose the target that you want to run. (In a CMake project, the "Current document" option is only valid for .cpp files.)

![CMake run button](media/cmake-run-button.png "CMake run button")

The **Run** or **F5** commands first build the project if changes have been made since the previous build.

You can customize a CMake debugging session by setting properties in the **launch.vs.json** file. For more information, see [Configure CMake debugging sessions](configure-cmake-debugging-sessions.md).


## Editing CMakeLists.txt files

To edit a CMakeLists.txt file, right click on the file in **Solution Explorer** and choose **Open**. If you make changes to the file, a yellow status bar appears and informs you that IntelliSense will update, and gives you an opportunity to cancel the update operation. For information about CMakeLists.txt, see the [CMake documentation](https://cmake.org/documentation/).

   ![CMakeLists.txt file editing](media/cmake-cmakelists.png "CMakeLists.txt file editing")

As soon as you save the file, the configuration step automatically runs again and displays information in the **Output** window. Errors and warnings are shown in the **Error List** or **Output** window. Double-click on an error in the **Error List** to navigate to the offending line in CMakeLists.txt.

   ![CMakeLists.txt file errors](media/cmake-cmakelists-error.png "CMakeLists.txt file errors")


## CMake configure step

When significant changes are made to the  **CMakeSettings.json** or to CMakeLists.txt files, Visual Studio automatically reruns the CMake configure step. If the configure step finishes without errors, the information that is collected is available in C++ IntelliSense and language services and also in build and debug operations.

When multiple CMake projects use the same CMake configuration name (for example, x86-Debug), all of them are configured and built (in their own build root folder) when that configuration is selected. You can debug the targets from all of the CMake projects that participate in that CMake configuration.

   ![CMake Build Only menu item](media/cmake-build-only.png "CMake Build Only menu item")

To limit builds and debug sessions to a subset of the projects in the workspace, create a new configuration with a unique name in the  **CMakeSettings.json** file and apply it to those projects only. When that configuration is selected, the IntelliSense and build and debug commands are enabled only for those specified projects.

## Troubleshooting CMake cache errors

If you need more information about the state of the CMake cache to diagnose a problem, open the **CMake** main menu or the **CMakeLists.txt** context menu in **Solution Explorer** to run one of these commands:

- **View Cache** opens the CMakeCache.txt file from the build root folder in the editor. (Any edits you make here to CMakeCache.txt are wiped out if you clean the cache. To make changes that persist after the cache is cleaned, see [Customize CMake settings](customize-cmake-settings.md).)

- **Open Cache Folder** opens an Explorer window to the build root folder.

- **Clean Cache** deletes the build root folder so that the next CMake configure step starts from a clean cache.

- **Generate Cache** forces the generate step to run even if Visual Studio considers the environment up-to-date.

Automatic cache generation can be disabled in the **Tools | Options | CMake | General** dialog.

## Single File Compilation

To build a single file in a CMake project, right-click on the file in **Solution Explorer** and choose **Compile**. You can also build the file that is currently open in the editor by using the main CMake menu:

![CMake single file compilation](media/cmake-single-file-compile.png)

## Run CMake from the command line

If you have installed CMake from the Visual Studio Installer, you can run it from the command line by following these steps:

1. Run the appropriate vsdevcmd.bat (x86/x64). See [Building on the Command Line](building-on-the-command-line.md) for more information.

1. Switch to your output folder.

1. Run CMake to build/configure your app.

::: moniker-end

::: moniker range="vs-2015"

In Visual Studio 2015, Visual Studio users can use a [CMake generator](https://cmake.org/cmake/help/latest/manual/cmake-generators.7.html) to generate MSBuild project files, which the IDE then consumes for IntelliSense, browsing, and compilation.

::: moniker-end


## See also

[Tutorial: Create C++ cross-platform projects in Visual Studio](get-started-linux-cmake.md)<br/>
[Configure a Linux CMake project](../linux/cmake-linux-project.md)<br/>
[Connect to your remote Linux computer](../linux/connect-to-your-remote-linux-computer.md)<br/>
[Customize CMake build settings](customize-cmake-settings.md)<br/>
[CMakeSettings.json reference](cmakesettings-reference.md)<br/>
[Configure CMake debugging sessions](configure-cmake-debugging-sessions.md)<br/>
[Deploy, run, and debug your Linux project](../linux/deploy-run-and-debug-your-linux-project.md)<br/>
[CMake predefined configuration reference](cmake-predefined-configuration-reference.md)<br/><|MERGE_RESOLUTION|>--- conflicted
+++ resolved
@@ -13,11 +13,7 @@
 
 ::: moniker range="vs-2019"
 
-<<<<<<< HEAD
-Visual Studio 2019 introduces the **CMake Settings editor** and other improvements over Visual Studio 2017. The **C++ CMake tools for Windows** component uses the **Open Folder** feature to enable the IDE to consume CMake project files (such as CMakeLists.txt) directly for the purposes of IntelliSense and browsing. Both Ninja and Visual Studio generators are supported. If you use a Visual Studio generator, a temporary project file is generated and passed to msbuild.exe, but is never loaded for IntelliSense or browsing purposes. You can also open an existing CMake cache. 
-=======
 The **C++ CMake tools for Windows** component uses the [Open Folder](https://docs.microsoft.com/en-us/cpp/build/open-folder-projects-cpp?view=vs-2019) feature to consume CMake project files (such as CMakeLists.txt) directly for the purposes of IntelliSense and browsing. Both Ninja and Visual Studio generators are supported. If you use a Visual Studio generator, a temporary project file is generated and passed to msbuild.exe, but is never loaded for IntelliSense or browsing purposes. You can also import an existing CMake cache.
->>>>>>> 26f84909
 
 ## Installation
 
