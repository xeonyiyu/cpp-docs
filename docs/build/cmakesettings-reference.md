--- conflicted
+++ resolved
@@ -1,16 +1,12 @@
 ---
 title: "CMakeSettings.json schema reference"
-ms.date: "10/14/2019"
+ms.date: "10/31/2019"
 helpviewer_keywords: ["CMake in Visual C++"]
 ms.assetid: 444d50df-215e-4d31-933a-b41841f186f8
 ---
 # CMakeSettings.json schema reference
 
-<<<<<<< HEAD
-The *CMakeSettings.json* file contains information that specifies how Visual Studio should interact with CMake to build a project for a specified platform. The file stores information such as environment variables or arguments for the cmake.exe environment. You can edit directly or use the **CMake Settings editor** (Visual Studio 2019 and later). See [Customize CMake build settings in Visual Studio](customize-cmake-settings.md) for more information about the editor.
-=======
 ::: moniker range="vs-2015"
->>>>>>> c4c96c7e
 
 CMake projects are supported in Visual Studio 2017 and later.
 
@@ -18,17 +14,13 @@
 
 ::: moniker range=">=vs-2017"
 
-The **cmakesettings.json** file contains information that Visual Studio uses for IntelliSense and to construct the command-line arguments that it passes to cmake.exe for a specified *configuration* and compiler *environment*. A configuration specifies properties that apply to a specific platform and build-type, for example, `x86-Debug` or `Linux-Release`. Each configuration specifies an environment, which encapsulates information about the compiler toolset, for example MSVC, GCC, or Clang. CMake uses the command-line arguments to regenerate the root *CMakeCache.txt* file for the project. The values can be overridden in the *CMakeLists.txt* files. 
-
-You can add or remove configurations in the IDE and then edit them directly in the JSON file or use the **CMake Settings editor** (Visual Studio 2019 and later). You can switch between the configurations easily in the IDE to generate the various builds. See [Customize CMake build settings in Visual Studio](customize-cmake-settings.md) for more information.
+The **CMakeSettings.json** file contains information that Visual Studio uses for IntelliSense and to construct the command-line arguments that it passes to cmake.exe for a specified *configuration* and compiler *environment*. A configuration specifies properties that apply to a specific platform and build-type, for example, `x86-Debug` or `Linux-Release`. Each configuration specifies an environment, which encapsulates information about the compiler toolset, for example MSVC, GCC, or Clang. CMake uses the command-line arguments to regenerate the root *CMakeCache.txt* file and other project files for the project. The values can be overridden in the *CMakeLists.txt* files. 
+
+You can add or remove configurations in the IDE and then edit them directly in the JSON file or use the **CMake Settings editor** (Visual Studio 2019 and later). You can switch between the configurations easily in the IDE to generate the various project files. See [Customize CMake build settings in Visual Studio](customize-cmake-settings.md) for more information.
 
 ## Configurations
 
-<<<<<<< HEAD
-The `configurations` array consists of objects that represent CMake configurations that apply to the *CMakeLists.txt* file in the same folder. You can use these objects to define multiple build configurations and conveniently switch between them in the IDE. 
-=======
 The `configurations` array contains all the configurations for a CMake project. See [CMake predefined configuration reference](cmake-predefined-configuration-reference.md) for more information about the pre-defined configurations. You can add any number of pre-defined or custom configurations to the file. 
->>>>>>> c4c96c7e
 
 A `configuration` has these properties:
 
@@ -70,7 +62,6 @@
   - Unix Makefiles
   - Ninja
 
-<<<<<<< HEAD
 Because Ninja is designed for fast build speeds instead of flexibility and function, it is set as the default. However, some CMake projects may be unable to correctly build using Ninja. If this occurs, you can instruct CMake to generate Visual Studio projects instead.
 
 To specify a Visual Studio generator in Visual Studio 2017, open the  from the main menu by choosing **CMake | Change CMake Settings**. Delete “Ninja” and type “V”. This activates IntelliSense, which enables you to choose the generator you want.
@@ -78,29 +69,18 @@
 To specify a Visual Studio generator in Visual Studio 2019, right-click on the *CMakeLists.txt* file in **Solution Explorer** and choose **CMake Settings for project** > **Show Advanced Settings** > **CMake Generator**.
 
 When the active configuration specifies a Visual Studio generator, by default MSBuild.exe is invoked with `-m -v:minimal` arguments. To customize the build, inside the  *CMakeSettings.json* file, you can specify additional [MSBuild command line arguments](../build/reference/msbuild-visual-cpp-overview.md) to be passed to the build system via the `buildCommandArgs` property:
-=======
-   Because Ninja is designed for fast build speeds instead of flexibility and function, it is set as the default. However, some CMake projects may be unable to correctly build using Ninja. If this occurs, you can instruct CMake to generate a Visual Studio project instead.
-
-   To specify a Visual Studio generator in Visual Studio 2017, open the  `CMakeSettings.json` from the main menu by choosing **CMake | Change CMake Settings**. Delete “Ninja” and type “V”. This activates IntelliSense, which enables you to choose the generator you want.
-
-   To specify a Visual Studio generator in Visual Studio 2019, right-click on the CMakeLists.txt file in **Solution Explorer** and choose **CMake Settings for project** > **Show Advanced Settings** > **CMake Generator**.
-
-   When the active configuration specifies a Visual Studio generator, by default MSBuild.exe is invoked with `-m -v:minimal` arguments. To customize the build, inside the  `CMakeSettings.json` file, you can specify additional [MSBuild command line arguments](../build/reference/msbuild-visual-cpp-overview.md) to be passed to the build system via the `buildCommandArgs` property:
->>>>>>> c4c96c7e
 
    ```json
    "buildCommandArgs": "-m:8 -v:minimal -p:PreferredToolArchitecture=x64"
    ```
 
-<<<<<<< HEAD
 - `configurationType`: specifies the build type configuration for the selected generator. May be one of:
- 
+
   - Debug
   - Release
   - MinSizeRel
   - RelWithDebInfo
  
-- `inheritEnvironments`: specifies one or more compiler environments that this configuration depends on. May be any custom environment or one of the predefined environments.
 - `buildRoot`:  specifies the directory in which CMake generates build scripts for the chosen generator.  Maps to **-DCMAKE_BINARY_DIR** switch and specifies where the *CMakeCache.txt* will be created. If the folder does not exist, it is created.Supported macros include `${workspaceRoot}`, `${workspaceHash}`, `${projectFile}`, `${projectDir}`, `${thisFile}`, `${thisFileDir}`, `${name}`, `${generator}`, `${env.VARIABLE}`.
 - `installRoot`: specifies the directory in which CMake generates install targets for the chosen generator. Supported macros include `${workspaceRoot}`, `${workspaceHash}`, `${projectFile}`, `${projectDir}`, `${thisFile}`, `${thisFileDir}`, `${name}`, `${generator}`, `${env.VARIABLE}`.
 - `cmakeCommandArgs`: specifies additional command-line options passed to CMake when invoked to generate the project files.
@@ -108,10 +88,8 @@
 - `buildCommandArgs`: specifies native build switches passed to CMake after --build --. For example, passing -v when using the Ninja generator forces Ninja to output command lines. See [Ninja command line arguments](#ninja) for more information on Ninja commands.
 - `ctestCommandArgs`: specifies additional command-line options passed to CTest when running the tests."
 - `codeAnalysisRuleset`: specifies the ruleset to use when running code analysis. This can be a full path or the file name of a ruleset file installed by Visual Studio.
-=======
 - `inheritEnvironments`: specifies one or more compiler environments that this configuration depends on. May be any custom environment or one of the predefined environments. For more information, see [Environments](#environments).
 - `installRoot`: specifies the directory in which CMake generates install targets for the chosen generator. Supported macros include `${workspaceRoot}`, `${workspaceHash}`, `${projectFile}`, `${projectDir}`, `${thisFile}`, `${thisFileDir}`, `${name}`, `${generator}`, `${env.VARIABLE}`.
->>>>>>> c4c96c7e
 - `intelliSenseMode`: specifies the mode used for computing intellisense information". May be one of:
 
   - windows-msvc-x86
@@ -134,12 +112,9 @@
   - linux-gcc-x64
   - linux-gcc-arm"
 
-<<<<<<< HEAD
 - `cacheRoot`: specifies the path to a CMake cache. This directory should contain an existing *CMakeCache.txt* file.
-=======
 - `name`: names the configuration.  See [CMake predefined configuration reference](cmake-predefined-configuration-reference.md) for more information about the pre-defined configurations.
-- `wslPath`: the path to the launcher of an instance of Windows Subsystem for Linux
->>>>>>> c4c96c7e
+- `wslPath`: the path to the launcher of an instance of Windows Subsystem for Linux.
 
 ### Additional settings for CMake Linux projects. 
 
@@ -179,11 +154,7 @@
 
 ## <a name="environments"></a> Environments
 
-<<<<<<< HEAD
-*CMakeSettings.json* also supports consuming environment variables in any of its properties mentioned above. The syntax to use is `${env.FOO}` to expand the environment variable %FOO%.
-=======
 An *environment* encapsulates the environment variables that are set in the process that Visual Studio uses to invoke cmake.exe. For MSVC projects, the variables are those that are set in a [developer command prompt](building-on-the-command-line.md) for a specific platform. For example, the `msvc_x64_x64` environment is the same as running the **Developer Command Prompt for VS 2017** or **Developer Command Prompt for VS 2019** with the **-arch=amd64 -host_arch=amd64** arguments. You can use the `env.{<variable_name>}` syntax in *CMakeSettings.json* to reference the individual environment variables, for example to construct paths to folders.  The following predefined environments are provided:
->>>>>>> c4c96c7e
 
 - linux_arm: Target ARM Linux remotely.
 - linux_x64: Target x64 Linux remotely.
@@ -197,26 +168,12 @@
 - msvc_x86: Target x86 Windows with the MSVC compiler.
 - msvc_x86_x64: Target x86 Windows with the 64-bit MSVC compiler.
 
-<<<<<<< HEAD
-- `${workspaceRoot}` – provides the full path of the workspace folder
-- `${workspaceHash}` – hash of workspace location; useful for creating a unique identifier for the current workspace (for example, to use in folder paths)
-- `${projectFile}` – the full path of the root *CMakeLists.txt* file
-- `${projectDir}` – the full path of the folder of the root *CMakeLists.txt* file
-- `${projectNameDir}` - the leaf name of the `${projectDir}` value
-- `${thisFile}` – the full path of the  *CMakeSettings.json* file
-- `${name}` – the name of the configuration
-- `${generator}` – the name of the CMake generator used in this configuration
-=======
 ### Accessing environment variables from CMakeLists.txt
->>>>>>> c4c96c7e
 
 From a CMakeLists.txt file, all environment variables are referenced by the syntax `$ENV{variable_name}`. To see the available variables for an environment, open the corresponding command prompt and type `SET`. Some of the information in environment variables is also available through CMake system introspection variables, but you may find it more convenient to use the environment variable. For example, the MSVC compiler version or Windows SDK version are easily retrieved through the environment variables.
 
 ### Custom environment variables
 
-<<<<<<< HEAD
-In  *CMakeSettings.json*, you can define custom environment variables globally or per-configuration in the **environments** property. The following example defines one global variable, **BuildDir**, which is inherited in both the x86-Debug and x64-Debug configurations. Each configuration uses the variable to specify the value for the **buildRoot** property for that configuration. Note also how each configuration uses the **inheritEnvironments** property to specify a variable that applies only to that configuration.
-=======
 In  `CMakeSettings.json`, you can define custom environment variables globally or per-configuration in the `environments` array. A custom environment is a convenient way to group a set of properties that you can use in place of a predefined environment, or to extend or modify a predefined environment. Each item in the `environments` array consists of:
 
 - `namespace`: names the environment so that its variables can be referenced from a configuration in the form `namespace.variable`. The default environment object is called `env` and is populated with certain system environment variables including `%USERPROFILE%`.
@@ -225,7 +182,6 @@
 - `inheritEnvironments`: An array of values that specify the set of environments that are inherited by this group. This feature enables you to inherit default environments and create custom environment variables that are passed to CMake.exe when it runs.
 
 The following example defines one global variable, **BuildDir**, which is inherited in both the x86-Debug and x64-Debug configurations. Each configuration uses the variable to specify the value for the **buildRoot** property for that configuration. Note also how each configuration uses the **inheritEnvironments** property to specify a variable that applies only to that configuration.
->>>>>>> c4c96c7e
 
 ```json
 {
@@ -300,6 +256,7 @@
   ]
 }
 ```
+
 ## Macros
 
 The following macros can be used in *CMakeSettings.json*:
