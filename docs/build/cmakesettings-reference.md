--- conflicted
+++ resolved
@@ -29,15 +29,9 @@
 - `buildCommandArgs`: specifies native build switches passed to CMake after --build --. For example, passing -v when using the Ninja generator forces Ninja to output command lines. See [Ninja command line arguments](#ninja) for more information on Ninja commands.
 - `buildRoot`:  specifies the directory in which CMake generates build scripts for the chosen generator.  Maps to **-DCMAKE_BINARY_DIR** switch and specifies where *CMakeCache.txt* will be created. If the folder does not exist, it is created. Supported macros include `${workspaceRoot}`, `${workspaceHash}`, `${projectFile}`, `${projectDir}`, `${thisFile}`, `${thisFileDir}`, `${name}`, `${generator}`, `${env.VARIABLE}`.
 - `cacheGenerationCommand`: specifies a command line tool and arguments, for example *gencache.bat debug* to generate the cache. The command is run from the shell in the specified environment for the configuration when the user explicity requests regeneration, or a CMakeLists.txt or CMakeSettings.json file is modified.
-<<<<<<< HEAD
-- `cacheRoot`: specifies the path to a CMake cache. This directory should contain an existing CMakeCache.txt file.
-- `clangTidyChecks`: comma-separated list of warnings which will be passed to clang-tidy; wildcards are allowed and '-' prefix will remove checks.
-- `cmakeCommandArgs`: specifies additional command-line options passed to CMake when invoked to generate the cache.
-=======
 - `cacheRoot`: specifies the path to a CMake cache. This directory should contain an existing *CMakeCache.txt* file.
-- `clangTidyChecks`: comma-separated list of warnigns which will be passed to clang-tidy; wildcards are allowed and '-' prefix will remove checks.
+- `clangTidyChecks`: comma-separated list of warnings that will be passed to clang-tidy; wildcards are allowed and '-' prefix will remove checks.
 - `cmakeCommandArgs`: specifies additional command-line options passed to CMake when invoked to generate the project files.
->>>>>>> cca39be6
 - `cmakeToolchain`: specifies the toolchain file. This is passed to CMake using -DCMAKE_TOOLCHAIN_FILE."
 - `codeAnalysisRuleset`: specifies the ruleset to use when running code analysis. This can be a full path or the file name of a ruleset file installed by Visual Studio.
 - `configurationType`: specifies the build type configuration for the selected generator. May be one of:
