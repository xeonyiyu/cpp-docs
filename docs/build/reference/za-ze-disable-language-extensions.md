---
title: "/Za, /Ze (Disable Language Extensions)"
ms.date: "02/19/2019"
f1_keywords: ["VC.Project.VCCLWCECompilerTool.DisableLanguageExtensions", "/za", "/ze", "VC.Project.VCCLCompilerTool.DisableLanguageExtensions"]
helpviewer_keywords: ["-Za compiler option [C++]", "Za compiler option [C++]", "language extensions, disabling in compiler", "-Ze compiler option [C++]", "language extensions", "enable language extensions", "/Za compiler option [C++]", "/Ze compiler option [C++]", "Disable Language Extensions compiler option", "Ze compiler option [C++]"]
ms.assetid: 65e49258-7161-4289-a176-7c5c0656b1a2
---
# /Za, /Ze (Disable Language Extensions)

The **/Za** compiler option disables and emits errors for Microsoft extensions to C that aren't compatible with ANSI C89/ISO C90. The deprecated **/Ze** compiler option enables Microsoft extensions. Microsoft extensions are enabled by default.

## Syntax

> **/Za**<br/>
> **/Ze**

## Remarks

> [!NOTE]
<<<<<<< HEAD
>  The **/Ze** option is deprecated because its behavior is on by default. We recommend you use the [/Zc (Conformance)](zc-conformance.md) compiler options to control specific language extension features. For a list of deprecated compiler options, see the **Deprecated and Removed Compiler Options** section in [Compiler Options Listed by Category](compiler-options-listed-by-category.md).

The MSVC compiler offers a number of features beyond those specified in either the ANSI C89, ISO C99, or ISO C++ standards. These features are known collectively as Microsoft extensions to C and C++. These extensions are available by default, and not available when the **/Za** option is specified. For more information about specific extensions, see [Microsoft Extensions to C and C++](microsoft-extensions-to-c-and-cpp.md).
=======
> The use of **/Za** when code is compiled as C++ is not recommended. The **/Ze** option is deprecated because its behavior is on by default. For a list of deprecated compiler options, see [Deprecated and removed compiler options](compiler-options-listed-by-category.md#deprecated-and-removed-compiler-options).

The Microsoft C/C++ compiler supports compilation of C code in two ways:
>>>>>>> 1b6a0994

- The compiler uses C compilation mode by default when a source file has a *.c* extension, or when the [/Tc](tc-tp-tc-tp-specify-source-file-type.md) or [/TC](tc-tp-tc-tp-specify-source-file-type.md) option is specified. The C compiler is an C89/C90 compiler that, by default, enables Microsoft extensions to the C language. For more information about specific extensions, see [Microsoft Extensions to C and C++](microsoft-extensions-to-c-and-cpp.md). When both C compilation and the **/Za** option are specified, the C compiler conforms strictly to the C89/C90 standard. The compiler treats Microsoft extended keywords as simple identifiers, disables the other Microsoft extensions, and automatically defines the [\_\_STDC\_\_](../../preprocessor/predefined-macros.md) predefined macro for C programs.

- The compiler can compile C code in C++ compilation mode. This behavior is the default for source files that don't have a *.c* extension, and when the [/Tp](tc-tp-tc-tp-specify-source-file-type.md) or [/TP](tc-tp-tc-tp-specify-source-file-type.md) option is specified. In C++ compilation mode, the compiler supports those parts of the ISO C99 and C11 standards that have been incorporated into the C++ standard. Almost all C code is also valid C++ code. A small number of C keywords and code constructs aren't valid C++ code, or are interpreted differently in C++. The compiler behaves according to the C++ standard in these cases. In C++ compilation mode, the **/Za** option may cause unexpected behavior and isn't recommended.

<<<<<<< HEAD
For ways to specify specific standards-conformant behavior settings, see the [/Zc](zc-conformance.md) compiler option.
=======
Other compiler options can affect how the compiler ensures standards conformance. For ways to specify specific standard C and C++ behavior settings, see the [/Zc](zc-conformance.md) compiler option. For additional C++ standard conformance settings, see the [/permissive-](permissive-standards-conformance.md) and [/std](std-specify-language-standard-version.md) compiler options.
>>>>>>> 1b6a0994

For more information about conformance issues with Visual C++, see [Nonstandard Behavior](../../cpp/nonstandard-behavior.md).

### To set this compiler option in the Visual Studio development environment

1. Open the project's **Property Pages** dialog box. For details, see [Set C++ compiler and build properties in Visual Studio](../working-with-project-properties.md).

1. In the navigation pane, choose **Configuration Properties** > **C/C++** > **Language**.

1. Modify the **Disable Language Extensions** property.

### To set this compiler option programmatically

See <xref:Microsoft.VisualStudio.VCProjectEngine.VCCLCompilerTool.DisableLanguageExtensions%2A>.

## See Also

<<<<<<< HEAD
[MSVC Compiler Options](compiler-options.md)<br/>
[MSVC Compiler Command-Line Syntax](compiler-command-line-syntax.md)<br/>
[/Zc (Conformance)](zc-conformance.md)
=======
[Compiler Options](compiler-options.md)<br/>
[Setting Compiler Options](setting-compiler-options.md)<br/>
[/Zc (Conformance)](zc-conformance.md)<br/>
[/permissive- (Standards conformance)](permissive-standards-conformance.md)<br/>
[/std (Specify Language Standard Version)](std-specify-language-standard-version.md)<br/>
>>>>>>> 1b6a0994
<|MERGE_RESOLUTION|>--- conflicted
+++ resolved
@@ -17,25 +17,15 @@
 ## Remarks
 
 > [!NOTE]
-<<<<<<< HEAD
->  The **/Ze** option is deprecated because its behavior is on by default. We recommend you use the [/Zc (Conformance)](zc-conformance.md) compiler options to control specific language extension features. For a list of deprecated compiler options, see the **Deprecated and Removed Compiler Options** section in [Compiler Options Listed by Category](compiler-options-listed-by-category.md).
-
-The MSVC compiler offers a number of features beyond those specified in either the ANSI C89, ISO C99, or ISO C++ standards. These features are known collectively as Microsoft extensions to C and C++. These extensions are available by default, and not available when the **/Za** option is specified. For more information about specific extensions, see [Microsoft Extensions to C and C++](microsoft-extensions-to-c-and-cpp.md).
-=======
 > The use of **/Za** when code is compiled as C++ is not recommended. The **/Ze** option is deprecated because its behavior is on by default. For a list of deprecated compiler options, see [Deprecated and removed compiler options](compiler-options-listed-by-category.md#deprecated-and-removed-compiler-options).
 
 The Microsoft C/C++ compiler supports compilation of C code in two ways:
->>>>>>> 1b6a0994
 
 - The compiler uses C compilation mode by default when a source file has a *.c* extension, or when the [/Tc](tc-tp-tc-tp-specify-source-file-type.md) or [/TC](tc-tp-tc-tp-specify-source-file-type.md) option is specified. The C compiler is an C89/C90 compiler that, by default, enables Microsoft extensions to the C language. For more information about specific extensions, see [Microsoft Extensions to C and C++](microsoft-extensions-to-c-and-cpp.md). When both C compilation and the **/Za** option are specified, the C compiler conforms strictly to the C89/C90 standard. The compiler treats Microsoft extended keywords as simple identifiers, disables the other Microsoft extensions, and automatically defines the [\_\_STDC\_\_](../../preprocessor/predefined-macros.md) predefined macro for C programs.
 
 - The compiler can compile C code in C++ compilation mode. This behavior is the default for source files that don't have a *.c* extension, and when the [/Tp](tc-tp-tc-tp-specify-source-file-type.md) or [/TP](tc-tp-tc-tp-specify-source-file-type.md) option is specified. In C++ compilation mode, the compiler supports those parts of the ISO C99 and C11 standards that have been incorporated into the C++ standard. Almost all C code is also valid C++ code. A small number of C keywords and code constructs aren't valid C++ code, or are interpreted differently in C++. The compiler behaves according to the C++ standard in these cases. In C++ compilation mode, the **/Za** option may cause unexpected behavior and isn't recommended.
 
-<<<<<<< HEAD
-For ways to specify specific standards-conformant behavior settings, see the [/Zc](zc-conformance.md) compiler option.
-=======
 Other compiler options can affect how the compiler ensures standards conformance. For ways to specify specific standard C and C++ behavior settings, see the [/Zc](zc-conformance.md) compiler option. For additional C++ standard conformance settings, see the [/permissive-](permissive-standards-conformance.md) and [/std](std-specify-language-standard-version.md) compiler options.
->>>>>>> 1b6a0994
 
 For more information about conformance issues with Visual C++, see [Nonstandard Behavior](../../cpp/nonstandard-behavior.md).
 
@@ -53,14 +43,8 @@
 
 ## See Also
 
-<<<<<<< HEAD
-[MSVC Compiler Options](compiler-options.md)<br/>
-[MSVC Compiler Command-Line Syntax](compiler-command-line-syntax.md)<br/>
-[/Zc (Conformance)](zc-conformance.md)
-=======
 [Compiler Options](compiler-options.md)<br/>
 [Setting Compiler Options](setting-compiler-options.md)<br/>
 [/Zc (Conformance)](zc-conformance.md)<br/>
 [/permissive- (Standards conformance)](permissive-standards-conformance.md)<br/>
-[/std (Specify Language Standard Version)](std-specify-language-standard-version.md)<br/>
->>>>>>> 1b6a0994
+[/std (Specify Language Standard Version)](std-specify-language-standard-version.md)<br/>