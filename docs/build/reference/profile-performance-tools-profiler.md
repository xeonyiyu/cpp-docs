---
title: "/PROFILE (Performance Tools Profiler)"
ms.date: "11/04/2016"
f1_keywords: ["VC.Project.VCLinkerTool.Profile"]
helpviewer_keywords: ["-PROFILE linker option", "/PROFILE linker option"]
ms.assetid: e676baa1-5063-47a3-a357-ba0d1f0d1699
---
# /PROFILE (Performance Tools Profiler)

Produces an output file that can be used with the Performance Tools profiler.

## Syntax

```
/PROFILE
```

## Remarks

/PROFILE implies the following linker options:

- [/OPT:REF](opt-optimizations.md)

- /OPT:NOICF

- [/INCREMENTAL:NO](incremental-link-incrementally.md)

- [/FIXED:NO](fixed-fixed-base-address.md)

/PROFILE causes the linker to generate a relocation section in the program image.  A relocation section allows the profiler to transform the program image to get profile data.

**/PROFILE** is only available only in Enterprise (team development) versions.  For more information on PREfast, see [Code Analysis for C/C++ Overview](/visualstudio/code-quality/code-analysis-for-c-cpp-overview).

### To set this linker option in the Visual Studio development environment

1. Open the project's **Property Pages** dialog box. For details, see [Set C++ compiler and build properties in Visual Studio](../working-with-project-properties.md).

1. Expand the **Configuration Properties** node.

1. Expand the **Linker** node.

1. Select the **Advanced** property page.

1. Modify the **Profile** property.

### To set this linker option programmatically

1. See <xref:Microsoft.VisualStudio.VCProjectEngine.VCLinkerTool.Profile%2A>.

<<<<<<< HEAD
### To set this linker option within Visual Studio CMake project

**CMake** project does not have a **Property Pages**, the linker options can be set by modifing the CMakeLists.txt.

1. Open the CMakeLists.txt in the project root directory.

1. Add code below. For details, see [CMake references](https://cmake.org/cmake/help/v3.0/command/set_target_properties.html)

1. Rebuild your solution.

```
SET_TARGET_PROPERTIES(${PROJECT_NAME} PROPERTIES LINK_FLAGS "/PROFILE")
```

## See Also
=======
## See also
>>>>>>> c80b0570

[MSVC linker reference](linking.md)<br/>
[MSVC Linker Options](linker-options.md)<|MERGE_RESOLUTION|>--- conflicted
+++ resolved
@@ -47,7 +47,6 @@
 
 1. See <xref:Microsoft.VisualStudio.VCProjectEngine.VCLinkerTool.Profile%2A>.
 
-<<<<<<< HEAD
 ### To set this linker option within Visual Studio CMake project
 
 **CMake** project does not have a **Property Pages**, the linker options can be set by modifing the CMakeLists.txt.
@@ -63,9 +62,6 @@
 ```
 
 ## See Also
-=======
-## See also
->>>>>>> c80b0570
 
 [MSVC linker reference](linking.md)<br/>
-[MSVC Linker Options](linker-options.md)+[MSVC Linker Options](linker-options.md)
