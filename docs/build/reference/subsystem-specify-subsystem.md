--- conflicted
+++ resolved
@@ -65,11 +65,6 @@
 
 1. Select the **Configuration Properties** > **Linker** > **System** property page.
 
-<<<<<<< HEAD
-=======
-1. Select the **System** property page.
-
->>>>>>> f2acc200
 1. Modify the **SubSystem** property.
 
 ### To set this linker option programmatically
