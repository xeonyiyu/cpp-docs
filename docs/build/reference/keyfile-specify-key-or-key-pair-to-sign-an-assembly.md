--- conflicted
+++ resolved
@@ -47,11 +47,6 @@
 
 1. Select the **Configuration Properties** > **Linker** > **Command Line** property page.
 
-<<<<<<< HEAD
-=======
-1. Click the **Command Line** property page.
-
->>>>>>> f2acc200
 1. Enter the option into the **Additional Options** box.
 
 ### To set this linker option programmatically
