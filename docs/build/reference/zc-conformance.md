--- conflicted
+++ resolved
@@ -26,10 +26,7 @@
 | [`/Zc:__cplusplus`](zc-cplusplus.md) | Enable the `__cplusplus` macro to report the supported standard (off by default). |
 | [`/Zc:externConstexpr`](zc-externconstexpr.md) | Enable external linkage for **`constexpr`** variables (off by default). |
 | [`/Zc:forScope`](zc-forscope-force-conformance-in-for-loop-scope.md) | Enforce Standard C++ **`for`** scoping rules (on by default). |
-<<<<<<< HEAD
 | [`/Zc:hiddenFriend`](zc-hiddenfriend.md) | Enforce Standard C++ hidden friend rules (implied by /permissive-) |
-=======
->>>>>>> 110ac5c4
 | [`/Zc:implicitNoexcept`](zc-implicitnoexcept-implicit-exception-specifiers.md) | Enable implicit **`noexcept`** on required functions (on by default). |
 | [`/Zc:inline`](zc-inline-remove-unreferenced-comdat.md) | Remove unreferenced function or data if it is COMDAT or has internal linkage only (off by default). |
 | [`/Zc:noexceptTypes`](zc-noexcepttypes.md) | Enforce C++17 **`noexcept`** rules (on by default in C++17 or later). |
