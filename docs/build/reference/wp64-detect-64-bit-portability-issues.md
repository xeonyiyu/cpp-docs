--- conflicted
+++ resolved
@@ -35,17 +35,9 @@
 
 ### To set this compiler option in the Visual Studio development environment
 
-<<<<<<< HEAD
-1. Open the project's **Property Pages** dialog box. For more information, see [Set C++ compiler and build properties in Visual Studio](../working-with-project-properties.md).
+1. Open the project's **Property Pages** dialog box. For details, see [Set C++ compiler and build properties in Visual Studio](../working-with-project-properties.md).
 
 1. Select the **Configuration Properties** > **C/C++** > **Command Line** property page.
-=======
-1. Open the project's **Property Pages** dialog box. For details, see [Set C++ compiler and build properties in Visual Studio](../working-with-project-properties.md).
-
-1. Click the **C/C++** folder.
-
-1. Click the **Command Line** property page.
->>>>>>> dd53c131
 
 1. Modify the **Additional Options** box to include **/Wp64**.
 
