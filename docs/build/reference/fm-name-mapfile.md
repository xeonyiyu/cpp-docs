--- conflicted
+++ resolved
@@ -32,11 +32,6 @@
 
 1. Select the **Configuration Properties** > **C/C++** > **Command Line** property page.
 
-<<<<<<< HEAD
-=======
-1. Click the **Command Line** property page.
-
->>>>>>> daf74725
 1. Enter the compiler option in the **Additional Options** box.
 
 ### To set this compiler option programmatically
