---
title: "/Zc:strictStrings (Disable string literal type conversion)"
ms.date: "03/06/2018"
f1_keywords: ["/Zc:strictStrings", "strictStrings"]
helpviewer_keywords: ["/Zc:strictStrings", "-Zc compiler options (C++)", "strictStrings", "/Zc compiler options (C++)", "Zc compiler options (C++)"]
ms.assetid: b7eb3f3b-82c1-48a2-8e63-66bad7397b46
---
# `/Zc:strictStrings` (Disable string literal type conversion)

When specified, the compiler requires strict **`const`**-qualification conformance for pointers initialized by using string literals.

## Syntax

> **`/Zc:strictStrings`**[**-**]

## Remarks

If **/Zc:strictStrings** is specified, the compiler enforces the standard C++ **`const`** qualifications for string literals, as type 'array of `const char`' or 'array of `const wchar_t`', depending on the declaration. String literals are immutable, and an attempt to modify the contents of one results in an access violation error at run time. You must declare a string pointer as **`const`** to initialize it by using a string literal, or use an explicit **`const_cast`** to initialize a non-**`const`** pointer. By default, or if **`/Zc:strictStrings-`** is specified, the compiler does not enforce the standard C++ **`const`** qualifications for string pointers initialized by using string literals.

The **`/Zc:strictStrings`** option is off by default. The [`/permissive-`](permissive-standards-conformance.md) compiler option implicitly sets this option, but it can be overridden by using **`/Zc:strictStrings-`**.

Use the **`/Zc:strictStrings`** option to prevent compilation of incorrect code. This example shows how a simple declaration error leads to a crash at run time:

```cpp
// strictStrings_off.cpp
// compile by using: cl /W4 strictStrings_off.cpp
int main() {
   wchar_t* str = L"hello";
   str[2] = L'a'; // run-time error: access violation
}
```

When **`/Zc:strictStrings`** is enabled, the same code reports an error in the declaration of `str`.

```cpp
// strictStrings_on.cpp
// compile by using: cl /Zc:strictStrings /W4 strictStrings_on.cpp
int main() {
   wchar_t* str = L"hello"; // error: Conversion from string literal
   // loses const qualifier
   str[2] = L'a';
}
```

<<<<<<< HEAD
If you use **`auto`** to declare a string pointer, the compiler creates the correct **`const`** pointer type declaration for you. An attempt to modify the contents of a **`const`** pointer is reported by the compiler as an error.
=======
If you use **`auto`** to declare a string pointer, the compiler creates the correct `const` pointer type declaration for you. An attempt to modify the contents of a `const` pointer is reported by the compiler as an error.
>>>>>>> 24d6b2ba

> [!NOTE]
> The C++ Standard Library in Visual Studio 2013 does not support the **`/Zc:strictStrings`** compiler option in debug builds. If you see several [C2665](../../error-messages/compiler-errors-2/compiler-error-c2665.md) errors in your build output, this may be the cause.

For more information about conformance issues in Visual C++, see [Nonstandard Behavior](../../cpp/nonstandard-behavior.md).

### To set this compiler option in the Visual Studio development environment

1. Open the project's **Property Pages** dialog box. For details, see [Set C++ compiler and build properties in Visual Studio](../working-with-project-properties.md).

1. Select the **Configuration Properties** > **C/C++** > **Command Line** property page.

1. Modify the **Additional Options** property to include **`/Zc:strictStrings`** and then choose **OK**.

## See also

[`/Zc` (Conformance)](zc-conformance.md)<br/><|MERGE_RESOLUTION|>--- conflicted
+++ resolved
@@ -11,11 +11,11 @@
 
 ## Syntax
 
-> **`/Zc:strictStrings`**[**-**]
+> **`/Zc:strictStrings`**[**`-`**]
 
 ## Remarks
 
-If **/Zc:strictStrings** is specified, the compiler enforces the standard C++ **`const`** qualifications for string literals, as type 'array of `const char`' or 'array of `const wchar_t`', depending on the declaration. String literals are immutable, and an attempt to modify the contents of one results in an access violation error at run time. You must declare a string pointer as **`const`** to initialize it by using a string literal, or use an explicit **`const_cast`** to initialize a non-**`const`** pointer. By default, or if **`/Zc:strictStrings-`** is specified, the compiler does not enforce the standard C++ **`const`** qualifications for string pointers initialized by using string literals.
+If **`/Zc:strictStrings`** is specified, the compiler enforces the standard C++ **`const`** qualifications for string literals, as type 'array of `const char`' or 'array of `const wchar_t`', depending on the declaration. String literals are immutable, and an attempt to modify the contents of one results in an access violation error at run time. You must declare a string pointer as **`const`** to initialize it by using a string literal, or use an explicit **`const_cast`** to initialize a non-**`const`** pointer. By default, or if **`/Zc:strictStrings-`** is specified, the compiler does not enforce the standard C++ **`const`** qualifications for string pointers initialized by using string literals.
 
 The **`/Zc:strictStrings`** option is off by default. The [`/permissive-`](permissive-standards-conformance.md) compiler option implicitly sets this option, but it can be overridden by using **`/Zc:strictStrings-`**.
 
@@ -42,11 +42,7 @@
 }
 ```
 
-<<<<<<< HEAD
 If you use **`auto`** to declare a string pointer, the compiler creates the correct **`const`** pointer type declaration for you. An attempt to modify the contents of a **`const`** pointer is reported by the compiler as an error.
-=======
-If you use **`auto`** to declare a string pointer, the compiler creates the correct `const` pointer type declaration for you. An attempt to modify the contents of a `const` pointer is reported by the compiler as an error.
->>>>>>> 24d6b2ba
 
 > [!NOTE]
 > The C++ Standard Library in Visual Studio 2013 does not support the **`/Zc:strictStrings`** compiler option in debug builds. If you see several [C2665](../../error-messages/compiler-errors-2/compiler-error-c2665.md) errors in your build output, this may be the cause.
