--- conflicted
+++ resolved
@@ -38,11 +38,6 @@
 
 1. Select the **Configuration Properties** > **Linker** > **Command Line** property page.
 
-<<<<<<< HEAD
-=======
-1. Click the **Command Line** property page.
-
->>>>>>> dd53c131
 1. Enter the compiler option in the **Additional Options** box.
 
 ### To set this compiler option programmatically
