---
title: "/Zc:auto (Deduce Variable Type)"
ms.date: "02/28/2018"
f1_keywords: ["/Zc:auto"]
helpviewer_keywords: ["-Zc compiler options (C++)", "Deduce variable type (C++)", "/Zc compiler options (C++)", "Zc compiler options (C++)"]
ms.assetid: 5f5bc102-44c3-4688-bbe1-080594dcee5c
---
# `/Zc:auto` (Deduce Variable Type)

The **`/Zc:auto`** compiler option tells the compiler how to use the [`auto` keyword](../../cpp/auto-keyword.md) to declare variables. If you specify the default option, **`/Zc:auto`**, the compiler deduces the type of the declared variable from its initialization expression. If you specify **`/Zc:auto-`**, the compiler allocates the variable to the automatic storage class.

## Syntax

> **`/Zc:auto`**[**`-`**]

## Remarks

<<<<<<< HEAD
The C++ standard defines an original and a revised meaning for the **`auto`** keyword. Before Visual Studio 2010, the keyword declares a variable in the automatic storage class; that is, a variable that has a local lifetime. Starting with Visual Studio 2010, the keyword deduces the type of a variable from the declaration's initialization expression. Use the **`/Zc:auto`** compiler option to tell the compiler to use the revised meaning of the **`auto`** keyword. The **`/Zc:auto`** option is on by default. The [/permissive-](permissive-standards-conformance.md) option does not change the default setting of **`/Zc:auto`**.

The compiler issues an appropriate diagnostic message if your use of the **`auto`** keyword contradicts the current **`/Zc:auto`** compiler option. For more information, see [`auto` Keyword](../../cpp/auto-keyword.md). For more information about conformance issues with Visual C++, see [Nonstandard Behavior](../../cpp/nonstandard-behavior.md).
=======
The C++ standard defines an original and a revised meaning for the **`auto`** keyword. Before Visual Studio 2010, the keyword declares a variable in the automatic storage class; that is, a variable that has a local lifetime. Starting with Visual Studio 2010, the keyword deduces the type of a variable from the declaration's initialization expression. Use the **/Zc:auto[-]** compiler option to tell the compiler to use the original or revised meaning of the **`auto`** keyword. The **/Zc:auto** option is on by default. The [/permissive-](permissive-standards-conformance.md) option does not change the default setting of **/Zc:auto**.

The compiler issues an appropriate diagnostic message if your use of the **`auto`** keyword contradicts the current **/Zc:auto** compiler option. For more information, see [auto Keyword](../../cpp/auto-keyword.md). For more information about conformance issues with Visual C++, see [Nonstandard Behavior](../../cpp/nonstandard-behavior.md).
>>>>>>> 24d6b2ba

### To set this compiler option in Visual Studio

1. Open the project's **Property Pages** dialog box. For details, see [Set C++ compiler and build properties in Visual Studio](../working-with-project-properties.md).

1. Select the **Configuration Properties** > **C/C++** > **Command Line** property page.

1. Add **`/Zc:auto`** or **`/Zc:auto-`** to the **Additional options:** pane.

## See also

[`/Zc` (Conformance)](zc-conformance.md)<br/>
[`auto` Keyword](../../cpp/auto-keyword.md)<|MERGE_RESOLUTION|>--- conflicted
+++ resolved
@@ -15,15 +15,9 @@
 
 ## Remarks
 
-<<<<<<< HEAD
-The C++ standard defines an original and a revised meaning for the **`auto`** keyword. Before Visual Studio 2010, the keyword declares a variable in the automatic storage class; that is, a variable that has a local lifetime. Starting with Visual Studio 2010, the keyword deduces the type of a variable from the declaration's initialization expression. Use the **`/Zc:auto`** compiler option to tell the compiler to use the revised meaning of the **`auto`** keyword. The **`/Zc:auto`** option is on by default. The [/permissive-](permissive-standards-conformance.md) option does not change the default setting of **`/Zc:auto`**.
+The C++ standard defines an original and a revised meaning for the **`auto`** keyword. Before Visual Studio 2010, the keyword declares a variable in the automatic storage class; that is, a variable that has a local lifetime. Starting with Visual Studio 2010, the keyword deduces the type of a variable from the declaration's initialization expression. Use the **`/Zc:auto`** compiler option to tell the compiler to use the revised meaning of the **`auto`** keyword. The **`/Zc:auto`** option is on by default. The [`/permissive-`](permissive-standards-conformance.md) option does not change the default setting of **`/Zc:auto`**.
 
 The compiler issues an appropriate diagnostic message if your use of the **`auto`** keyword contradicts the current **`/Zc:auto`** compiler option. For more information, see [`auto` Keyword](../../cpp/auto-keyword.md). For more information about conformance issues with Visual C++, see [Nonstandard Behavior](../../cpp/nonstandard-behavior.md).
-=======
-The C++ standard defines an original and a revised meaning for the **`auto`** keyword. Before Visual Studio 2010, the keyword declares a variable in the automatic storage class; that is, a variable that has a local lifetime. Starting with Visual Studio 2010, the keyword deduces the type of a variable from the declaration's initialization expression. Use the **/Zc:auto[-]** compiler option to tell the compiler to use the original or revised meaning of the **`auto`** keyword. The **/Zc:auto** option is on by default. The [/permissive-](permissive-standards-conformance.md) option does not change the default setting of **/Zc:auto**.
-
-The compiler issues an appropriate diagnostic message if your use of the **`auto`** keyword contradicts the current **/Zc:auto** compiler option. For more information, see [auto Keyword](../../cpp/auto-keyword.md). For more information about conformance issues with Visual C++, see [Nonstandard Behavior](../../cpp/nonstandard-behavior.md).
->>>>>>> 24d6b2ba
 
 ### To set this compiler option in Visual Studio
 
