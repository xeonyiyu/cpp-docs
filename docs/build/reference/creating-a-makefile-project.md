---
description: "Learn more about: Create a C++ makefile project"
title: "Create a C++ makefile project in Visual Studio"
ms.date: "08/05/2019"
f1_keywords: ["vc.appwiz.makefile.project"]
helpviewer_keywords: ["Makefile projects [C++]"]
ms.assetid: dd077af3-97a8-48fb-baaa-cf7e07ddef61
---
# Create a C++ makefile project

A *makefile* is a text file that contains instructions for how to compile and link (or *build*) a set of C++ source code files. A *make* program reads the makefile and invokes a compiler, linker and possibly other programs to make an executable file. Microsoft's implementation of the *make* program is called [NMAKE](nmake-reference.md).

If you have an existing makefile project, you have these choices if you want to code and/or debug it in the Visual Studio IDE:

- Create a makefile project in Visual Studio that uses your existing makefile to configure a .vcxproj file that Visual Studio will use for IntelliSense. (You will not have all the IDE features that you get with a native MSBuild project.) See [To create a makefile project](#create_a_makefile_project) below.
- Use the **Create New Project from Existing Code Files** wizard to create a native MSBuild project from your source code. The original makefile will not be used after this. For more information, see [How to: Create a C++ Project from Existing Code](../how-to-create-a-cpp-project-from-existing-code.md).
- **Visual Studio 2017 and later**: Use the **Open Folder** feature to edit and build a makefile project as-is without any involvement of the MSBuild system. For more information, see [Open Folder projects for C++](../open-folder-projects-cpp.md).
- **Visual Studio 2019 and later**: Create a UNIX makefile project for Linux.

## <a name="create_a_makefile_project"> To create a makefile project with the makefile project template

In Visual Studio 2017 and later, the Makefile project template is available when the C++ Desktop Development workload is installed.

Follow the wizard to specify the commands and environment used by your makefile. You can then use this project to build your code in Visual Studio.

By default, the makefile project displays no files in Solution Explorer. The makefile project specifies the build settings, which are reflected in the project's property page.

The output file that you specify in the project has no effect on the name that the build script generates; it declares only an intention. Your makefile still controls the build process and specifies the build targets.

::: moniker range="msvc-160"

### To create a makefile project in Visual Studio 2019

1. From the Visual Studio main menu, choose **File** > **New** > **Project** and type "makefile" into the search box. Or, in the **New Project** dialog box, expand **Visual C++** > **General** (Visual Studio 2015) or **Other** (Visual Studio 2017) and then select from the two options depending on whether you will be targeting Windows or Linux.

1. **Windows only**: In the **Debug Configuration Settings** page, provide the command, output, clean, and rebuild information for debug and retail builds. Click **Next** if you want to specify different settings for a Release configuration.

1. Click **Finish** to close the dialog and open the newly created project in **Solution Explorer**.

::: moniker-end

::: moniker range="<=msvc-150"

### To create a makefile project in Visual Studio 2015 or Visual Studio 2017

1. From the Visual Studio start page, type "makefile" in the **New Project** search box. Or, in the **New Project** dialog box, expand **Visual C++** > **General** (Visual Studio 2015) or **Other** (Visual Studio 2017) and then select **Makefile Project** in the Templates pane to open the project wizard.

1. In the **Application Settings** page, provide the command, output, clean, and rebuild information for debug and retail builds.

1. Click **Finish** to close the wizard and open the newly created project in **Solution Explorer**.

::: moniker-end

You can view and edit the project's properties in its property page. See [Set C++ compiler and build properties in Visual Studio](../working-with-project-properties.md) for information about displaying the property page.

## Makefile project wizard

After you create a makefile project, you can view and edit each of the following options in the **Nmake** page of the project's property page.

- **Build command line:** Specifies the command line to run when the user selects Build from the Build menu. Displayed in the Build command line field on the Nmake page of the project's property page.

- **Output:** Specifies the name of the file that will contain the output for the command line. By default, this option is based on the project name. Displayed in the Output field on the Nmake page of the project's property page.

- **Clean commands:** Specifies the command line to run when the user selects Clean from the Build menu. Displayed in the Clean command line field on the Nmake page of the project's property page.

- **Rebuild command line:** Specifies the command line to run when the user selects Rebuild from the Build menu. Displayed in the Rebuild all command line field on the Nmake page of the project's property page.

## How to: Enable IntelliSense for Makefile Projects

IntelliSense fails in makefile projects when certain project settings or compiler options are set up incorrectly. Follow these steps to configure makefile projects so that IntelliSense works as expected:

1. Open the **Property Pages** dialog box. For details, see [Set C++ compiler and build properties in Visual Studio](../working-with-project-properties.md).

<<<<<<< HEAD
1. Expand the **Configuration Properties** > **NMake** property page.
=======
1. Select the **Configuration Properties** > **NMake** property page.
>>>>>>> daf74725

1. Modify properties under **IntelliSense** as appropriate:

   - Set the **Preprocessor Definitions** property to define any preprocessor symbols in your makefile project. See [/D (Preprocessor Definitions)](d-preprocessor-definitions.md), for more information.

   - Set the **Include Search Path** property to specify the list of directories that the compiler will search to resolve file references that are passed to preprocessor directives in your makefile project. See [/I (Additional Include Directories)](i-additional-include-directories.md), for more information.

   - For projects that are built using CL.EXE from a Command Window, set the **INCLUDE** environment variable to specify directories that the compiler will search to resolve file references that are passed to preprocessor directives in your makefile project.

   - Set the **Forced Includes** property to specify which header files to process when building your makefile project. See [/FI (Name Forced Include File)](fi-name-forced-include-file.md), for more information.

   - Set the **Assembly Search Path** property to specify the list of directories that the compiler will search to resolve references to .NET assemblies in your project. See [/AI (Specify Metadata Directories)](ai-specify-metadata-directories.md), for more information.

   - Set the **Forced Using Assemblies** property to specify which .NET assemblies to process when building your makefile project. See [/FU (Name Forced #using File)](fu-name-forced-hash-using-file.md), for more information.

   - Set the **Additional Options** property to specify additional compiler switches to be used by IntelliSense when parsing C++ files.

1. Choose **OK** to close the property pages.

1. Use the **Save All** command to save the modified project settings.

The next time you open your makefile project in the Visual Studio development environment, run the **Clean Solution** command and then the **Build Solution** command on your makefile project. IntelliSense should work properly in the IDE.

## See also

[Using IntelliSense](/visualstudio/ide/using-intellisense)<br>
[NMAKE Reference](nmake-reference.md)<br>
[How to: Create a C++ Project from Existing Code](../how-to-create-a-cpp-project-from-existing-code.md)<br>
[Special Characters in a Makefile](special-characters-in-a-makefile.md)<br/>
[Contents of a Makefile](contents-of-a-makefile.md)<br/><|MERGE_RESOLUTION|>--- conflicted
+++ resolved
@@ -71,11 +71,7 @@
 
 1. Open the **Property Pages** dialog box. For details, see [Set C++ compiler and build properties in Visual Studio](../working-with-project-properties.md).
 
-<<<<<<< HEAD
-1. Expand the **Configuration Properties** > **NMake** property page.
-=======
 1. Select the **Configuration Properties** > **NMake** property page.
->>>>>>> daf74725
 
 1. Modify properties under **IntelliSense** as appropriate:
 
