--- conflicted
+++ resolved
@@ -99,17 +99,9 @@
 
 ### To set this compiler option in Visual Studio
 
-<<<<<<< HEAD
-1. In **Solution Explorer**, right-click the project and then choose **Properties** to open the **Property Pages** dialog. For more information, see [Set C++ compiler and build properties in Visual Studio](../working-with-project-properties.md).
+1. Open the project's **Property Pages** dialog box. For details, see [Set C++ compiler and build properties in Visual Studio](../working-with-project-properties.md).
 
 1. Select the **Configuration Properties** > **C/C++** > **Code Generation** property page.
-=======
-1. Open the project's **Property Pages** dialog box. For details, see [Set C++ compiler and build properties in Visual Studio](../working-with-project-properties.md).
-
-1. In the **Property Pages** dialog box, click the **C/C++** folder.
-
-1. Click the **Code Generation** property page.
->>>>>>> cef1930b
 
 1. Modify the **Buffer Security Check** property.
 
