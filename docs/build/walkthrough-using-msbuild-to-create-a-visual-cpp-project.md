---
title: "Walkthrough: Using MSBuild to Create a Visual C++ Project | Microsoft Docs"
ms.custom: ""
ms.date: "09/24/2018"
ms.technology: ["cpp-tools"]
ms.topic: "conceptual"
f1_keywords: ["msbuild.cpp.walkthrough.createproject"]
dev_langs: ["C++"]
helpviewer_keywords: ["msbuild (c++), walkthrough: create a project"]
ms.assetid: 52350d1c-c373-4868-923c-5e8be6f67adb
author: "corob-msft"
ms.author: "corob"
ms.workload: ["cplusplus"]
---
# Walkthrough: Using MSBuild to Create a Visual C++ Project

This walkthrough demonstrates how to use MSBuild to build a Visual C++ project at a command prompt. You'll learn how to create the C++ source files and an XML-based project file for a Visual C++ console application. After building the project, you'll learn how to customize the build process.

This walkthrough illustrates the following tasks:

- Creating the C++ source files for your project.

- Creating the XML MSBuild project file.

- Using MSBuild to build your project.

- Using MSBuild to customize your project.

## Prerequisites

You need the following to complete this walkthrough:

- A copy of Visual Studio with the **Desktop development with C++** workload installed.

- A general understanding of the MSBuild system.

> [!NOTE]
> Do not use this approach if you intend to edit the project file later by using the Visual Studio IDE. If you create a .vcxproj file manually, the Visual Studio IDE might not be able to edit or load it, especially if the project uses wildcards in project items.

> [!NOTE]
> Most of the low-level build instructions are contained in the **.targets** and **.props** files that are defined in the VCTargets directory, stored in the property `$(VCTargetsPath)`. The default path for these files in Visual Studio 2017 Enterprise Edition is C:\\Program Files (x86)\\Microsoft Visual Studio\\2017\\Enterprise\\Common7\\IDE\\VC\\VCTargets\\.

## Creating the C++ Source Files

In this walkthrough, you'll create a project that has a source file and a header file. The source file main.cpp contains the main function for the console application. The header file main.h contains code to include the iostream header file. You can create these C++ files by using Visual Studio or a text editor such as Visual Studio Code.

### To create the C++ source files for your project

1. Create a directory for your project.

1. Create a file that is named main.cpp and add the following code to this file:

    ```cpp
    // main.cpp : the application source code.
    #include <iostream>
    #include "main.h"
    int main()
    {
       std::cout << "Hello, from MSBuild!\n";
       return 0;
    }
    ```

1. Create a file that is named main.h and add the following code to this file:

    ```cpp
    // main.h: the application header code.
    /* Additional source code to include. */
    ```

## Creating the XML MSBuild Project File

An MSBuild project file is an XML file that contains a project root element (`<Project>`). In the following example project, the `<Project>` element contains seven child elements:

- Three item group tags (`<ItemGroup>`) that specify project configuration and platform, source file name, and header file name.

- Three import tags (`<Import>`) that specify the location of Microsoft Visual C++ settings.

- A property group tag (`<PropertyGroup>`) that specifies project settings.

### To create the MSBuild project file

1. Use a text editor to create a project file that is named `myproject.vcxproj`, and then add the following root `<Project>` element. Insert the elements in the following procedure steps between the root `<Project>` tags:

    ```xml
    <Project DefaultTargets="Build" ToolsVersion="15.0" xmlns="http://schemas.microsoft.com/developer/msbuild/2003">
    </Project>
    ```

<<<<<<< HEAD
1. Add the following two \<ProjectConfiguration> child elements in an \<ItemGroup> element. The child element specifies debug and release configurations for a 32-bit Windows operating system:
=======
1. Add the following two `<ProjectConfiguration>` child elements in an `<ItemGroup>` element. The child element specifies debug and release configurations for a 32-bit Windows operating system:
>>>>>>> 6c7acbca

    ```xml
    <ItemGroup>
      <ProjectConfiguration Include="Debug|Win32">
        <Configuration>Debug</Configuration>
        <Platform>Win32</Platform>
      </ProjectConfiguration>
      <ProjectConfiguration Include="Release|Win32">
        <Configuration>Release</Configuration>
        <Platform>Win32</Platform>
      </ProjectConfiguration>
    </ItemGroup>
    ```

<<<<<<< HEAD
1. Add the following \<Import/> element that specifies the path of the default C++ settings for this project:
=======
1. Add the following `<Import>` element that specifies the path of the default C++ settings for this project:
>>>>>>> 6c7acbca

    ```xml
    <Import Project="$(VCTargetsPath)\Microsoft.Cpp.default.props" />
    ```

<<<<<<< HEAD
1. Add the following property group element (\<PropertyGroup>) that specifies two project properties:
=======
1. Add the following property group element (`<PropertyGroup>`) that specifies two project properties:
>>>>>>> 6c7acbca

    ```xml
    <PropertyGroup>
      <ConfigurationType>Application</ConfigurationType>
      <PlatformToolset>v141</PlatformToolset>
    </PropertyGroup>
    ```

<<<<<<< HEAD
1. Add the following \<Import/> element that specifies the path of the current C++ settings for this project:
=======
1. Add the following `<Import>` element that specifies the path of the current C++ settings for this project:
>>>>>>> 6c7acbca

    ```xml
    <Import Project="$(VCTargetsPath)\Microsoft.Cpp.props" />
    ```

<<<<<<< HEAD
1. Add the following \<ClCompile> child element in an \<ItemGroup> element. The child element specifies the name of the C/C++ source file to compile:
=======
1. Add the following `<ClCompile>` child element in an `<ItemGroup>` element. The child element specifies the name of the C/C++ source file to compile:
>>>>>>> 6c7acbca

    ```xml
    <ItemGroup>
      <ClCompile Include="main.cpp" />
    </ItemGroup>
    ```

   > [!NOTE]
   > `<ClCompile>` is a *build target* and is defined in the **VCTargets** directory.

<<<<<<< HEAD
1. Add the following \<ClInclude> child element in an \<ItemGroup> element. The child element specifies the name of the header file for the C/C++ source file:
=======
1. Add the following `<ClInclude>` child element in an `<ItemGroup>` element. The child element specifies the name of the header file for the C/C++ source file:
>>>>>>> 6c7acbca

    ```xml
    <ItemGroup>
      <ClInclude Include="main.h" />
    </ItemGroup>
    ```

<<<<<<< HEAD
1. Add the following \<Import> element that specifies the path of the file that defines the target for this project:
=======
1. Add the following `<Import>` element that specifies the path of the file that defines the target for this project:
>>>>>>> 6c7acbca

    ```xml
    <Import Project="$(VCTargetsPath)\Microsoft.Cpp.Targets" />
    ```

### Complete Project File

The following code shows the complete project file that you created in the previous procedure.

```xml
<Project DefaultTargets="Build" ToolsVersion="15.0" xmlns="http://schemas.microsoft.com/developer/msbuild/2003">
  <ItemGroup>
    <ProjectConfiguration Include="Debug|Win32">
      <Configuration>Debug</Configuration>
      <Platform>Win32</Platform>
    </ProjectConfiguration>
    <ProjectConfiguration Include="Release|Win32">
      <Configuration>Release</Configuration>
      <Platform>Win32</Platform>
    </ProjectConfiguration>
  </ItemGroup>
  <Import Project="$(VCTargetsPath)\Microsoft.Cpp.default.props" />
  <PropertyGroup>
    <ConfigurationType>Application</ConfigurationType>
    <PlatformToolset>v141</PlatformToolset>
  </PropertyGroup>
  <Import Project="$(VCTargetsPath)\Microsoft.Cpp.props" />
  <ItemGroup>
    <ClCompile Include="main.cpp" />
  </ItemGroup>
  <ItemGroup>
    <ClInclude Include="main.h" />
  </ItemGroup>
  <Import Project="$(VCTargetsPath)\Microsoft.Cpp.Targets" />
</Project>
```

## Using MSBuild to Build Your Project

Type the following command at the command prompt to build your console application:

`msbuild myproject.vcxproj /p:configuration=debug`

MSBuild creates a directory for the output files, and then compiles and links your project to generate the Myproject.exe program. After the build process finishes, use the following command to run the application from the debug folder:

`myproject`

The application should display "Hello, from MSBuild!" in the console window.

## Customizing Your Project

MSBuild enables you to execute predefined build targets, apply user-defined properties, and use custom tools, events, and build steps. This section illustrates the following tasks:

- Using MSBuild with build targets.

- Using MSBuild with build properties.

- Using MSBuild with the 64-bit compiler and tools.

- Using MSBuild with different toolsets.

- Adding MSBuild customizations.

### Using MSBuild with Build Targets

A *build target* is a named set of predefined or user-defined commands that can be executed during the build. Use the target command-line option (`/t`) to specify a build target. For the `myproject` example project, the predefined **clean** target deletes all files in the debug folder and creates a new log file.

At the command prompt, type the following command to clean `myproject`.

`msbuild myproject.vcxproj /t:clean`

### Using MSBuild with Build Properties

The property command-line option (`/p`) enables you to override a property in your project build file. In the `myproject` example project, the release or debug build configuration is specified by the `Configuration` property. And the operating system that is intended to run the built application is specified by the `Platform` property.

At the command prompt, type the following command to create a debug build of the `myproject` application that is intended to run on 32-bit Windows.

`msbuild myproject.vcxproj /p:configuration=debug /p:platform=win32`

Assume that the `myproject` example project also defines a configuration for 64-bit Windows, and another configuration for a custom operating system named `myplatform`.

At the command prompt, type the following command to create a release build that runs on 64-bit Windows.

`msbuild myproject.vcxproj /p:configuration=release /p:platform=x64`

At the command prompt, type the following command to create a release build for `myplatform`.

`msbuild myproject.vcxproj /p:configuration=release /p:platform=myplatform`

### Using MSBuild with the 64-bit Compiler and Tools

If you have installed Visual C++ on 64-bit Windows, by default, the 64-bit x64 native and cross tools are installed. You can configure MSBuild to use the 64-bit compiler and tools to build your application by setting the `PreferredToolArchitecture` property. This property doesn't affect the project configuration or platform properties. By default, the 32-bit version of the tools is used. To specify the 64-bit version of the compiler and tools, add the following property group element to the Myproject.vcxproj project file after the `Microsoft.Cpp.default.props` \<Import /> element:

```xml
<PropertyGroup>
    <PreferredToolArchitecture>x64</PreferredToolArchitecture>
</PropertyGroup>
```

At the command prompt, type the following command to use the 64-bit tools to build your application.

`msbuild myproject.vcxproj /p:PreferredToolArchitecture=x64`

### Using MSBuild with a different toolset

If you have the toolsets and libraries for other versions of Visual C++ installed, MSBuild can build applications for either the current Visual C++ version or for the other installed versions. For example, if you have installed Visual Studio 2012, to specify the Visual C++ 11.0 toolset for Windows XP, add the following property group element to the Myproject.vcxproj project file after the `Microsoft.Cpp.props` \<Import /> element:

```xml
<PropertyGroup>
    <PlatformToolset>v110_xp</PlatformToolset>
</PropertyGroup>
```

To rebuild your project with the Visual C++ 11.0 Windows XP toolset, type the following commands:

`msbuild myproject.vcxproj /p:PlatformToolset=v110_xp /t:rebuild`

### Adding MSBuild customizations

MSBuild provides various ways to customize your build process. The following topics show how to add custom build steps, tools, and events to your MSBuild project:

- [How to: Add a Custom Build Step to MSBuild Projects](../build/how-to-add-a-custom-build-step-to-msbuild-projects.md)

- [How to: Add Custom Build Tools to MSBuild Projects](../build/how-to-add-custom-build-tools-to-msbuild-projects.md)

- [How to: Use Build Events in MSBuild Projects](../build/how-to-use-build-events-in-msbuild-projects.md)<|MERGE_RESOLUTION|>--- conflicted
+++ resolved
@@ -87,11 +87,7 @@
     </Project>
     ```
 
-<<<<<<< HEAD
-1. Add the following two \<ProjectConfiguration> child elements in an \<ItemGroup> element. The child element specifies debug and release configurations for a 32-bit Windows operating system:
-=======
 1. Add the following two `<ProjectConfiguration>` child elements in an `<ItemGroup>` element. The child element specifies debug and release configurations for a 32-bit Windows operating system:
->>>>>>> 6c7acbca
 
     ```xml
     <ItemGroup>
@@ -106,21 +102,13 @@
     </ItemGroup>
     ```
 
-<<<<<<< HEAD
-1. Add the following \<Import/> element that specifies the path of the default C++ settings for this project:
-=======
 1. Add the following `<Import>` element that specifies the path of the default C++ settings for this project:
->>>>>>> 6c7acbca
 
     ```xml
     <Import Project="$(VCTargetsPath)\Microsoft.Cpp.default.props" />
     ```
 
-<<<<<<< HEAD
-1. Add the following property group element (\<PropertyGroup>) that specifies two project properties:
-=======
 1. Add the following property group element (`<PropertyGroup>`) that specifies two project properties:
->>>>>>> 6c7acbca
 
     ```xml
     <PropertyGroup>
@@ -129,21 +117,13 @@
     </PropertyGroup>
     ```
 
-<<<<<<< HEAD
-1. Add the following \<Import/> element that specifies the path of the current C++ settings for this project:
-=======
 1. Add the following `<Import>` element that specifies the path of the current C++ settings for this project:
->>>>>>> 6c7acbca
 
     ```xml
     <Import Project="$(VCTargetsPath)\Microsoft.Cpp.props" />
     ```
 
-<<<<<<< HEAD
-1. Add the following \<ClCompile> child element in an \<ItemGroup> element. The child element specifies the name of the C/C++ source file to compile:
-=======
 1. Add the following `<ClCompile>` child element in an `<ItemGroup>` element. The child element specifies the name of the C/C++ source file to compile:
->>>>>>> 6c7acbca
 
     ```xml
     <ItemGroup>
@@ -154,11 +134,7 @@
    > [!NOTE]
    > `<ClCompile>` is a *build target* and is defined in the **VCTargets** directory.
 
-<<<<<<< HEAD
-1. Add the following \<ClInclude> child element in an \<ItemGroup> element. The child element specifies the name of the header file for the C/C++ source file:
-=======
 1. Add the following `<ClInclude>` child element in an `<ItemGroup>` element. The child element specifies the name of the header file for the C/C++ source file:
->>>>>>> 6c7acbca
 
     ```xml
     <ItemGroup>
@@ -166,11 +142,7 @@
     </ItemGroup>
     ```
 
-<<<<<<< HEAD
-1. Add the following \<Import> element that specifies the path of the file that defines the target for this project:
-=======
 1. Add the following `<Import>` element that specifies the path of the file that defines the target for this project:
->>>>>>> 6c7acbca
 
     ```xml
     <Import Project="$(VCTargetsPath)\Microsoft.Cpp.Targets" />
