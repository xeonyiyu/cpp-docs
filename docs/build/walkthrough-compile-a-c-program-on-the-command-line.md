---
title: "Walkthrough: Compile a C program on the command line | Microsoft Docs"
ms.custom: "conceptual"
ms.date: "09/24/2018"
ms.technology: ["cpp-tools"]
ms.topic: "conceptual"
helpviewer_keywords: ["command-line applications [C++], C programs", "Visual C, compiling", "compiling programs [C++]", "C program compiling [C++]"]
ms.assetid: 7e74cc2d-54b1-49de-b7ad-d3ae6b39ab8d
author: "corob-msft"
ms.author: "corob"
ms.workload: ["cplusplus"]
---
# Walkthrough: Compile a C program on the command line

Visual C++ includes a C compiler that you can use to create everything from basic console programs to full Windows Desktop applications, mobile apps, and more.

This walkthrough shows how to create a basic, "Hello, World"-style C program by using a text editor, and then compile it on the command line. If you'd rather work in C++ on the command line, see [Walkthrough: Compiling a Native C++ Program on the Command Line](../build/walkthrough-compiling-a-native-cpp-program-on-the-command-line.md). If you'd like to try the Visual Studio IDE instead of using the command line, see [Walkthrough: Working with Projects and Solutions (C++)](../ide/walkthrough-working-with-projects-and-solutions-cpp.md) or [Using the Visual Studio IDE for C++ Desktop Development](../ide/using-the-visual-studio-ide-for-cpp-desktop-development.md).

## Prerequisites

To complete this walkthrough, you must have installed either Visual Studio and the optional Visual C++ components, or the Build Tools for Visual Studio.

Visual Studio is a powerful integrated development environment that supports a full-featured editor, resource managers, debuggers, and compilers for many languages and platforms. For information on these features and how to download and install Visual Studio, including the free Visual Studio Community edition, see [Install Visual Studio](/visualstudio/install/install-visual-studio).

The Build Tools for Visual Studio version of Visual Studio installs only the command-line toolset, the compilers, tools, and libraries you need to build C and C++ programs. It's perfect for build labs or classroom exercises and installs relatively quickly. To install only the command-line toolset, download [Build Tools for Visual Studio](https://go.microsoft.com/fwlink/p/?linkid=875721) and run the installer.

Before you can build a C or C++ program on the command line, you must verify that the tools are installed, and that you can access them from the command line. Visual C++ has complex requirements for the command-line environment to find the tools, headers, and libraries it uses. **You can't use Visual C++ in a plain command prompt window** without some preparation. You need a *developer command prompt* window, which is a regular command prompt window that has all the required environment variables set. Fortunately, Visual C++ installs shortcuts for you to launch developer command prompts that have the environment set up for command line builds. Unfortunately, the names of the developer command prompt shortcuts and where they're located are different in almost every version of Visual C++ and on different versions of Windows. Your first walkthrough task is to find the right shortcut to use.

> [!NOTE]
> A developer command prompt shortcut automatically sets the correct paths for the compiler and tools, and for any required headers and libraries. Some of these values are different for each build configuration. You must set these environment values yourself if you don't use one of the shortcuts. For more information, see [Set the Path and Environment Variables for Command-Line Builds](../build/setting-the-path-and-environment-variables-for-command-line-builds.md). Because the build environment is complex, we strongly recommend you use a developer command prompt shortcut instead of building your own.

## Open a developer command prompt

1. If you have installed Visual Studio 2017 on Windows 10, open the Start menu, and then scroll down and open the **Visual Studio 2017** folder (not the Visual Studio 2017 app). Choose **Developer Command Prompt for VS 2017** to open the command prompt window.

   If you have installed Microsoft Visual C++ Build Tools 2015 on Windows 10, open the **Start** menu, and then scroll down and open the **Visual C++ Build Tools** folder. Choose **Visual C++ 2015 x86 Native Tools Command Prompt** to open the command prompt window.

   If you're using a different version of Visual Studio or are running a different version of Windows, look in your Start menu or Start page for a Visual Studio tools folder that contains a developer command prompt shortcut. You can also use the Windows search function to search for "developer command prompt" and choose one that matches your installed version of Visual Studio. Use the shortcut to open the command prompt window.

<<<<<<< HEAD
1. Next, verify that the Visual C++ developer command prompt is set up correctly. In the command prompt window, enter `cl` and verify that the output looks something like this:
=======
1. Next, verify that the Visual C++ developer command prompt is set up correctly. In the command prompt window, enter `cl` and verify that the output looks something like:
>>>>>>> 6c7acbca

   ```Output
   C:\Program Files (x86)\Microsoft Visual Studio\2017\Enterprise>cl
   Microsoft (R) C/C++ Optimizing Compiler Version 19.10.25017 for x86
   Copyright (C) Microsoft Corporation.  All rights reserved.

   usage: cl [ option... ] filename... [ /link linkoption... ]
   ```

   There may be differences in the current directory or version numbers, depending on the version of Visual C++ and any updates installed. If the above output is similar to what you see, then you're ready to build C or C++ programs at the command line.

   > [!NOTE]
   > If you get an error such as "'cl' is not recognized as an internal or external command, operable program or batch file," error C1034, or error LNK1104 when you run the **cl** command, then either you are not using a developer command prompt, or something is wrong with your installation of Visual C++. You must fix this issue before you can continue.

   If you can't find the developer command prompt shortcut, or if you get an error message when you enter `cl`, then your Visual C++ installation may have a problem. If you're using Visual Studio 2017, try reinstalling the **Desktop development with C++** workload in the Visual Studio installer. For details, see [Install C++ support in Visual Studio](../build/vscpp-step-0-installation.md). Or, reinstall the [Build Tools for Visual Studio](https://go.microsoft.com/fwlink/p/?linkid=875721). Don't go on to the next section until this works. For more information about installing and troubleshooting Visual Studio, see [Install Visual Studio](/visualstudio/install/install-visual-studio).

   > [!NOTE]
   > Depending on the version of Windows on the computer and the system security configuration, you might have to right-click to open the shortcut menu for the developer command prompt shortcut and then choose **Run as Administrator** to successfully build and run the program that you create by following this walkthrough.

## Create a C source file and compile it on the command line

1. In the developer command prompt window, enter `cd c:\` to change the current working directory to the root of your C: drive. Next, enter `md c:\simple` to create a directory, and then enter `cd c:\simple` to change to that directory. This directory will hold your source file and the compiled program.

<<<<<<< HEAD
1. Enter **notepad simple.c** at the developer command prompt. In the Notepad alert dialog that pops up, choose **Yes** to create a new simple.c file in your working directory.
=======
1. Enter `notepad simple.c` at the developer command prompt. In the Notepad alert dialog that pops up, choose **Yes** to create a new simple.c file in your working directory.
>>>>>>> 6c7acbca

1. In Notepad, enter the following lines of code:

    ```C
    #include <stdio.h>

    int main()
    {
        printf("Hello, World! This is a native C program compiled on the command line.\n");
        return 0;
    }
    ```

<<<<<<< HEAD
1. On the Notepad menu bar, choose **File**, **Save** to save simple.c in your working directory.

1. Switch back to the developer command prompt window. Enter **dir** at the command prompt to list the contents of the c:\simple directory. You should see the source file simple.c in the directory listing, which looks something like this:
=======
1. On the Notepad menu bar, choose **File** > **Save** to save simple.c in your working directory.

1. Switch back to the developer command prompt window. Enter `dir` at the command prompt to list the contents of the c:\simple directory. You should see the source file simple.c in the directory listing, which looks something like:
>>>>>>> 6c7acbca

    ```Output
    C:\simple>dir
     Volume in drive C has no label.
     Volume Serial Number is CC62-6545

     Directory of C:\simple

    10/02/2017  03:46 PM    <DIR>          .
    10/02/2017  03:46 PM    <DIR>          ..
    10/02/2017  03:36 PM               143 simple.c
                   1 File(s)            143 bytes
                   2 Dir(s)  514,900,566,016 bytes free

    ```

   The dates and other details will differ on your computer. If you don't see your source code file, simple.c, make sure you've changed to the c:\simple directory you created, and in Notepad, make sure that you saved your source file in this directory. Also make sure that you saved the source code with a .c file name extension, not a .txt extension.

<<<<<<< HEAD
1. To compile your program, enter **cl simple.c** at the developer command prompt.
=======
1. To compile your program, enter `cl simple.c` at the developer command prompt.
>>>>>>> 6c7acbca

   You can see the executable program name, simple.exe, in the lines of output information that the compiler displays:

    ```Output
    c:\simple>cl simple.c
    Microsoft (R) C/C++ Optimizing Compiler Version 19.10.25017 for x86
    Copyright (C) Microsoft Corporation.  All rights reserved.

    simple.c
    Microsoft (R) Incremental Linker Version 14.10.25017.0
    Copyright (C) Microsoft Corporation.  All rights reserved.

    /out:simple.exe
    simple.obj
    ```

   > [!NOTE]
   > If you get an error such as "'cl' is not recognized as an internal or external command, operable program or batch file," error C1034, or error LNK1104, your developer command prompt is not set up correctly. For information on how to fix this issue, go back to the **Open a developer command prompt** section.

   > [!NOTE]
   > If you get a different compiler or linker error or warning, review your source code to correct any errors, then save it and run the compiler again. For information about specific errors, use the search box at the top of this page to look for the error number.

<<<<<<< HEAD
1. To run your program, enter **simple** at the command prompt.
=======
1. To run your program, enter `simple` at the command prompt.
>>>>>>> 6c7acbca

   The program displays this text and then exits:

    ```Output
    Hello, World! This is a native C program compiled on the command line.
    ```

   Congratulations, you've compiled and run a C program by using the command line.

## Next steps

This "Hello, World" example is about as simple as a C program can get. Real world programs have header files and more source files, link in libraries, and do useful work.

You can use the steps in this walkthrough to build your own C code instead of typing the sample code shown. You can also build many C code sample programs that you find elsewhere. To compile a program that has additional source code files, enter them all on the command line, like:

`cl file1.c file2.c file3.c`

The compiler outputs a program called file1.exe. To change the name to program1.exe, add an [/out](../build/reference/out-output-file-name.md) linker option:

`cl file1.c file2.c file3.c /link /out:program1.exe`

And to catch more programming mistakes automatically, we recommend you compile by using either the [/W3](../build/reference/compiler-option-warning-level.md) or [/W4](../build/reference/compiler-option-warning-level.md) warning level option:

`cl /W4 file1.c file2.c file3.c /link /out:program1.exe`

The compiler, cl.exe, has many more options you can apply to build, optimize, debug, and analyze your code. For a quick list, enter `cl /?` at the developer command prompt. You can also compile and link separately and apply linker options in more complex build scenarios. For more information on compiler and linker options and usage, see  [C/C++ Building Reference](../build/reference/c-cpp-building-reference.md).

You can use NMAKE and makefiles, or MSBuild and project files to configure and build more complex projects on the command line. For more information on using these tools, see [NMAKE Reference](../build/nmake-reference.md) and [MSBuild](../build/msbuild-visual-cpp.md).

The C and C++ languages are similar, but not the same. The Visual C++ compiler uses a simple rule to determine which language to use when it compiles your code. By default, the Visual C++ compiler treats all files that end in .c as C source code, and all files that end in .cpp as C++ source code. To force the compiler to treat all files as C non-dependent of file name extension, use the [/Tc](../build/reference/tc-tp-tc-tp-specify-source-file-type.md) compiler option.

The Visual C++ C compiler is compatible with the ISO C99 standard, but not strictly compliant. In most cases, portable C code will compile and run as expected. Visual C++ doesn't support most of the changes in ISO C11. Certain library functions and POSIX function names are deprecated by the Visual C++ compiler. The functions are supported, but the preferred names have changed. For more information, see [Security Features in the CRT](../c-runtime-library/security-features-in-the-crt.md) and [Compiler Warning (level 3) C4996](../error-messages/compiler-warnings/compiler-warning-level-3-c4996.md).

## See also

[Walkthrough: Creating a Standard C++ Program (C++)](../windows/walkthrough-creating-a-standard-cpp-program-cpp.md)<br/>
[C Language Reference](../c-language/c-language-reference.md)<br/>
[Building C/C++ Programs](../build/building-c-cpp-programs.md)<br/>
[Compatibility](../c-runtime-library/compatibility.md)<|MERGE_RESOLUTION|>--- conflicted
+++ resolved
@@ -37,11 +37,7 @@
 
    If you're using a different version of Visual Studio or are running a different version of Windows, look in your Start menu or Start page for a Visual Studio tools folder that contains a developer command prompt shortcut. You can also use the Windows search function to search for "developer command prompt" and choose one that matches your installed version of Visual Studio. Use the shortcut to open the command prompt window.
 
-<<<<<<< HEAD
 1. Next, verify that the Visual C++ developer command prompt is set up correctly. In the command prompt window, enter `cl` and verify that the output looks something like this:
-=======
-1. Next, verify that the Visual C++ developer command prompt is set up correctly. In the command prompt window, enter `cl` and verify that the output looks something like:
->>>>>>> 6c7acbca
 
    ```Output
    C:\Program Files (x86)\Microsoft Visual Studio\2017\Enterprise>cl
@@ -65,11 +61,7 @@
 
 1. In the developer command prompt window, enter `cd c:\` to change the current working directory to the root of your C: drive. Next, enter `md c:\simple` to create a directory, and then enter `cd c:\simple` to change to that directory. This directory will hold your source file and the compiled program.
 
-<<<<<<< HEAD
-1. Enter **notepad simple.c** at the developer command prompt. In the Notepad alert dialog that pops up, choose **Yes** to create a new simple.c file in your working directory.
-=======
 1. Enter `notepad simple.c` at the developer command prompt. In the Notepad alert dialog that pops up, choose **Yes** to create a new simple.c file in your working directory.
->>>>>>> 6c7acbca
 
 1. In Notepad, enter the following lines of code:
 
@@ -83,15 +75,9 @@
     }
     ```
 
-<<<<<<< HEAD
-1. On the Notepad menu bar, choose **File**, **Save** to save simple.c in your working directory.
-
-1. Switch back to the developer command prompt window. Enter **dir** at the command prompt to list the contents of the c:\simple directory. You should see the source file simple.c in the directory listing, which looks something like this:
-=======
 1. On the Notepad menu bar, choose **File** > **Save** to save simple.c in your working directory.
 
 1. Switch back to the developer command prompt window. Enter `dir` at the command prompt to list the contents of the c:\simple directory. You should see the source file simple.c in the directory listing, which looks something like:
->>>>>>> 6c7acbca
 
     ```Output
     C:\simple>dir
@@ -110,11 +96,7 @@
 
    The dates and other details will differ on your computer. If you don't see your source code file, simple.c, make sure you've changed to the c:\simple directory you created, and in Notepad, make sure that you saved your source file in this directory. Also make sure that you saved the source code with a .c file name extension, not a .txt extension.
 
-<<<<<<< HEAD
-1. To compile your program, enter **cl simple.c** at the developer command prompt.
-=======
 1. To compile your program, enter `cl simple.c` at the developer command prompt.
->>>>>>> 6c7acbca
 
    You can see the executable program name, simple.exe, in the lines of output information that the compiler displays:
 
@@ -137,11 +119,7 @@
    > [!NOTE]
    > If you get a different compiler or linker error or warning, review your source code to correct any errors, then save it and run the compiler again. For information about specific errors, use the search box at the top of this page to look for the error number.
 
-<<<<<<< HEAD
-1. To run your program, enter **simple** at the command prompt.
-=======
 1. To run your program, enter `simple` at the command prompt.
->>>>>>> 6c7acbca
 
    The program displays this text and then exits:
 
