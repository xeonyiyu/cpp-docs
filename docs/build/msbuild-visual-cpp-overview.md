---
title: "MSBuild (Visual C++) Overview | Microsoft Docs"
ms.custom: ""
ms.date: "11/04/2016"
ms.reviewer: ""
ms.suite: ""
ms.technology:  
  - "cpp-tools"
ms.tgt_pltfrm: ""
ms.topic: "article"
dev_langs: 
  - "C++"
helpviewer_keywords: 
  - "MSBuild overview"
ms.assetid: dd258f6f-ab51-48d9-b274-f7ba911d05ca
caps.latest.revision: 17
author: "corob-msft"
ms.author: "corob"
manager: "ghogen"
translation.priority.ht: 
  - "cs-cz"
  - "de-de"
  - "es-es"
  - "fr-fr"
  - "it-it"
  - "ja-jp"
  - "ko-kr"
  - "pl-pl"
  - "pt-br"
  - "ru-ru"
  - "tr-tr"
  - "zh-cn"
  - "zh-tw"
---
# MSBuild (Visual C++) Overview  
  
MSBuild is the standard build system for Visual C++ projects. When you build a project in the Visual Studio integrated development environment (IDE), it uses the msbuild.exe tool, an XML-based project file, and optional settings files. Although you can use msbuild.exe and a project file on the command line, the IDE provides a user interface so that you can more easily configure settings and build a project. This overview describes how Visual C++ uses the MSBuild system.  
  
## Prerequisites  
  
Read the following documents about MSBuild.  
  
- [MSBuild](/visualstudio/msbuild/msbuild1)  
 Overview of MSBuild concepts.  
  
- [MSBuild Reference](/visualstudio/msbuild/msbuild-reference)  
 Reference information about the MSBuild system.  
  
- [Project File Schema Reference](/visualstudio/msbuild/msbuild-project-file-schema-reference)  
 Lists the MSBuild XML Schema elements, together with their attributes, and parent and child elements. Especially note the [ItemGroup](/visualstudio/msbuild/itemgroup-element-msbuild), [PropertyGroup](/visualstudio/msbuild/propertygroup-element-msbuild), [Target](/visualstudio/msbuild/target-element-msbuild), and [Task](/visualstudio/msbuild/task-element-msbuild) elements.  
  
- [Command-Line Reference](/visualstudio/msbuild/msbuild-command-line-reference)  
 Describes the command-line arguments and options that you can use with msbuild.exe.  
  
- [Task Reference](/visualstudio/msbuild/msbuild-task-reference)  
 Describes MSBuild tasks. Especially note these tasks, which are specific to Visual C++: [BscMake Task](/visualstudio/msbuild/bscmake-task), [CL Task](/visualstudio/msbuild/cl-task), [CPPClean Task](/visualstudio/msbuild/cppclean-task), [LIB Task](/visualstudio/msbuild/lib-task), [Link Task](/visualstudio/msbuild/link-task), [MIDL Task](/visualstudio/msbuild/midl-task), [MT Task](/visualstudio/msbuild/mt-task), [RC Task](/visualstudio/msbuild/rc-task), [SetEnv Task](/visualstudio/msbuild/setenv-task), [VCMessage Task](/visualstudio/msbuild/vcmessage-task), [XDCMake Task](/visualstudio/msbuild/xdcmake-task), [XSD Task](/visualstudio/msbuild/xsd-task).  
  
## MSBuild on the Command Line  
  
The following statement from the [MSBuild Command-Line Reference](/visualstudio/msbuild/msbuild-command-line-reference) illustrates that the msbuild.exe tool takes an implicit or explicit *project_file* argument (a .vcxproj file for Visual C++ projects) and zero or more command-line *options* arguments.  
  
> **msbuild.exe** [ *project_file* ] [ *options* ]  
  
Use the **/target** (or **/t**) and **/property** (or **/p**) command-line options to override specific properties and targets that are specified in the project file.  
  
An essential function of the project file is to specify a *target*, which is a particular operation applied to your project, and the inputs and outputs that are required to perform that operation. A project file can specify one or more targets, which can include a default target.  
  
Each target consists of a sequence of one or more *tasks*. Each task is represented by a .NET Framework class that contains one executable command. For example, the [CL task](/visualstudio/msbuild/cl-task) contains the [cl.exe](../build/reference/compiling-a-c-cpp-program.md) command.  
  
A *task parameter* is a property of the class task and typically represents a command-line option of the executable command. For example, the `FavorSizeOrSpeed` parameter of the `CL` task corresponds to the **/Os** and **/Ot** compiler options.  
  
Additional task parameters support the MSBuild infrastructure. For example, the `Sources` task parameter specifies a set of tasks that can be consumed by other tasks. For more information about MSBuild tasks, see [Task Reference](/visualstudio/msbuild/msbuild-task-reference).  
  
Most tasks require inputs and outputs, such as file names, paths, and string, numeric, or Boolean parameters. For example, a common input is the name of a .cpp source file to compile. An important input parameter is a string that specifies the build configuration and platform, for example, "Debug\|Win32". Inputs and outputs are specified by one or more user-defined XML `Item` elements contained in an `ItemGroup` element.  
  
A project file can also specify user-defined *properties* and `ItemDefinitionGroup` *items*. Properties and items form name/value pairs that can be used as variables in the build. The name component of a pair defines a *macro*, and the value component declares the *macro value*. A property macro is accessed by using $(*name*) notation, and an item macro is accessed by using %(*name*) notation.  
  
Other XML elements in a project file can test macros, and then conditionally set the value of any macro or control the execution of the build. Macro names and literal strings can be concatenated to generate constructs such as a path and file name. On the command line, the **/property** option sets or overrides a project property. Items cannot be referenced on the command line.  
  
The MSBuild system can conditionally execute a target before or after another target. Also, the system can build a target based on whether the files that the target consumes are newer than the files it emits.  
  
## MSBuild in the IDE  
  
When you set project properties in the IDE and then save the project, Visual C++ writes the project settings to your project file. The project file contains settings that are unique to your project, but it does not contain all the settings that are required to build your project. The project file contains `Import` elements that include a network of additional *support files.* The support files contain the remaining properties, targets, and settings that are required to build the project.  
  
Most targets and properties in the support files exist solely to implement the build system. The following section discusses some useful targets and properties that you can specify on the MSBuild command line. To discover more targets and properties, explore the files in the support file directories.  
  
### Support File Directories  
  
By default, the primary Visual C++ support files are located in the following directories. The directories under Microsoft Visual Studio are used by Visual Studio 2017 and later versions, while the directories under MSBuild are used by Visual Studio 2015 and earlier versions.  
  
|Directory|Description|  
|---------------|-----------------|  
|*drive*:\Program Files *(x86)*\Microsoft Visual Studio\\*year*\\*edition*\Common7\IDE\VC\VCTargets\ <br /><br />*drive*:\Program Files *(x86)*\MSBuild\Microsoft.Cpp (x86)\v4.0\\*version*\ |Contains the primary target files (.targets) and property files (.props) that are used by the targets. By default, the $(VCTargetsPath) macro references this directory.|  
|*drive*:\Program Files *(x86)*\Microsoft Visual Studio\\*year*\\*edition*\Common7\IDE\VC\VCTargets\Platforms\\*platform*\ <br /><br />*drive*:\Program Files *(x86)*\MSBuild\Microsoft.Cpp\v4.0\\*version*\Platforms\\*platform*\ |Contains platform-specific target and property files that override targets and properties in its parent directory. This directory also contains a DLL that defines the tasks that are used by the targets in this directory.<br /><br /> The *platform* placeholder represents the ARM, Win32, or x64 subdirectory.|  
|*drive*:\Program Files *(x86)*\Microsoft Visual Studio\\*year*\\*edition*\Common7\IDE\VC\VCTargets\Platforms\\*platform*\PlatformToolsets\\*toolset*\ <br /><br />*drive*:\Program Files *(x86)*\MSBuild\Microsoft.Cpp\v4.0\\*version*\Platforms\\*platform*\PlatformToolsets\\*toolset*\ <br /><br />*drive*:\Program Files *(x86)*\MSBuild\Microsoft.Cpp\v4.0\Platforms\\*platform*\PlatformToolsets\\*toolset*\ |Contains the directories that enable the build to generate Visual C++ applications by using the specified *toolset*.<br /><br /> The *year* and *edition* placeholders are used by Visual Studio 2017 and later editions. The *version* placeholder is V110 for Visual Studio 2012, V120 for Visual Studio 2013, or V140 for Visual Studio 2015. The *platform* placeholder represents the ARM, Win32, or x64 subdirectory. The *toolset* placeholder represents the toolset subdirectory, for example, v140 for building Windows apps by using the Visual Studio 2015 toolset, v120_xp to build for Windows XP using the Visual Studio 2013 toolset, or v110_wp80 to build Windows Phone 8.0 apps by using the Visual Studio 2012 toolset.<br /><br />The path that contains the directories that enable the build to generate either Visual C++ 2008 or Visual C++ 2010 applications doesn't include the *version*, and the *platform* placeholder represents the Itanium, Win32, or x64 subdirectory. The *toolset* placeholder represents the v90 or v100 toolset subdirectory.|  
  
### Support Files  
  
The support file directories contain files with these extensions:  
  
|Extension|Description|  
|---------------|-----------------|  
|.targets|Contains `Target` XML elements that specify the tasks that are executed by the target. May also contain `PropertyGroup`, `ItemGroup`, `ItemDefinitionGroup`, and user-defined `Item` elements that are used to assign files and command-line options to task parameters.<br /><br /> For more information, see [Target Element (MSBuild)](/visualstudio/msbuild/target-element-msbuild).|  
|.props|Contains `Property Group` and user-defined `Property` XML elements that specify file and parameter settings that are used during a build.<br /><br /> May also contain `ItemDefinitionGroup` and user-defined `Item` XML elements that specify additional settings. Items defined in an item definition group resemble properties, but cannot be accessed from the command line. Visual C++ project files frequently uses items instead of properties to represent settings.<br /><br /> For more information, see [ItemGroup Element (MSBuild)](/visualstudio/msbuild/itemgroup-element-msbuild), [ItemDefinitionGroup Element (MSBuild)](/visualstudio/msbuild/itemdefinitiongroup-element-msbuild), and [Item Element (MSBuild)](/visualstudio/msbuild/item-element-msbuild).|  
|.xml|Contains XML elements that declare and initialize IDE user interface elements such as property sheets and property pages, and text box and list box controls.<br /><br /> The .xml files directly support the IDE, not MSBuild. However, the values of IDE properties are assigned to build properties and items.<br /><br /> Most .xml files are in a locale-specific subdirectory. For example, files for the English-US region are in $(VCTargetsPath)\1033\\.|  
  
## User Targets and Properties  
  
To use MSBuild most effectively on the command line, it helps to know which properties and targets are useful and relevant. Most properties and targets help implement the Visual C++ build system, and consequently are not relevant to the user. This section describes some worthwhile user-oriented properties and targets.  
  
<<<<<<< HEAD
 Set the `PlatformToolset` property to `v100` to use Visual C++ 2010 tools and libraries to build your application.  
=======
### PlatformToolset Property  
>>>>>>> 530f6ae3
  
The `PlatformToolset` property determines which Visual C++ toolset is used in the build. By default, the current toolset is used. When this property is set, the value of the property is concatenated with literal strings to form the path of a directory that contains the property and target files that are required to build a project for a particular platform. The platform toolset must be installed to build by using that platform toolset version.  
  
For example, set the `PlatformToolset` property to `v140` to use Visual C++ 2015 tools and libraries to build your application:  
  
`msbuild myProject.vcxproj /p:PlatformToolset=v140`  
  
### PreferredToolArchitecture Property  
  
The `PreferredToolArchitecture` property determines whether the 32-bit or 64-bit compiler and tools are used in the build. This property does not affect the output platform architecture or configuration. By default, MSBuild uses the x86 version of the compiler and tools if this property is not set.  
  
For example, set the `PreferredToolArchitecture` property to `x64` to use the 64-bit compiler and tools to build your application:  
  
`msbuild myProject.vcxproj /p:PreferredToolArchitecture=x64`  
  
### UseEnv Property  
  
By default, the platform-specific settings for the current project override the PATH, INCLUDE, LIB, LIBPATH, CONFIGURATION, and PLATFORM environment variables. Set the `UseEnv` property to `true` to guarantee that the environment variables are not overridden.  
  
`msbuild myProject.vcxproj /p:UseEnv=true`  
  
### Targets  
  
There are hundreds of targets in the Visual C++ support files. However, most are system-oriented targets that the user can ignore. Most system targets are prefixed by an underscore (_), or have a name that starts with "PrepareFor", "Compute", "Before", "After", "Pre", or "Post".  
  
The following table lists several useful user-oriented targets.  
  
|Target|Description|  
|------------|-----------------|  
|BscMake|Executes the Microsoft Browse Information Maintenance Utility tool, bscmake.exe.|  
|Build|Builds the project.<br /><br /> This is the default target for a project.|  
|ClCompile|Executes the Visual C++ compiler tool, cl.exe.|  
|Clean|Deletes temporary and intermediate build files.|  
|Lib|Executes the Microsoft 32-Bit Library Manager tool, lib.exe.|  
|Link|Executes the Visual C++ linker tool, link.exe.|  
|ManifestResourceCompile|Extracts a list of resources from a manifest and then executes the Microsoft Windows Resource Compiler tool, rc.exe.|  
|Midl|Executes the Microsoft Interface Definition Language (MIDL) compiler tool, midl.exe.|  
|Rebuild|Cleans and then builds your project.|  
|ResourceCompile|Executes the Microsoft Windows Resource Compiler tool, rc.exe.|  
|XdcMake|Executes the XML Documentation tool, xdcmake.exe.|  
|Xsd|Executes the XML Schema Definition tool, xsd.exe.|  
  
## See Also  
  
[MSBuild (Visual C++)](../build/msbuild-visual-cpp.md)<|MERGE_RESOLUTION|>--- conflicted
+++ resolved
@@ -108,12 +108,8 @@
 ## User Targets and Properties  
   
 To use MSBuild most effectively on the command line, it helps to know which properties and targets are useful and relevant. Most properties and targets help implement the Visual C++ build system, and consequently are not relevant to the user. This section describes some worthwhile user-oriented properties and targets.  
-  
-<<<<<<< HEAD
- Set the `PlatformToolset` property to `v100` to use Visual C++ 2010 tools and libraries to build your application.  
-=======
+
 ### PlatformToolset Property  
->>>>>>> 530f6ae3
   
 The `PlatformToolset` property determines which Visual C++ toolset is used in the build. By default, the current toolset is used. When this property is set, the value of the property is concatenated with literal strings to form the path of a directory that contains the property and target files that are required to build a project for a particular platform. The platform toolset must be installed to build by using that platform toolset version.  
   
