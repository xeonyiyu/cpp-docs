---
title: "Set C++ compiler and build properties in Visual Studio"
description: "Use the Visual Studio IDE to change C++ compiler and linker options and other build settings."
ms.date: "07/17/2019"
helpviewer_keywords: ["project properties [C++], modifying", "properties [C++]", "Visual C++ projects, properties", "projects [C++], properties"]
ms.assetid: 9b0d6f8b-7d4e-4e61-aa75-7d14944816cd
---
# Set compiler and build properties

In the IDE, all information that is needed to build a project is exposed as *properties*. This information includes the application name, extension (such as DLL, LIB, EXE), compiler options, linker options, debugger settings, custom build steps, and many other things. Typically, you use *property pages* to view and modify these properties. To access the property pages, choose **Project** > **_projectname_ Properties** from the main menu, or right-click on the project node in **Solution Explorer** and choose **Properties**.

## Default properties

When you create a project, the system assigns values for various properties. The defaults vary somewhat depending on the kind of project and what options you choose in the app wizard. For example, an ATL project has properties related to MIDL files, but these are absent in a basic console application. The default properties are shown in the General pane in the Property Pages:

![Visual C&#43;&#43; Project Defaults](media/visual-c---project-defaults.png "Visual C++ project Defaults")

## Applying properties to build configurations and target platforms

Some properties, such as the application name, apply to all build variations, regardless of the target platform or whether it is a debug or release build. But most properties are configuration-dependent. This is because the compiler has to know what specific platform the program will run on and what specific compiler options to use in order to generate the correct code. Therefore, when you set a property, it is important to pay attention to which configuration and platform the new value should apply to. Should it apply only to Debug Win32 builds, or should it also apply to Debug ARM and Debug x64? For example, the **Optimization** property, by default, is set to **Maximize Speed (/O2)** in a Release configuration, but is disabled in the Debug configuration.

The property pages are designed so that you can always see, and if necessary modify, which configuration and platform a property value should apply to. The following illustration shows the property pages with the configuration and platform information in the list boxes at the top. When the **Optimization** property is set here, it will apply only to Debug Win32 builds, which happens to be the active configuration, as shown by the red arrows.

![Visual C&#43;&#43; Property Pages showing active configuration](media/visual-c---property-pages-showing-active-configuration.png "Visual C++ Property Pages showing active configuration")

The following illustration shows the same project property page, but the configuration has been changed to Release. Note the different value for the Optimization property. Also note that the active configuration is still Debug. You can set properties for any configuration here; it doesn't have to be the active one.

![Visual C&#43;&#43; Property Pages showing release config](media/visual-c---property-pages-showing-release-config.png "Visual C++ Property Pages showing release config")

## Target platforms

*Target platform* refers to the kind of device and/or operating system that the executable will run on. You can build a project for more than one platform. The available target platforms for C++ projects depend on the kind of project; they include but are not limited to Win32, x64, ARM, Android, and iOS.     The **x86** target platform that you might see in **Configuration Manager** is identical to **Win32** in native C++ projects. Win32 means 32-bit Windows and **x64** means 64-bit Windows. For more information about these two platforms, see [Running 32-bit applications](/windows/win32/WinProg64/running-32-bit-applications).

The **Any CPU** target platform value that you might see in **Configuration Manager** has no effect on native C++ projects; it is relevant for C++/CLI and other .NET project types. For more information, see [/CLRIMAGETYPE (Specify Type of CLR Image)](reference/clrimagetype-specify-type-of-clr-image.md).

For more information about setting properties for a Debug build, see:

- [Project settings for a C++ debug configuration](/visualstudio/debugger/project-settings-for-a-cpp-debug-configuration)
- [Debugger Settings and Preparation](/visualstudio/debugger/debugger-settings-and-preparation)
- [Debugging Preparation: Visual C++ Project Types](/visualstudio/debugger/debugging-preparation-visual-cpp-project-types)
- [Specify symbol (.pdb) and source files in the Visual Studio debugger](/visualstudio/debugger/specify-symbol-dot-pdb-and-source-files-in-the-visual-studio-debugger)

## C++ compiler and linker options

C++ compiler and linker options are located under the **C/C++** and **Linker** nodes in the left pane under **Configuration Properties**. These translate directly to command-line options that will be passed to the compiler. To read documentation about a specific option, select the option in the center pane and press **F1**. Or, you can browse documentation for all the options at [MSVC Compiler Options](reference/compiler-options.md) and [MSVC Linker Options](reference/linker-options.md).

The **Property Pages** dialog box shows only the property pages that are relevant to the current project. For example, if the project does not have an .idl file, the MIDL property page is not displayed. For more information about the setting on each property pages, see [Property Pages (C++)](reference/property-pages-visual-cpp.md).

## Directory and path values

MSBuild supports the use of compile-time constants called "macros" for certain string values include directories and paths. These are exposed in the property pages, where you can refer to and modify them by using the [Property Editor](#property_editor).

The following illustration shows the property pages for a Visual Studio C++ project. In the left pane, the **VC++ Directories** *rule* is selected, and the right pane lists the properties that are associated with that rule. The `$(...)` values are called *macros*. A *macro* is a compile-time constant that can refer to a value that is defined by Visual Studio or the MSBuild system, or to a user-defined value. By using macros instead of hard-coded values such as directory paths, you can more easily share property settings between machines and between versions of Visual Studio, and you can better ensure that your project settings participate correctly in [property inheritance](project-property-inheritance.md).

![Project property pages](media/project_property_pages_vc.png "Project_Property_Pages_VC")

You can use the Property Editor to view the values of all available macros.

### Predefined macros

*global macros*<br/>
Applies to all items in a project configuration. Has the syntax `$(name)`. An example of a global macro is `$(VCInstallDir)`, which stores the root directory of your Visual Studio installation. A global macro corresponds to a `PropertyGroup` in MSBuild.

*item macros*<br/>
Has the syntax `%(name)`. For a file, an item macro applies only to that file—for example, you can use `%(AdditionalIncludeDirectories)` to specify include directories that apply only to a particular file. This kind of item macro corresponds to an `ItemGroup` metadata in MSBuild. When it's used in the context of a project configuration, an item macro applies to all files of a certain type. For example, the C/C++ **Preprocessor Definitions** configuration property can take a `%(PreprocessorDefinitions)` item macro that applies to all .cpp files in the project. This kind of item macro corresponds to an `ItemDefinitionGroup` metadata in MSBuild. For more information, see [Item Definitions](/visualstudio/msbuild/item-definitions).

### User-defined macros

You can create *user-defined macros* to use as variables in project builds. For example, you could create a user-defined macro that provides a value to a custom build step or a custom build tool. A user-defined macro is a name/value pair. In a project file, use the **$(**<em>name</em>**)** notation to access the value.

A user-defined macro is stored in a property sheet. If your project does not already contain a property sheet, you can create one by following the steps under [Share or reuse Visual Studio project settings](create-reusable-property-configurations.md).

#### To create a user-defined macro

1. Open the **Property Manager** window. (On the menu bar, choose **View** > **Property Manager** or **View** > **Other Windows** > **Property Manager**.) Open the shortcut menu for a property sheet (its name ends in .user) and then choose **Properties**. The **Property Pages** dialog box for that property sheet opens.

1. In the left pane of the dialog box, select **User Macros**. In the right pane, choose the **Add Macro** button to open the **Add User Macro** dialog box.

1. In the dialog box, specify a name and value for the macro. Optionally, select the **Set this macro as an environment variable in the build environment** check box.

## <a name="property_editor">Property Editor</a>

You can use the Property Editor to modify certain string properties and select macros as values. To access the Property Editor, select a property on a property page and then choose the down arrow button on the right. If the drop-down list contains **\<Edit>**, then you can choose it to display the Property Editor for that property.

<<<<<<< HEAD
![A screenshot of the Property Pages dialog box with Include Directories and Edit highlighted showing the Include Directories property editor.](media/property_editor_dropdown.png "Property_Editor_Dropdown")
=======
![A property drop-down control is used to access the Property Editor](media/property_editor_dropdown.png "Property Editor dropdown")
>>>>>>> 046fa0b5

In the Property Editor, you can choose the **Macros** button to view the available macros and their current values. The following illustration shows the Property Editor for the **Additional Include Directories** property after the **Macros** button was chosen. When the **Inherit from parent or project defaults** check box is selected and you add a new value, it is appended to any values that are currently being inherited. If you clear the check box, your new value replaces the inherited values. In most cases, leave the check box selected.

![The Property Editor dialog for the Include Directories property](media/propertyeditorvc.png "PropertyEditorVC")

## Add an include directory to the set of default directories

When you add an include directory to a project, it is important not to override all the default directories. The correct way to add a directory is to append the new path, for example "C:\MyNewIncludeDir\", and then to Append the **$(IncludePath)** macro to the property value.

## Quickly browse and search all properties

The **All Options** property page (under the **Configuration Properties &#124; C/C++** node in the **Property Pages** dialog box) provides a quick way to browse and search the properties that are available in the current context. It has a special search box and a simple syntax to help you filter results:

No prefix:<br/>
Search in property names only (case-insensitive substring).

'/' or '-' :<br/>
Search only in compiler switches (case-insensitive prefix)

v:<br/>
Search only in values (case-insensitive substring).

## Set environment variables for a build

The MSVC compiler (cl.exe) recognizes certain environment variables, specifically LIB, LIBPATH, PATH, and INCLUDE. When you build with the IDE, the properties that are set in the [VC++ Directories Property Page](reference/vcpp-directories-property-page.md) property page are used to set those environment variables. If LIB, LIBPATH, and INCLUDE values have already been set, for example by a Developer Command Prompt, they are replaced with the values of the corresponding MSBuild properties. The build then prepends the value of the VC++ Directories executable directories property to PATH. You can set a user-defined environment variable by created a user-defined macro and then checking the box that says **Set this macro as an environment variable in the build environment**.

## Set environment variables for a debugging session

In the left pane of the project's **Property Pages** dialog box, expand **Configuration Properties** and then select **Debugging**.

In the right pane, modify the **Environment** or **Merge Environment** project settings and then choose the **OK** button.

## In this section

[Share or reuse Visual Studio project settings](create-reusable-property-configurations.md)<br/>
How to create a .props file with custom build settings that can be shared or reused.

[Project property inheritance](project-property-inheritance.md)<br/>
Describes the order of evaluation for the .props, .targets, .vcxproj files and environment variables in the build process.

[Modify properties and targets without changing the project file](modify-project-properties-without-changing-project-file.md)<br/>
How to create temporary build settings without having to modify a project file.

## See also

[Visual Studio Projects - C++](creating-and-managing-visual-cpp-projects.md)<br/>
[.vcxproj and .props file structure](reference/vcxproj-file-structure.md)<br/>
[Property page XML files](reference/property-page-xml-files.md)<br/><|MERGE_RESOLUTION|>--- conflicted
+++ resolved
@@ -82,11 +82,7 @@
 
 You can use the Property Editor to modify certain string properties and select macros as values. To access the Property Editor, select a property on a property page and then choose the down arrow button on the right. If the drop-down list contains **\<Edit>**, then you can choose it to display the Property Editor for that property.
 
-<<<<<<< HEAD
-![A screenshot of the Property Pages dialog box with Include Directories and Edit highlighted showing the Include Directories property editor.](media/property_editor_dropdown.png "Property_Editor_Dropdown")
-=======
 ![A property drop-down control is used to access the Property Editor](media/property_editor_dropdown.png "Property Editor dropdown")
->>>>>>> 046fa0b5
 
 In the Property Editor, you can choose the **Macros** button to view the available macros and their current values. The following illustration shows the Property Editor for the **Additional Include Directories** property after the **Macros** button was chosen. When the **Inherit from parent or project defaults** check box is selected and you add a new value, it is appended to any values that are currently being inherited. If you clear the check box, your new value replaces the inherited values. In most cases, leave the check box selected.
 
