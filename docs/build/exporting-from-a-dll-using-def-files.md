--- conflicted
+++ resolved
@@ -27,15 +27,9 @@
 
 If you use the [MFC DLL Wizard](../mfc/reference/mfc-dll-wizard.md) to create an MFC DLL, the wizard creates a skeleton DEF file for you and automatically adds it to your project. Add the names of the functions to be exported to this file. For non-MFC DLLs, create the DEF file yourself and add it to your project. Then go to **Project** > **Properties** > **Linker** > **Input** > **Module Definition File** and enter the name of the DEF file. Repeat this step for each configuration and platform, or do it all at once by selecting **Configuration = All Configurations**, and **Platform = All Platforms**.
 
-<<<<<<< HEAD
-If you are exporting functions in a C++ file, you have to either place the decorated names in the .def file or define your exported functions with standard C linkage by using extern "C". If you need to place the decorated names in the .def file, you can obtain them by using the [DUMPBIN](reference/dumpbin-reference.md) tool or by using the linker [/MAP](reference/map-generate-mapfile.md) option. Note that the decorated names produced by the compiler are compiler specific. If you place the decorated names produced by the MSVC compiler into a .def file, applications that link to your DLL must also be built using the same version of Visual C++ so that the decorated names in the calling application match the exported names in the DLL's .def file.
-
-If you are building an [extension DLL](extension-dlls-overview.md), and exporting using a .def file, place the following code at the beginning and end of your header files that contain the exported classes:
-=======
 If you are exporting functions in a C++ file, you have to either place the decorated names in the DEF file or define your exported functions with standard C linkage by using extern "C". If you need to place the decorated names in the DEF file, you can obtain them by using the [DUMPBIN](../build/reference/dumpbin-reference.md) tool or by using the linker [/MAP](../build/reference/map-generate-mapfile.md) option. Note that the decorated names produced by the compiler are compiler specific. If you place the decorated names produced by the Visual C++ compiler into a DEF file, applications that link to your DLL must also be built using the same version of Visual C++ so that the decorated names in the calling application match the exported names in the DLL's DEF file.
 
 If you are building an [extension DLL](../build/extension-dlls-overview.md), and exporting using a DEF file, place the following code at the beginning and end of your header files that contain the exported classes:
->>>>>>> 6c0a77f8
 
 ```
 #undef AFX_DATA
