---
title: "&lt;ctgmath&gt;"
ms.date: "07/11/2019"
f1_keywords: ["<ctgmath>", "ctgmath"]
helpviewer_keywords: ["ctgmath header"]
ms.assetid: ff521893-f445-4dc8-a2f6-699185bb7024
---
# &lt;ctgmath&gt;

<<<<<<< HEAD
In effect, includes the C++ standard library headers \<complex> and \<cmath>, which provide type-generic math macros equivalent to \<tgmath.h>.

> [!NOTE]
> The C standard library \<tgmath.h> header isn't included by \<ctgmath>, because it's effectively replaced by the C++ overloads in \<complex> and \<cmath>. That makes the \<ctgmath> header redundant. The \<tgmath.h> header is deprecated in C++. The \<ctgmath> header is deprecated in C++17 and removed in the draft C++20 standard.
=======
In effect, includes the C++ Standard Library headers \<complex> and \<cmath>, which provide type-generic math macros equivalent to \<tgmath.h>.
>>>>>>> 9377d6c3

## Requirements

**Header:** \<ctgmath>

**Namespace:** std

## Remarks

<<<<<<< HEAD
The functionality of the C standard library header \<tgmath.h> is provided by the overloads in \<complex> and \<cmath>.
=======
The functionality of the Standard C library header \<tgmath.h> is provided by overloads in \<complex> and \<cmath>.

Including this header ensures that the names declared using external linkage in the Standard C library header are declared in the `std` namespace.
>>>>>>> 9377d6c3

## See also

[\<complex>](complex.md)\
[\<cmath>](cmath.md)\
[Header files reference](cpp-standard-library-header-files.md)\
[C++ standard library overview](cpp-standard-library-overview.md)\
[Thread safety in the C++ standard library](thread-safety-in-the-cpp-standard-library.md)<|MERGE_RESOLUTION|>--- conflicted
+++ resolved
@@ -7,14 +7,10 @@
 ---
 # &lt;ctgmath&gt;
 
-<<<<<<< HEAD
 In effect, includes the C++ standard library headers \<complex> and \<cmath>, which provide type-generic math macros equivalent to \<tgmath.h>.
 
 > [!NOTE]
 > The C standard library \<tgmath.h> header isn't included by \<ctgmath>, because it's effectively replaced by the C++ overloads in \<complex> and \<cmath>. That makes the \<ctgmath> header redundant. The \<tgmath.h> header is deprecated in C++. The \<ctgmath> header is deprecated in C++17 and removed in the draft C++20 standard.
-=======
-In effect, includes the C++ Standard Library headers \<complex> and \<cmath>, which provide type-generic math macros equivalent to \<tgmath.h>.
->>>>>>> 9377d6c3
 
 ## Requirements
 
@@ -24,13 +20,7 @@
 
 ## Remarks
 
-<<<<<<< HEAD
 The functionality of the C standard library header \<tgmath.h> is provided by the overloads in \<complex> and \<cmath>.
-=======
-The functionality of the Standard C library header \<tgmath.h> is provided by overloads in \<complex> and \<cmath>.
-
-Including this header ensures that the names declared using external linkage in the Standard C library header are declared in the `std` namespace.
->>>>>>> 9377d6c3
 
 ## See also
 
