<<<<<<< HEAD
---
title: "&lt;string&gt; functions | Microsoft Docs"
ms.custom: ""
ms.date: "11/04/2016"
ms.reviewer: ""
ms.suite: ""
ms.tgt_pltfrm: ""
ms.topic: "article"
ms.assetid: 1a4ffd11-dce5-4cc6-a043-b95de034c7c4
caps.latest.revision: 15
author: "corob-msft"
ms.author: "corob"
manager: "ghogen"
---
# &lt;string&gt; functions
||||  
|-|-|-|  
|[getline](#getline)|[stod](#stod)|[stof](#stof)|  
|[stoi](#stoi)|[stol](#stol)|[stold](#stold)|  
|[stoll](#stoll)|[stoul](#stoul)|[stoull](#stoull)|  
|[swap](#swap)|[to_string](#to_string)|[to_wstring](#to_wstring)|  
  
##  <a name="getline"></a>  getline  
 Extract strings from the input stream line-by-line.  
  
```  
// (1) delimiter as parameter  
template <class CharType, class Traits, class Allocator>  
basic_istream<CharType, Traits>& getline(
    basic_istream<CharType, Traits>& is,  
    basic_string<CharType, Traits, Allocator>& str, 
    CharType delim);

 
template <class CharType, class Traits, class Allocator>  
basic_istream<CharType, Traits>& getline(
    basic_istream<CharType, Traits>&& is,  
    basic_string<CharType, Traits, Allocator>& str, 
    const CharType delim);

 
// (2) default delimiter used  
template <class CharType, class Traits, class Allocator>  
basic_istream<CharType, Traits>& getline(
    basic_istream<CharType, Traits>& is,  
    basic_string<CharType, Traits, Allocator>& str);

 
template <class Allocator, class Traits, class Allocator>  
basic_istream<Allocator, Traits>& getline(
    basic_istream<Allocator, Traits>&& is,  
    basic_string<Allocator, Traits, Allocator>& str);
```  
  
### Parameters  
 `is`  
 The input stream from which a string is to be extracted.  
  
 `str`  
 The string into which are read the characters from the input stream.  
  
 `delim`  
 The line delimiter.  
  
### Return Value  
 The input stream `is`.  
  
### Remarks  
 The pair of function signatures marked `(1)` extract characters from `is` until `delim` is found, storing them in `str`.  
  
 The pair of function signatures marked `(2)` use newline as the default line delimiter and behave as **getline**( `is`, `str`, `is`. `widen`(' `\n`')).  
  
 The second function of each pair is an analog to the first one to support [rvalue references](../cpp/lvalues-and-rvalues-visual-cpp.md).  
  
 Extraction stops when one of the following occurs:  
  
-   At end-of-file, in which case the internal state flag of `is` is set to `ios_base::eofbit`.  
  
-   After the function extracts an element that compares equal to **delim**, in which case the element is neither put back nor appended to the controlled sequence.  
  
-   After the function extracts `str.`[max_size](../standard-library/basic-string-class.md#basic_string__max_size) elements, in which case the internal state flag of `is` is set to `ios_base::failbit`.  
  
-   Some other error other than those previously listed, in which case the internal state flag of `is` is set to `ios_base::badbit`  
  
 For information about internal state flags, see [ios_base::iostate](../standard-library/ios-base-class.md#ios_base__iostate).  
  
 If the function extracts no elements, the internal state flag of `is` is set to `ios_base::failbit`. In any case, `getline` returns `is`.  
  
 If an exception is thrown, `is` and `str` are left in a valid state.  
  
### Example  
  The following code demonstrates `getline()` in two modes: first with the default delimiter (newline) and second with a whitespace as delimiter. The end-of-file character (CTRL-Z on the keyboard) is used to control termination of the while loops. This sets the internal state flag of `cin` to `eofbit`, which must be cleared with [basic_ios::clear()](../standard-library/basic-ios-class.md#basic_ios__clear) before the second while loop will work properly.  
  
```cpp  
// compile with: /EHsc /W4  
#include <string>  
#include <iostream>  
#include <vector>  
  
using namespace std;  
  
int main()  
{  
    string str;  
    vector<string> v1;  
    cout << "Enter a sentence, press ENTER between sentences. (Ctrl-Z to stop): " << endl;  
    // Loop until end-of-file (Ctrl-Z) is input, store each sentence in a vector.  
    // Default delimiter is the newline character.  
    while (getline(cin, str)) {  
        v1.push_back(str);  
    }  
  
    cout << "The following input was stored with newline delimiter:" << endl;  
    for (const auto& p : v1) {  
        cout << p << endl;  
    }  
  
    cin.clear();  
  
    vector<string> v2;  
    // Now try it with a whitespace delimiter  
    while (getline(cin, str, ' ')) {  
        v2.push_back(str);  
    }  
  
    cout << "The following input was stored with whitespace as delimiter:" << endl;  
    for (const auto& p : v2) {  
        cout << p << endl;  
    }  
}  
  
```  
  
##  <a name="stod"></a>  stod  
 Converts a character sequence to a `double`.  
  
```  
double stod(
    const string& str,   
    size_t* Idx = 0);

double stod(
    const wstring& str,   
    size_t* Idx = 0  
;  
```  
  
### Parameters  
  
|Parameter|Description|  
|---------------|-----------------|  
|` str`|The character sequence to be converted.|  
|`Idx`|The index value of the first unconverted character.|  
  
### Return Value  
 The `double` value.  
  
### Remarks  
 The function converts the sequence of elements in ` str` to a value ` val` of type `double` as if by calling `strtod( str.c_str(), _Eptr)`, where `_Eptr` is an object internal to the function. If ` str.c_str() == *_Eptr` it throws an object of type `invalid_argument`. If such a call would set `errno`, it throws an object of type `out_of_range`. Otherwise, if `Idx` is not a null pointer, the function stores `*_Eptr -  str.c_str()` in `*Idx` and returns ` val`.  
  
##  <a name="stof"></a>  stof  
 Converts a character sequence to a float.  
  
```  
float stof(
    const string& str,   
    size_t* Idx = 0);

float stof(
    const wstring& str,   
    size_t* Idx = 0);
```  
  
### Parameters  
  
|Parameter|Description|  
|---------------|-----------------|  
|` str`|The character sequence to be converted.|  
|`Idx`|The index value of the first unconverted character.|  
  
### Return Value  
 The float value.  
  
### Remarks  
 The function converts the sequence of elements in ` str` to a value ` val` of type `float` as if by calling `strtof( str.c_str(), _Eptr)`, where `_Eptr` is an object internal to the function. If ` str.c_str() == *_Eptr` it throws an object of type `invalid_argument`. If such a call would set `errno`, it throws an object of type `out_of_range`. Otherwise, if `Idx` is not a null pointer, the function stores `*_Eptr -  str.c_str()` in `*Idx` and returns ` val`.  
  
##  <a name="stoi"></a>  stoi  
 Converts a character sequence to an integer.  
  
```  
int stoi(
    const string& str,   
    size_t* Idx = 0,  
    int Idx = 10);

int stoi(
    const wstring& str,   
    size_t* Idx = 0,  
    int Idx = 10);
```  
  
### Return Value  
 The integer value.  
  
### Parameters  
  
|Parameter|Description|  
|---------------|-----------------|  
|` str`|The character sequence to be converted.|  
|`Idx`|Contains the index of the first unconverted character on return.|  
|`Idx`|The number base to use.|  
  
### Remarks  
 The function `stoi` converts the sequence of characters in ` str` to a value of type `int` and returns the value. For example, when passed a character sequence "10", the value returned by `stoi` is the integer 10.  
  
 `stoi` behaves similarly to the function `strtol` for single-byte characters when it is called in the manner `strtol( str.c_str(), _Eptr, Idx)`, where `_Eptr` is an object internal to the function; or `wcstol` for wide characters, when it is called in similar manner, `wcstol(Str.c_str(), _Eptr, Idx)`. For more information, see [strtol, wcstol, _strtol_l, _wcstol_l](../c-runtime-library/reference/strtol-wcstol-strtol-l-wcstol-l.md).  
  
 If ` str.c_str() == *_Eptr,``stoi` throws an object of type `invalid_argument`. If such a call would set `errno`, or if the returned value cannot be represented as an object of type `int`, it throws an object of type `out_of_range`. Otherwise, if `Idx` is not a null pointer, the function stores `*_Eptr - _ str.c_str()` in `*Idx`.  
  
##  <a name="stol"></a>  stol  
 Converts a character sequence to a `long`.  
  
```  
long stol(
    const string& str,  
    size_t* Idx = 0,  
    int Idx = 10);

long stol(
    const wstring& str,   
    size_t* Idx = 0,  
    int Idx = 10);
```  
  
### Parameters  
  
|Parameter|Description|  
|---------------|-----------------|  
|` str`|The character sequence to be converted.|  
|`Idx`|The index value of the first unconverted character.|  
|`Idx`|The number base to use.|  
  
### Return Value  
 The long-integer value.  
  
### Remarks  
 The function converts the sequence of elements in ` str` to a value ` val` of type `long` as if by calling `strtol( str.c_str(), _Eptr, Idx)`, where `_Eptr` is an object internal to the function. If ` str.c_str() == *_Eptr` it throws an object of type `invalid_argument`. If such a call would set `errno`, it throws an object of type `out_of_range`. Otherwise, if `Idx` is not a null pointer, the function stores `*_Eptr -  str.c_str()` in `*Idx` and returns ` val`.  
  
##  <a name="stold"></a>  stold  
 Converts a character sequence to a `long double`.  
  
```  
double stold(
    const string& str,   
    size_t* Idx = 0);

double stold(
    const wstring& str,   
    size_t* Idx = 0);
```  
  
### Parameters  
  
|Parameter|Description|  
|---------------|-----------------|  
|` str`|The character sequence to be converted.|  
|`Idx`|The index value of the first unconverted character.|  
  
### Return Value  
 The `long double` value.  
  
### Remarks  
 The function converts the sequence of elements in ` str` to a value ` val` of type `long double` as if by calling `strtold( str.c_str(), _Eptr)`, where `_Eptr` is an object internal to the function. If ` str.c_str() == *_Eptr` it throws an object of type `invalid_argument`. If such a call would set `errno`, it throws an object of type `out_of_range`. Otherwise, if `Idx` is not a null pointer, the function stores `*_Eptr -  str.c_str()` in `*Idx` and returns ` val`.  
  
##  <a name="stoll"></a>  stoll  
 Converts a character sequence to a `long long`.  
  
```  
long long stoll(
    const string& str,   
    size_t* Idx = 0,  
    int Idx = 10);

long long stoll(
    const wstring& str,   
    size_t* Idx = 0,  
    int Idx = 10);
```  
  
### Parameters  
  
|Parameter|Description|  
|---------------|-----------------|  
|` str`|The character sequence to be converted.|  
|`Idx`|The index value of the first unconverted character.|  
|`Idx`|The number base to use.|  
  
### Return Value  
 The `long long` value.  
  
### Remarks  
 The function converts the sequence of elements in ` str` to a value ` val` of type `long long` as if by calling `strtoll( str.c_str(), _Eptr, Idx)`, where `_Eptr` is an object internal to the function. If ` str.c_str() == *_Eptr` it throws an object of type `invalid_argument`. If such a call would set `errno`, it throws an object of type `out_of_range`. Otherwise, if `Idx` is not a null pointer, the function stores `*_Eptr -  str.c_str()` in `*Idx` and returns ` val`.  
  
##  <a name="stoul"></a>  stoul  
 Converts a character sequence to an unsigned long.  
  
```  
unsigned long stoul(
    const string& str,   
    size_t* Idx = 0,  
    int Idx = 10);

unsigned long stoul(
    const wstring& str,   
    size_t* Idx = 0,  
    int Idx = 10);
```  
  
### Parameters  
  
|Parameter|Description|  
|---------------|-----------------|  
|` str`|The character sequence to be converted.|  
|`Idx`|The index value of the first unconverted character.|  
|`Idx`|The number base to use.|  
  
### Return Value  
 The unsigned long-integer value.  
  
### Remarks  
 The function converts the sequence of elements in ` str` to a value ` val` of type `unsigned long` as if by calling `strtoul( str.c_str(), _Eptr, Idx)`, where `_Eptr` is an object internal to the function. If ` str.c_str() == *_Eptr` it throws an object of type `invalid_argument`. If such a call would set `errno`, it throws an object of type `out_of_range`. Otherwise, if `Idx` is not a null pointer, the function stores `*_Eptr -  str.c_str()` in `*Idx` and returns ` val`.  
  
##  <a name="stoull"></a>  stoull  
 Converts a character sequence to an `unsigned long long`.  
  
```  
unsigned long long stoull(
    const string& str,   
    size_t* Idx = 0,  
    int Idx = 10);

unsigned long long stoull(
    const wstring& str,   
    size_t* Idx = 0,  
    int Idx = 10);
```  
  
### Parameters  
  
|Parameter|Description|  
|---------------|-----------------|  
|` str`|The character sequence to be converted.|  
|`Idx`|The index value of the first unconverted character.|  
|`Idx`|The number base to use.|  
  
### Return Value  
 The `unsigned long long` value.  
  
### Remarks  
 The function converts the sequence of elements in ` str` to a value ` val` of type `unsigned long long` as if by calling `strtoull( str.c_str(), _Eptr, Idx)`, where `_Eptr` is an object internal to the function. If ` str.c_str() == *_Eptr` it throws an object of type `invalid_argument`. If such a call would set `errno`, it throws an object of type `out_of_range`. Otherwise, if `Idx` is not a null pointer, the function stores `*_Eptr -  str.c_str()` in `*Idx` and returns ` val`.  
  
##  <a name="swap"></a>  swap  
 Exchanges the arrays of characters of two strings.  
  
```  
template <class Traits, class Allocator>  
void swap(basic_string<CharType, Traits, Allocator>& left, basic_string<CharType, Traits, Allocator>& right);
```  
  
### Parameters  
 ` left`  
 One string whose elements are to be swapped with those of another string.  
  
 ` right`  
 The other string whose elements are to be swapped with the first string.  
  
### Remarks  
 The template function executes the specialized member function _ *Left*. [swap](../standard-library/basic-string-class.md#basic_string__swap)(\_ *Right*) for strings, which guarantees constant complexity.  
  
### Example  
  
```cpp  
// string_swap.cpp  
// compile with: /EHsc  
#include <string>  
#include <iostream>  
  
int main( )   
{  
   using namespace std;  
   // Declaring an object of type basic_string<char>  
   string s1 ( "Tweedledee" );  
   string s2 ( "Tweedledum" );  
   cout << "Before swapping string s1 and s2:" << endl;  
   cout << "The basic_string s1 = " << s1 << "." << endl;  
   cout << "The basic_string s2 = " << s2 << "." << endl;  
  
   swap ( s1 , s2 );  
   cout << "\nAfter swapping string s1 and s2:" << endl;  
   cout << "The basic_string s1 = " << s1 << "." << endl;  
   cout << "The basic_string s2 = " << s2 << "." << endl;  
}  
```  
  
```Output  
Before swapping string s1 and s2:  
The basic_string s1 = Tweedledee.  
The basic_string s2 = Tweedledum.  
  
After swapping string s1 and s2:  
The basic_string s1 = Tweedledum.  
The basic_string s2 = Tweedledee.  
```  
  
##  <a name="to_string"></a>  to_string  
 Converts a value to a `string`.  
  
```  
string to_string(int Val);
string to_string(unsigned int Val);
string to_string(long Val);
string to_string(unsigned long Val);
string to_string(long long Val);
string to_string(unsigned long long Val);
string to_string(float Val);
string to_string(double Val);
string to_string(long double Val);
```  
  
### Parameters  
  
|Parameter|Description|  
|---------------|-----------------|  
|`Val`|The value to be converted.|  
  
### Return Value  
 The `string` that represents the value.  
  
### Remarks  
 The function converts `Val` to a sequence of elements stored in an array object `Buf` internal to the function as if by calling `sprintf(Buf, Fmt, Val)`, where `Fmt` is  
  
- `"%d"` if `Val` has type `int`  
  
- `"%u"` if `Val` has type `unsigned int`  
  
- `"%ld"` if `Val` has type `long`  
  
- `"%lu"` if `Val` has type `unsigned long`  
  
- `"%lld"` if `Val` has type `long long`  
  
- `"%llu"` if `Val` has type `unsigned long long`  
  
- `"%f"` if `Val` has type `float` or `double`  
  
- `"%Lf"` if `Val` has type `long double`  
  
 The function returns `string(Buf)`.  
  
##  <a name="to_wstring"></a>  to_wstring  
 Converts a value to a wide string.  
  
```  
wstring to_wstring(int Val);
wstring to_wstring(unsigned int Val);
wstring to_wstring(long Val);
wstring to_wstring(unsigned long Val);
wstring to_wstring(long long Val);
wstring to_wstring(unsigned long long Val);
wstring to_wstring(float Val);
wstring to_wstring(double Val);
wstring to_wstring(long double Val);
```  
  
### Parameters  
  
|Parameter|Description|  
|---------------|-----------------|  
|`Val`|The value to be converted.|  
  
### Return Value  
 The wide string that represents the value.  
  
### Remarks  
 The function converts `Val` to a sequence of elements stored in an array object `Buf` internal to the function as if by calling `swprintf(Buf, Len, Fmt, Val)`, where `Fmt` is  
  
- `L"%d"` if `Val` has type `int`  
  
- `L"%u"` if `Val` has type `unsigned int`  
  
- `L"%ld"` if `Val` has type `long`  
  
- `L"%lu"` if `Val` has type `unsigned long`  
  
- `L"%lld"` if `Val` has type `long long`  
  
- `L"%llu"` if `Val` has type `unsigned long long`  
  
- `L"%f"` if `Val` has type `float` or `double`  
  
- `L"%Lf"` if `Val` has type `long double`  
  
 The function returns `wstring(Buf)`.  
  
## See Also  
 [\<string>](../standard-library/string.md)

=======
---
title: "&lt;string&gt; functions | Microsoft Docs"
ms.custom: ""
ms.date: "11/04/2016"
ms.reviewer: ""
ms.suite: ""
ms.tgt_pltfrm: ""
ms.topic: "article"
ms.assetid: 1a4ffd11-dce5-4cc6-a043-b95de034c7c4
caps.latest.revision: 15
author: "corob-msft"
ms.author: "corob"
manager: "ghogen"
---
# &lt;string&gt; functions
||||  
|-|-|-|  
|[getline](#getline)|[stod](#stod)|[stof](#stof)|  
|[stoi](#stoi)|[stol](#stol)|[stold](#stold)|  
|[stoll](#stoll)|[stoul](#stoul)|[stoull](#stoull)|  
|[swap](#swap)|[to_string](#to_string)|[to_wstring](#to_wstring)|  
  
##  <a name="getline"></a>  getline  
 Extract strings from the input stream line-by-line.  
  
```  
// (1) delimiter as parameter  
template <class CharType, class Traits, class Allocator>  
basic_istream<CharType, Traits>& getline(
    basic_istream<CharType, Traits>& is,  
    basic_string<CharType, Traits, Allocator>& str, 
    CharType delim);

 
template <class CharType, class Traits, class Allocator>  
basic_istream<CharType, Traits>& getline(
    basic_istream<CharType, Traits>&& is,  
    basic_string<CharType, Traits, Allocator>& str, 
    const CharType delim);

 
// (2) default delimiter used  
template <class CharType, class Traits, class Allocator>  
basic_istream<CharType, Traits>& getline(
    basic_istream<CharType, Traits>& is,  
    basic_string<CharType, Traits, Allocator>& str);

 
template <class Allocator, class Traits, class Allocator>  
basic_istream<Allocator, Traits>& getline(
    basic_istream<Allocator, Traits>&& is,  
    basic_string<Allocator, Traits, Allocator>& str);
```  
  
### Parameters  
 `is`  
 The input stream from which a string is to be extracted.  
  
 `str`  
 The string into which are read the characters from the input stream.  
  
 `delim`  
 The line delimiter.  
  
### Return Value  
 The input stream `is`.  
  
### Remarks  
 The pair of function signatures marked `(1)` extract characters from `is` until `delim` is found, storing them in `str`.  
  
 The pair of function signatures marked `(2)` use newline as the default line delimiter and behave as **getline**( `is`, `str`, `is`. `widen`(' `\n`')).  
  
 The second function of each pair is an analog to the first one to support [rvalue references](../cpp/lvalues-and-rvalues-visual-cpp.md).  
  
 Extraction stops when one of the following occurs:  
  
-   At end-of-file, in which case the internal state flag of `is` is set to `ios_base::eofbit`.  
  
-   After the function extracts an element that compares equal to **delim**, in which case the element is neither put back nor appended to the controlled sequence.  
  
-   After the function extracts `str.`[max_size](../standard-library/basic-string-class.md#basic_string__max_size) elements, in which case the internal state flag of `is` is set to `ios_base::failbit`.  
  
-   Some other error other than those previously listed, in which case the internal state flag of `is` is set to `ios_base::badbit`  
  
 For information about internal state flags, see [ios_base::iostate](../standard-library/ios-base-class.md#ios_base__iostate).  
  
 If the function extracts no elements, the internal state flag of `is` is set to `ios_base::failbit`. In any case, `getline` returns `is`.  
  
 If an exception is thrown, `is` and `str` are left in a valid state.  
  
### Example  
  The following code demonstrates `getline()` in two modes: first with the default delimiter (newline) and second with a whitespace as delimiter. The end-of-file character (CTRL-Z on the keyboard) is used to control termination of the while loops. This sets the internal state flag of `cin` to `eofbit`, which must be cleared with [basic_ios::clear()](../standard-library/basic-ios-class.md#basic_ios__clear) before the second while loop will work properly.  
  
```cpp  
// compile with: /EHsc /W4  
#include <string>  
#include <iostream>  
#include <vector>  
  
using namespace std;  
  
int main()  
{  
    string str;  
    vector<string> v1;  
    cout << "Enter a sentence, press ENTER between sentences. (Ctrl-Z to stop): " << endl;  
    // Loop until end-of-file (Ctrl-Z) is input, store each sentence in a vector.  
    // Default delimiter is the newline character.  
    while (getline(cin, str)) {  
        v1.push_back(str);  
    }  
  
    cout << "The following input was stored with newline delimiter:" << endl;  
    for (const auto& p : v1) {  
        cout << p << endl;  
    }  
  
    cin.clear();  
  
    vector<string> v2;  
    // Now try it with a whitespace delimiter  
    while (getline(cin, str, ' ')) {  
        v2.push_back(str);  
    }  
  
    cout << "The following input was stored with whitespace as delimiter:" << endl;  
    for (const auto& p : v2) {  
        cout << p << endl;  
    }  
}  
  
```  
  
##  <a name="stod"></a>  stod  
 Converts a character sequence to a `double`.  
  
```  
double stod(
    const string& str,   
    size_t* _Idx = 0);

double stod(
    const wstring& str,   
    size_t* _Idx = 0  
;  
```  
  
### Parameters  
  
|Parameter|Description|  
|---------------|-----------------|  
|` str`|The character sequence to be converted.|  
|`_Idx`|The index value of the first unconverted character.|  
  
### Return Value  
 The `double` value.  
  
### Remarks  
 The function converts the sequence of elements in ` str` to a value ` val` of type `double` as if by calling `strtod( str.c_str(), _Eptr)`, where `_Eptr` is an object internal to the function. If ` str.c_str() == *_Eptr` it throws an object of type `invalid_argument`. If such a call would set `errno`, it throws an object of type `out_of_range`. Otherwise, if `_Idx` is not a null pointer, the function stores `*_Eptr -  str.c_str()` in `*_Idx` and returns ` val`.  
  
##  <a name="stof"></a>  stof  
 Converts a character sequence to a float.  
  
```  
float stof(
    const string& str,   
    size_t* _Idx = 0);

float stof(
    const wstring& str,   
    size_t* _Idx = 0);
```  
  
### Parameters  
  
|Parameter|Description|  
|---------------|-----------------|  
|` str`|The character sequence to be converted.|  
|`_Idx`|The index value of the first unconverted character.|  
  
### Return Value  
 The float value.  
  
### Remarks  
 The function converts the sequence of elements in ` str` to a value ` val` of type `float` as if by calling `strtof( str.c_str(), _Eptr)`, where `_Eptr` is an object internal to the function. If ` str.c_str() == *_Eptr` it throws an object of type `invalid_argument`. If such a call would set `errno`, it throws an object of type `out_of_range`. Otherwise, if `_Idx` is not a null pointer, the function stores `*_Eptr -  str.c_str()` in `*_Idx` and returns ` val`.  
  
##  <a name="stoi"></a>  stoi  
 Converts a character sequence to an integer.  
  
```  
int stoi(
    const string& str,   
    size_t* _Idx = 0,  
    int _Base = 10);

int stoi(
    const wstring& str,   
    size_t* _Idx = 0,  
    int _Base = 10);
```  
  
### Return Value  
 The integer value.  
  
### Parameters  
  
|Parameter|Description|  
|---------------|-----------------|  
|` str`|The character sequence to be converted.|  
|`_Idx`|Contains the index of the first unconverted character on return.|  
|`_Base`|The number base to use.|  
  
### Remarks  
 The function `stoi` converts the sequence of characters in ` str` to a value of type `int` and returns the value. For example, when passed a character sequence "10", the value returned by `stoi` is the integer 10.  
  
 `stoi` behaves similarly to the function `strtol` for single-byte characters when it is called in the manner `strtol( str.c_str(), _Eptr, _Base)`, where `_Eptr` is an object internal to the function; or `wcstol` for wide characters, when it is called in similar manner, `wcstol(Str.c_str(), _Eptr, _Base)`. For more information, see [strtol, wcstol, _strtol_l, _wcstol_l](../c-runtime-library/reference/strtol-wcstol-strtol-l-wcstol-l.md).  
  
 If ` str.c_str() == *_Eptr,``stoi` throws an object of type `invalid_argument`. If such a call would set `errno`, or if the returned value cannot be represented as an object of type `int`, it throws an object of type `out_of_range`. Otherwise, if `_Idx` is not a null pointer, the function stores `*_Eptr - _ str.c_str()` in `*_Idx`.  
  
##  <a name="stol"></a>  stol  
 Converts a character sequence to a `long`.  
  
```  
long stol(
    const string& str,  
    size_t* _Idx = 0,  
    int _Base = 10);

long stol(
    const wstring& str,   
    size_t* _Idx = 0,  
    int _Base = 10);
```  
  
### Parameters  
  
|Parameter|Description|  
|---------------|-----------------|  
|` str`|The character sequence to be converted.|  
|`_Idx`|The index value of the first unconverted character.|  
|`_Base`|The number base to use.|  
  
### Return Value  
 The long-integer value.  
  
### Remarks  
 The function converts the sequence of elements in ` str` to a value ` val` of type `long` as if by calling `strtol( str.c_str(), _Eptr, _Base)`, where `_Eptr` is an object internal to the function. If ` str.c_str() == *_Eptr` it throws an object of type `invalid_argument`. If such a call would set `errno`, it throws an object of type `out_of_range`. Otherwise, if `_Idx` is not a null pointer, the function stores `*_Eptr -  str.c_str()` in `*_Idx` and returns ` val`.  
  
##  <a name="stold"></a>  stold  
 Converts a character sequence to a `long double`.  
  
```  
double stold(
    const string& str,   
    size_t* _Idx = 0);

double stold(
    const wstring& str,   
    size_t* _Idx = 0);
```  
  
### Parameters  
  
|Parameter|Description|  
|---------------|-----------------|  
|` str`|The character sequence to be converted.|  
|`_Idx`|The index value of the first unconverted character.|  
  
### Return Value  
 The `long double` value.  
  
### Remarks  
 The function converts the sequence of elements in ` str` to a value ` val` of type `long double` as if by calling `strtold( str.c_str(), _Eptr)`, where `_Eptr` is an object internal to the function. If ` str.c_str() == *_Eptr` it throws an object of type `invalid_argument`. If such a call would set `errno`, it throws an object of type `out_of_range`. Otherwise, if `_Idx` is not a null pointer, the function stores `*_Eptr -  str.c_str()` in `*_Idx` and returns ` val`.  
  
##  <a name="stoll"></a>  stoll  
 Converts a character sequence to a `long long`.  
  
```  
long long stoll(
    const string& str,   
    size_t* _Idx = 0,  
    int _Base = 10);

long long stoll(
    const wstring& str,   
    size_t* _Idx = 0,  
    int _Base = 10);
```  
  
### Parameters  
  
|Parameter|Description|  
|---------------|-----------------|  
|` str`|The character sequence to be converted.|  
|`_Idx`|The index value of the first unconverted character.|  
|`_Base`|The number base to use.|  
  
### Return Value  
 The `long long` value.  
  
### Remarks  
 The function converts the sequence of elements in ` str` to a value ` val` of type `long long` as if by calling `strtoll( str.c_str(), _Eptr, _Base)`, where `_Eptr` is an object internal to the function. If ` str.c_str() == *_Eptr` it throws an object of type `invalid_argument`. If such a call would set `errno`, it throws an object of type `out_of_range`. Otherwise, if `_Idx` is not a null pointer, the function stores `*_Eptr -  str.c_str()` in `*_Idx` and returns ` val`.  
  
##  <a name="stoul"></a>  stoul  
 Converts a character sequence to an unsigned long.  
  
```  
unsigned long stoul(
    const string& str,   
    size_t* _Idx = 0,  
    int _Base = 10);

unsigned long stoul(
    const wstring& str,   
    size_t* _Idx = 0,  
    int _Base = 10);
```  
  
### Parameters  
  
|Parameter|Description|  
|---------------|-----------------|  
|` str`|The character sequence to be converted.|  
|`_Idx`|The index value of the first unconverted character.|  
|`_Base`|The number base to use.|  
  
### Return Value  
 The unsigned long-integer value.  
  
### Remarks  
 The function converts the sequence of elements in ` str` to a value ` val` of type `unsigned long` as if by calling `strtoul( str.c_str(), _Eptr, _Base)`, where `_Eptr` is an object internal to the function. If ` str.c_str() == *_Eptr` it throws an object of type `invalid_argument`. If such a call would set `errno`, it throws an object of type `out_of_range`. Otherwise, if `_Idx` is not a null pointer, the function stores `*_Eptr -  str.c_str()` in `*_Idx` and returns ` val`.  
  
##  <a name="stoull"></a>  stoull  
 Converts a character sequence to an `unsigned long long`.  
  
```  
unsigned long long stoull(
    const string& str,   
    size_t* _Idx = 0,  
    int _Base = 10);

unsigned long long stoull(
    const wstring& str,   
    size_t* _Idx = 0,  
    int _Base = 10);
```  
  
### Parameters  
  
|Parameter|Description|  
|---------------|-----------------|  
|` str`|The character sequence to be converted.|  
|`_Idx`|The index value of the first unconverted character.|  
|`_Base`|The number base to use.|  
  
### Return Value  
 The `unsigned long long` value.  
  
### Remarks  
 The function converts the sequence of elements in ` str` to a value ` val` of type `unsigned long long` as if by calling `strtoull( str.c_str(), _Eptr, _Base)`, where `_Eptr` is an object internal to the function. If ` str.c_str() == *_Eptr` it throws an object of type `invalid_argument`. If such a call would set `errno`, it throws an object of type `out_of_range`. Otherwise, if `_Idx` is not a null pointer, the function stores `*_Eptr -  str.c_str()` in `*_Idx` and returns ` val`.  
  
##  <a name="swap"></a>  swap  
 Exchanges the arrays of characters of two strings.  
  
```  
template <class Traits, class Allocator>  
void swap(basic_string<CharType, Traits, Allocator>& left, basic_string<CharType, Traits, Allocator>& right);
```  
  
### Parameters  
 ` left`  
 One string whose elements are to be swapped with those of another string.  
  
 ` right`  
 The other string whose elements are to be swapped with the first string.  
  
### Remarks  
 The template function executes the specialized member function _ *Left*. [swap](../standard-library/basic-string-class.md#basic_string__swap)(\_ *Right*) for strings, which guarantees constant complexity.  
  
### Example  
  
```cpp  
// string_swap.cpp  
// compile with: /EHsc  
#include <string>  
#include <iostream>  
  
int main( )   
{  
   using namespace std;  
   // Declaring an object of type basic_string<char>  
   string s1 ( "Tweedledee" );  
   string s2 ( "Tweedledum" );  
   cout << "Before swapping string s1 and s2:" << endl;  
   cout << "The basic_string s1 = " << s1 << "." << endl;  
   cout << "The basic_string s2 = " << s2 << "." << endl;  
  
   swap ( s1 , s2 );  
   cout << "\nAfter swapping string s1 and s2:" << endl;  
   cout << "The basic_string s1 = " << s1 << "." << endl;  
   cout << "The basic_string s2 = " << s2 << "." << endl;  
}  
```  
  
```Output  
Before swapping string s1 and s2:  
The basic_string s1 = Tweedledee.  
The basic_string s2 = Tweedledum.  
  
After swapping string s1 and s2:  
The basic_string s1 = Tweedledum.  
The basic_string s2 = Tweedledee.  
```  
  
##  <a name="to_string"></a>  to_string  
 Converts a value to a `string`.  
  
```  
string to_string(int Val);

string to_string(unsigned int Val);

string to_string(long Val);

string to_string(unsigned long Val);

string to_string(long long Val);

string to_string(unsigned long long Val);

string to_string(float Val);

string to_string(double Val);

string to_string(long double Val);
```  
  
### Parameters  
  
|Parameter|Description|  
|---------------|-----------------|  
|`Val`|The value to be converted.|  
  
### Return Value  
 The `string` that represents the value.  
  
### Remarks  
 The function converts `Val` to a sequence of elements stored in an array object `Buf` internal to the function as if by calling `sprintf(Buf, Fmt, Val)`, where `Fmt` is  
  
- `"%d"` if `Val` has type `int`  
  
- `"%u"` if `Val` has type `unsigned int`  
  
- `"%ld"` if `Val` has type `long`  
  
- `"%lu"` if `Val` has type `unsigned long`  
  
- `"%lld"` if `Val` has type `long long`  
  
- `"%llu"` if `Val` has type `unsigned long long`  
  
- `"%f"` if `Val` has type `float` or `double`  
  
- `"%Lf"` if `Val` has type `long double`  
  
 The function returns `string(Buf)`.  
  
##  <a name="to_wstring"></a>  to_wstring  
 Converts a value to a wide string.  
  
```  
wstring to_wstring(int Val);

wstring to_wstring(unsigned int Val);

wstring to_wstring(long Val);

wstring to_wstring(unsigned long Val);

wstring to_wstring(long long Val);

wstring to_wstring(unsigned long long Val);

wstring to_wstring(float Val);

wstring to_wstring(double Val);

wstring to_wstring(long double Val);
```  
  
### Parameters  
  
|Parameter|Description|  
|---------------|-----------------|  
|`Val`|The value to be converted.|  
  
### Return Value  
 The wide string that represents the value.  
  
### Remarks  
 The function converts `Val` to a sequence of elements stored in an array object `Buf` internal to the function as if by calling `swprintf(Buf, Len, Fmt, Val)`, where `Fmt` is  
  
- `L"%d"` if `Val` has type `int`  
  
- `L"%u"` if `Val` has type `unsigned int`  
  
- `L"%ld"` if `Val` has type `long`  
  
- `L"%lu"` if `Val` has type `unsigned long`  
  
- `L"%lld"` if `Val` has type `long long`  
  
- `L"%llu"` if `Val` has type `unsigned long long`  
  
- `L"%f"` if `Val` has type `float` or `double`  
  
- `L"%Lf"` if `Val` has type `long double`  
  
 The function returns `wstring(Buf)`.  
  
## See Also  
 [\<string>](../standard-library/string.md)
>>>>>>> 01763470
<|MERGE_RESOLUTION|>--- conflicted
+++ resolved
@@ -1,4 +1,3 @@
-<<<<<<< HEAD
 ---
 title: "&lt;string&gt; functions | Microsoft Docs"
 ms.custom: ""
@@ -505,528 +504,3 @@
   
 ## See Also  
  [\<string>](../standard-library/string.md)
-
-=======
----
-title: "&lt;string&gt; functions | Microsoft Docs"
-ms.custom: ""
-ms.date: "11/04/2016"
-ms.reviewer: ""
-ms.suite: ""
-ms.tgt_pltfrm: ""
-ms.topic: "article"
-ms.assetid: 1a4ffd11-dce5-4cc6-a043-b95de034c7c4
-caps.latest.revision: 15
-author: "corob-msft"
-ms.author: "corob"
-manager: "ghogen"
----
-# &lt;string&gt; functions
-||||  
-|-|-|-|  
-|[getline](#getline)|[stod](#stod)|[stof](#stof)|  
-|[stoi](#stoi)|[stol](#stol)|[stold](#stold)|  
-|[stoll](#stoll)|[stoul](#stoul)|[stoull](#stoull)|  
-|[swap](#swap)|[to_string](#to_string)|[to_wstring](#to_wstring)|  
-  
-##  <a name="getline"></a>  getline  
- Extract strings from the input stream line-by-line.  
-  
-```  
-// (1) delimiter as parameter  
-template <class CharType, class Traits, class Allocator>  
-basic_istream<CharType, Traits>& getline(
-    basic_istream<CharType, Traits>& is,  
-    basic_string<CharType, Traits, Allocator>& str, 
-    CharType delim);
-
- 
-template <class CharType, class Traits, class Allocator>  
-basic_istream<CharType, Traits>& getline(
-    basic_istream<CharType, Traits>&& is,  
-    basic_string<CharType, Traits, Allocator>& str, 
-    const CharType delim);
-
- 
-// (2) default delimiter used  
-template <class CharType, class Traits, class Allocator>  
-basic_istream<CharType, Traits>& getline(
-    basic_istream<CharType, Traits>& is,  
-    basic_string<CharType, Traits, Allocator>& str);
-
- 
-template <class Allocator, class Traits, class Allocator>  
-basic_istream<Allocator, Traits>& getline(
-    basic_istream<Allocator, Traits>&& is,  
-    basic_string<Allocator, Traits, Allocator>& str);
-```  
-  
-### Parameters  
- `is`  
- The input stream from which a string is to be extracted.  
-  
- `str`  
- The string into which are read the characters from the input stream.  
-  
- `delim`  
- The line delimiter.  
-  
-### Return Value  
- The input stream `is`.  
-  
-### Remarks  
- The pair of function signatures marked `(1)` extract characters from `is` until `delim` is found, storing them in `str`.  
-  
- The pair of function signatures marked `(2)` use newline as the default line delimiter and behave as **getline**( `is`, `str`, `is`. `widen`(' `\n`')).  
-  
- The second function of each pair is an analog to the first one to support [rvalue references](../cpp/lvalues-and-rvalues-visual-cpp.md).  
-  
- Extraction stops when one of the following occurs:  
-  
--   At end-of-file, in which case the internal state flag of `is` is set to `ios_base::eofbit`.  
-  
--   After the function extracts an element that compares equal to **delim**, in which case the element is neither put back nor appended to the controlled sequence.  
-  
--   After the function extracts `str.`[max_size](../standard-library/basic-string-class.md#basic_string__max_size) elements, in which case the internal state flag of `is` is set to `ios_base::failbit`.  
-  
--   Some other error other than those previously listed, in which case the internal state flag of `is` is set to `ios_base::badbit`  
-  
- For information about internal state flags, see [ios_base::iostate](../standard-library/ios-base-class.md#ios_base__iostate).  
-  
- If the function extracts no elements, the internal state flag of `is` is set to `ios_base::failbit`. In any case, `getline` returns `is`.  
-  
- If an exception is thrown, `is` and `str` are left in a valid state.  
-  
-### Example  
-  The following code demonstrates `getline()` in two modes: first with the default delimiter (newline) and second with a whitespace as delimiter. The end-of-file character (CTRL-Z on the keyboard) is used to control termination of the while loops. This sets the internal state flag of `cin` to `eofbit`, which must be cleared with [basic_ios::clear()](../standard-library/basic-ios-class.md#basic_ios__clear) before the second while loop will work properly.  
-  
-```cpp  
-// compile with: /EHsc /W4  
-#include <string>  
-#include <iostream>  
-#include <vector>  
-  
-using namespace std;  
-  
-int main()  
-{  
-    string str;  
-    vector<string> v1;  
-    cout << "Enter a sentence, press ENTER between sentences. (Ctrl-Z to stop): " << endl;  
-    // Loop until end-of-file (Ctrl-Z) is input, store each sentence in a vector.  
-    // Default delimiter is the newline character.  
-    while (getline(cin, str)) {  
-        v1.push_back(str);  
-    }  
-  
-    cout << "The following input was stored with newline delimiter:" << endl;  
-    for (const auto& p : v1) {  
-        cout << p << endl;  
-    }  
-  
-    cin.clear();  
-  
-    vector<string> v2;  
-    // Now try it with a whitespace delimiter  
-    while (getline(cin, str, ' ')) {  
-        v2.push_back(str);  
-    }  
-  
-    cout << "The following input was stored with whitespace as delimiter:" << endl;  
-    for (const auto& p : v2) {  
-        cout << p << endl;  
-    }  
-}  
-  
-```  
-  
-##  <a name="stod"></a>  stod  
- Converts a character sequence to a `double`.  
-  
-```  
-double stod(
-    const string& str,   
-    size_t* _Idx = 0);
-
-double stod(
-    const wstring& str,   
-    size_t* _Idx = 0  
-;  
-```  
-  
-### Parameters  
-  
-|Parameter|Description|  
-|---------------|-----------------|  
-|` str`|The character sequence to be converted.|  
-|`_Idx`|The index value of the first unconverted character.|  
-  
-### Return Value  
- The `double` value.  
-  
-### Remarks  
- The function converts the sequence of elements in ` str` to a value ` val` of type `double` as if by calling `strtod( str.c_str(), _Eptr)`, where `_Eptr` is an object internal to the function. If ` str.c_str() == *_Eptr` it throws an object of type `invalid_argument`. If such a call would set `errno`, it throws an object of type `out_of_range`. Otherwise, if `_Idx` is not a null pointer, the function stores `*_Eptr -  str.c_str()` in `*_Idx` and returns ` val`.  
-  
-##  <a name="stof"></a>  stof  
- Converts a character sequence to a float.  
-  
-```  
-float stof(
-    const string& str,   
-    size_t* _Idx = 0);
-
-float stof(
-    const wstring& str,   
-    size_t* _Idx = 0);
-```  
-  
-### Parameters  
-  
-|Parameter|Description|  
-|---------------|-----------------|  
-|` str`|The character sequence to be converted.|  
-|`_Idx`|The index value of the first unconverted character.|  
-  
-### Return Value  
- The float value.  
-  
-### Remarks  
- The function converts the sequence of elements in ` str` to a value ` val` of type `float` as if by calling `strtof( str.c_str(), _Eptr)`, where `_Eptr` is an object internal to the function. If ` str.c_str() == *_Eptr` it throws an object of type `invalid_argument`. If such a call would set `errno`, it throws an object of type `out_of_range`. Otherwise, if `_Idx` is not a null pointer, the function stores `*_Eptr -  str.c_str()` in `*_Idx` and returns ` val`.  
-  
-##  <a name="stoi"></a>  stoi  
- Converts a character sequence to an integer.  
-  
-```  
-int stoi(
-    const string& str,   
-    size_t* _Idx = 0,  
-    int _Base = 10);
-
-int stoi(
-    const wstring& str,   
-    size_t* _Idx = 0,  
-    int _Base = 10);
-```  
-  
-### Return Value  
- The integer value.  
-  
-### Parameters  
-  
-|Parameter|Description|  
-|---------------|-----------------|  
-|` str`|The character sequence to be converted.|  
-|`_Idx`|Contains the index of the first unconverted character on return.|  
-|`_Base`|The number base to use.|  
-  
-### Remarks  
- The function `stoi` converts the sequence of characters in ` str` to a value of type `int` and returns the value. For example, when passed a character sequence "10", the value returned by `stoi` is the integer 10.  
-  
- `stoi` behaves similarly to the function `strtol` for single-byte characters when it is called in the manner `strtol( str.c_str(), _Eptr, _Base)`, where `_Eptr` is an object internal to the function; or `wcstol` for wide characters, when it is called in similar manner, `wcstol(Str.c_str(), _Eptr, _Base)`. For more information, see [strtol, wcstol, _strtol_l, _wcstol_l](../c-runtime-library/reference/strtol-wcstol-strtol-l-wcstol-l.md).  
-  
- If ` str.c_str() == *_Eptr,``stoi` throws an object of type `invalid_argument`. If such a call would set `errno`, or if the returned value cannot be represented as an object of type `int`, it throws an object of type `out_of_range`. Otherwise, if `_Idx` is not a null pointer, the function stores `*_Eptr - _ str.c_str()` in `*_Idx`.  
-  
-##  <a name="stol"></a>  stol  
- Converts a character sequence to a `long`.  
-  
-```  
-long stol(
-    const string& str,  
-    size_t* _Idx = 0,  
-    int _Base = 10);
-
-long stol(
-    const wstring& str,   
-    size_t* _Idx = 0,  
-    int _Base = 10);
-```  
-  
-### Parameters  
-  
-|Parameter|Description|  
-|---------------|-----------------|  
-|` str`|The character sequence to be converted.|  
-|`_Idx`|The index value of the first unconverted character.|  
-|`_Base`|The number base to use.|  
-  
-### Return Value  
- The long-integer value.  
-  
-### Remarks  
- The function converts the sequence of elements in ` str` to a value ` val` of type `long` as if by calling `strtol( str.c_str(), _Eptr, _Base)`, where `_Eptr` is an object internal to the function. If ` str.c_str() == *_Eptr` it throws an object of type `invalid_argument`. If such a call would set `errno`, it throws an object of type `out_of_range`. Otherwise, if `_Idx` is not a null pointer, the function stores `*_Eptr -  str.c_str()` in `*_Idx` and returns ` val`.  
-  
-##  <a name="stold"></a>  stold  
- Converts a character sequence to a `long double`.  
-  
-```  
-double stold(
-    const string& str,   
-    size_t* _Idx = 0);
-
-double stold(
-    const wstring& str,   
-    size_t* _Idx = 0);
-```  
-  
-### Parameters  
-  
-|Parameter|Description|  
-|---------------|-----------------|  
-|` str`|The character sequence to be converted.|  
-|`_Idx`|The index value of the first unconverted character.|  
-  
-### Return Value  
- The `long double` value.  
-  
-### Remarks  
- The function converts the sequence of elements in ` str` to a value ` val` of type `long double` as if by calling `strtold( str.c_str(), _Eptr)`, where `_Eptr` is an object internal to the function. If ` str.c_str() == *_Eptr` it throws an object of type `invalid_argument`. If such a call would set `errno`, it throws an object of type `out_of_range`. Otherwise, if `_Idx` is not a null pointer, the function stores `*_Eptr -  str.c_str()` in `*_Idx` and returns ` val`.  
-  
-##  <a name="stoll"></a>  stoll  
- Converts a character sequence to a `long long`.  
-  
-```  
-long long stoll(
-    const string& str,   
-    size_t* _Idx = 0,  
-    int _Base = 10);
-
-long long stoll(
-    const wstring& str,   
-    size_t* _Idx = 0,  
-    int _Base = 10);
-```  
-  
-### Parameters  
-  
-|Parameter|Description|  
-|---------------|-----------------|  
-|` str`|The character sequence to be converted.|  
-|`_Idx`|The index value of the first unconverted character.|  
-|`_Base`|The number base to use.|  
-  
-### Return Value  
- The `long long` value.  
-  
-### Remarks  
- The function converts the sequence of elements in ` str` to a value ` val` of type `long long` as if by calling `strtoll( str.c_str(), _Eptr, _Base)`, where `_Eptr` is an object internal to the function. If ` str.c_str() == *_Eptr` it throws an object of type `invalid_argument`. If such a call would set `errno`, it throws an object of type `out_of_range`. Otherwise, if `_Idx` is not a null pointer, the function stores `*_Eptr -  str.c_str()` in `*_Idx` and returns ` val`.  
-  
-##  <a name="stoul"></a>  stoul  
- Converts a character sequence to an unsigned long.  
-  
-```  
-unsigned long stoul(
-    const string& str,   
-    size_t* _Idx = 0,  
-    int _Base = 10);
-
-unsigned long stoul(
-    const wstring& str,   
-    size_t* _Idx = 0,  
-    int _Base = 10);
-```  
-  
-### Parameters  
-  
-|Parameter|Description|  
-|---------------|-----------------|  
-|` str`|The character sequence to be converted.|  
-|`_Idx`|The index value of the first unconverted character.|  
-|`_Base`|The number base to use.|  
-  
-### Return Value  
- The unsigned long-integer value.  
-  
-### Remarks  
- The function converts the sequence of elements in ` str` to a value ` val` of type `unsigned long` as if by calling `strtoul( str.c_str(), _Eptr, _Base)`, where `_Eptr` is an object internal to the function. If ` str.c_str() == *_Eptr` it throws an object of type `invalid_argument`. If such a call would set `errno`, it throws an object of type `out_of_range`. Otherwise, if `_Idx` is not a null pointer, the function stores `*_Eptr -  str.c_str()` in `*_Idx` and returns ` val`.  
-  
-##  <a name="stoull"></a>  stoull  
- Converts a character sequence to an `unsigned long long`.  
-  
-```  
-unsigned long long stoull(
-    const string& str,   
-    size_t* _Idx = 0,  
-    int _Base = 10);
-
-unsigned long long stoull(
-    const wstring& str,   
-    size_t* _Idx = 0,  
-    int _Base = 10);
-```  
-  
-### Parameters  
-  
-|Parameter|Description|  
-|---------------|-----------------|  
-|` str`|The character sequence to be converted.|  
-|`_Idx`|The index value of the first unconverted character.|  
-|`_Base`|The number base to use.|  
-  
-### Return Value  
- The `unsigned long long` value.  
-  
-### Remarks  
- The function converts the sequence of elements in ` str` to a value ` val` of type `unsigned long long` as if by calling `strtoull( str.c_str(), _Eptr, _Base)`, where `_Eptr` is an object internal to the function. If ` str.c_str() == *_Eptr` it throws an object of type `invalid_argument`. If such a call would set `errno`, it throws an object of type `out_of_range`. Otherwise, if `_Idx` is not a null pointer, the function stores `*_Eptr -  str.c_str()` in `*_Idx` and returns ` val`.  
-  
-##  <a name="swap"></a>  swap  
- Exchanges the arrays of characters of two strings.  
-  
-```  
-template <class Traits, class Allocator>  
-void swap(basic_string<CharType, Traits, Allocator>& left, basic_string<CharType, Traits, Allocator>& right);
-```  
-  
-### Parameters  
- ` left`  
- One string whose elements are to be swapped with those of another string.  
-  
- ` right`  
- The other string whose elements are to be swapped with the first string.  
-  
-### Remarks  
- The template function executes the specialized member function _ *Left*. [swap](../standard-library/basic-string-class.md#basic_string__swap)(\_ *Right*) for strings, which guarantees constant complexity.  
-  
-### Example  
-  
-```cpp  
-// string_swap.cpp  
-// compile with: /EHsc  
-#include <string>  
-#include <iostream>  
-  
-int main( )   
-{  
-   using namespace std;  
-   // Declaring an object of type basic_string<char>  
-   string s1 ( "Tweedledee" );  
-   string s2 ( "Tweedledum" );  
-   cout << "Before swapping string s1 and s2:" << endl;  
-   cout << "The basic_string s1 = " << s1 << "." << endl;  
-   cout << "The basic_string s2 = " << s2 << "." << endl;  
-  
-   swap ( s1 , s2 );  
-   cout << "\nAfter swapping string s1 and s2:" << endl;  
-   cout << "The basic_string s1 = " << s1 << "." << endl;  
-   cout << "The basic_string s2 = " << s2 << "." << endl;  
-}  
-```  
-  
-```Output  
-Before swapping string s1 and s2:  
-The basic_string s1 = Tweedledee.  
-The basic_string s2 = Tweedledum.  
-  
-After swapping string s1 and s2:  
-The basic_string s1 = Tweedledum.  
-The basic_string s2 = Tweedledee.  
-```  
-  
-##  <a name="to_string"></a>  to_string  
- Converts a value to a `string`.  
-  
-```  
-string to_string(int Val);
-
-string to_string(unsigned int Val);
-
-string to_string(long Val);
-
-string to_string(unsigned long Val);
-
-string to_string(long long Val);
-
-string to_string(unsigned long long Val);
-
-string to_string(float Val);
-
-string to_string(double Val);
-
-string to_string(long double Val);
-```  
-  
-### Parameters  
-  
-|Parameter|Description|  
-|---------------|-----------------|  
-|`Val`|The value to be converted.|  
-  
-### Return Value  
- The `string` that represents the value.  
-  
-### Remarks  
- The function converts `Val` to a sequence of elements stored in an array object `Buf` internal to the function as if by calling `sprintf(Buf, Fmt, Val)`, where `Fmt` is  
-  
-- `"%d"` if `Val` has type `int`  
-  
-- `"%u"` if `Val` has type `unsigned int`  
-  
-- `"%ld"` if `Val` has type `long`  
-  
-- `"%lu"` if `Val` has type `unsigned long`  
-  
-- `"%lld"` if `Val` has type `long long`  
-  
-- `"%llu"` if `Val` has type `unsigned long long`  
-  
-- `"%f"` if `Val` has type `float` or `double`  
-  
-- `"%Lf"` if `Val` has type `long double`  
-  
- The function returns `string(Buf)`.  
-  
-##  <a name="to_wstring"></a>  to_wstring  
- Converts a value to a wide string.  
-  
-```  
-wstring to_wstring(int Val);
-
-wstring to_wstring(unsigned int Val);
-
-wstring to_wstring(long Val);
-
-wstring to_wstring(unsigned long Val);
-
-wstring to_wstring(long long Val);
-
-wstring to_wstring(unsigned long long Val);
-
-wstring to_wstring(float Val);
-
-wstring to_wstring(double Val);
-
-wstring to_wstring(long double Val);
-```  
-  
-### Parameters  
-  
-|Parameter|Description|  
-|---------------|-----------------|  
-|`Val`|The value to be converted.|  
-  
-### Return Value  
- The wide string that represents the value.  
-  
-### Remarks  
- The function converts `Val` to a sequence of elements stored in an array object `Buf` internal to the function as if by calling `swprintf(Buf, Len, Fmt, Val)`, where `Fmt` is  
-  
-- `L"%d"` if `Val` has type `int`  
-  
-- `L"%u"` if `Val` has type `unsigned int`  
-  
-- `L"%ld"` if `Val` has type `long`  
-  
-- `L"%lu"` if `Val` has type `unsigned long`  
-  
-- `L"%lld"` if `Val` has type `long long`  
-  
-- `L"%llu"` if `Val` has type `unsigned long long`  
-  
-- `L"%f"` if `Val` has type `float` or `double`  
-  
-- `L"%Lf"` if `Val` has type `long double`  
-  
- The function returns `wstring(Buf)`.  
-  
-## See Also  
- [\<string>](../standard-library/string.md)
->>>>>>> 01763470
