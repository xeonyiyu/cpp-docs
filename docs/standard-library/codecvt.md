--- conflicted
+++ resolved
@@ -86,15 +86,10 @@
   
 |||  
 |-|-|  
-<<<<<<< HEAD
 |[codecvt_utf8](codecvt-utf8-class.md)|Represents a locale facet that converts between wide characters encoded as UCS-2 or UCS-4, and a byte stream encoded as UTF-8.|  
 |[codecvt_utf8_utf16](codecvt-utf8-utf16-class.md)|Represents a locale facet that converts between wide characters encoded as UTF-16 and a byte stream encoded as UTF-8.|  
 |[codecvt_utf16](codecvt-utf16-class.md)|Represents a locale facet that converts between wide characters encoded as UCS-2 or UCS-4 and a byte stream encoded as UTF-16LE or UTF-16BE.|  
-=======
-|[codecvt_utf8](../standard-library/codecvt-utf8.md)|Represents a locale facet that converts between wide characters encoded as UCS-2 or UCS-4, and a byte stream encoded as UTF-8.|  
-|[codecvt_utf8_utf16](../standard-library/codecvt-utf8-utf16.md)|Represents a locale facet that converts between wide characters encoded as UTF-16 and a byte stream encoded as UTF-8.|  
-|[codecvt_utf16](../standard-library/codecvt-utf16.md)|Represents a locale facet that converts between wide characters encoded as UCS-2 or UCS-4 and a byte stream encoded as UTF-16LE or UTF-16BE.|  
->>>>>>> 781cd9dd
+
   
 ## Requirements  
  **Header:** \<codecvt>  
