<<<<<<< HEAD
---
title: "C++ Standard Library Reference | Microsoft Docs"
ms.custom: ""
ms.date: "11/04/2016"
ms.prod: "visual-studio-dev14"
ms.reviewer: ""
ms.suite: ""
ms.technology: 
  - "devlang-cpp"
ms.tgt_pltfrm: ""
ms.topic: "article"
dev_langs: 
  - "C++"
helpviewer_keywords: 
  - "Standard C++ Library, reference"
  - "Standard C++ Library"
  - "template libraries"
  - "libraries, Standard C++"
ms.assetid: a37d3ba3-58af-47c7-9ee2-441ccd7b77ee
caps.latest.revision: 19
author: "corob-msft"
ms.author: "corob"
manager: "ghogen"
translation.priority.ht: 
  - "cs-cz"
  - "de-de"
  - "es-es"
  - "fr-fr"
  - "it-it"
  - "ja-jp"
  - "ko-kr"
  - "pl-pl"
  - "pt-br"
  - "ru-ru"
  - "tr-tr"
  - "zh-cn"
  - "zh-tw"
---
# C++ Standard Library Reference
A C++ program can call on a large number of functions from this conforming implementation of the Standard C++ Library. These functions perform essential services such as input and output and provide efficient implementations of frequently used operations.  
  
 For more information about Visual C++ run-time libraries, see [CRT Library Features](../c-runtime-library/crt-library-features.md).  
  
## In This Section  
 [STL Overview](../standard-library/cpp-standard-library-overview.md)  
 Provides an overview of the Microsoft implementation of the Standard C++ Library.  
  
 [iostream Programming](../standard-library/iostream-programming.md)  
 Provides an overview of iostream programming.  
  
 [Header Files Reference](../standard-library/cpp-standard-library-header-files.md)  
 Provides links to reference topics discussing the Standard C++ Library header files, with code examples.  
  


=======
---
title: "C++ Standard Library Reference | Microsoft Docs"
ms.custom: ""
ms.date: "11/04/2016"
ms.reviewer: ""
ms.suite: ""
ms.technology: 
  - "devlang-cpp"
ms.tgt_pltfrm: ""
ms.topic: "article"
dev_langs: 
  - "C++"
helpviewer_keywords: 
  - "Standard C++ Library, reference"
  - "Standard C++ Library"
  - "template libraries"
  - "libraries, Standard C++"
ms.assetid: a37d3ba3-58af-47c7-9ee2-441ccd7b77ee
caps.latest.revision: 19
author: "corob-msft"
ms.author: "corob"
manager: "ghogen"
translation.priority.ht: 
  - "cs-cz"
  - "de-de"
  - "es-es"
  - "fr-fr"
  - "it-it"
  - "ja-jp"
  - "ko-kr"
  - "pl-pl"
  - "pt-br"
  - "ru-ru"
  - "tr-tr"
  - "zh-cn"
  - "zh-tw"
---
# C++ Standard Library Reference
A C++ program can call on a large number of functions from this conforming implementation of the Standard C++ Library. These functions perform essential services such as input and output and provide efficient implementations of frequently used operations.  
  
 For more information about Visual C++ run-time libraries, see [CRT Library Features](../c-runtime-library/crt-library-features.md).  
  
## In This Section  
 [STL Overview](../standard-library/cpp-standard-library-overview.md)  
 Provides an overview of the Microsoft implementation of the Standard C++ Library.  
  
 [iostream Programming](../standard-library/iostream-programming.md)  
 Provides an overview of iostream programming.  
  
 [Header Files Reference](../standard-library/cpp-standard-library-header-files.md)  
 Provides links to reference topics discussing the Standard C++ Library header files, with code examples.  
  
## Related Sections  
 [Visual C++ Reference](http://msdn.microsoft.com/en-us/1ba03b5c-8229-4f63-b08c-6c12141d6ab1)  
 Provides links to topics describing the C and C++ language references, the libraries provided with Visual C++, the Visual C++ Extensibility Object Model, and the Microsoft Macro Assembler (MASM).  
  
 [NIB: Samples Included in Visual C++](http://msdn.microsoft.com/en-us/c9ec56b3-2bbd-49b4-8a4c-9ed4b78b7a84)  
 Provides links to sample code showing the capabilities of Visual C++ and the libraries and technologies it supports.  
  
## See Also  
 [Visual C++ Libraries Reference](http://msdn.microsoft.com/en-us/fec23c40-10c0-4857-9cdc-33a3b99b30ae)
>>>>>>> 01763470
<|MERGE_RESOLUTION|>--- conflicted
+++ resolved
@@ -1,60 +1,3 @@
-<<<<<<< HEAD
----
-title: "C++ Standard Library Reference | Microsoft Docs"
-ms.custom: ""
-ms.date: "11/04/2016"
-ms.prod: "visual-studio-dev14"
-ms.reviewer: ""
-ms.suite: ""
-ms.technology: 
-  - "devlang-cpp"
-ms.tgt_pltfrm: ""
-ms.topic: "article"
-dev_langs: 
-  - "C++"
-helpviewer_keywords: 
-  - "Standard C++ Library, reference"
-  - "Standard C++ Library"
-  - "template libraries"
-  - "libraries, Standard C++"
-ms.assetid: a37d3ba3-58af-47c7-9ee2-441ccd7b77ee
-caps.latest.revision: 19
-author: "corob-msft"
-ms.author: "corob"
-manager: "ghogen"
-translation.priority.ht: 
-  - "cs-cz"
-  - "de-de"
-  - "es-es"
-  - "fr-fr"
-  - "it-it"
-  - "ja-jp"
-  - "ko-kr"
-  - "pl-pl"
-  - "pt-br"
-  - "ru-ru"
-  - "tr-tr"
-  - "zh-cn"
-  - "zh-tw"
----
-# C++ Standard Library Reference
-A C++ program can call on a large number of functions from this conforming implementation of the Standard C++ Library. These functions perform essential services such as input and output and provide efficient implementations of frequently used operations.  
-  
- For more information about Visual C++ run-time libraries, see [CRT Library Features](../c-runtime-library/crt-library-features.md).  
-  
-## In This Section  
- [STL Overview](../standard-library/cpp-standard-library-overview.md)  
- Provides an overview of the Microsoft implementation of the Standard C++ Library.  
-  
- [iostream Programming](../standard-library/iostream-programming.md)  
- Provides an overview of iostream programming.  
-  
- [Header Files Reference](../standard-library/cpp-standard-library-header-files.md)  
- Provides links to reference topics discussing the Standard C++ Library header files, with code examples.  
-  
-
-
-=======
 ---
 title: "C++ Standard Library Reference | Microsoft Docs"
 ms.custom: ""
@@ -107,13 +50,3 @@
  [Header Files Reference](../standard-library/cpp-standard-library-header-files.md)  
  Provides links to reference topics discussing the Standard C++ Library header files, with code examples.  
   
-## Related Sections  
- [Visual C++ Reference](http://msdn.microsoft.com/en-us/1ba03b5c-8229-4f63-b08c-6c12141d6ab1)  
- Provides links to topics describing the C and C++ language references, the libraries provided with Visual C++, the Visual C++ Extensibility Object Model, and the Microsoft Macro Assembler (MASM).  
-  
- [NIB: Samples Included in Visual C++](http://msdn.microsoft.com/en-us/c9ec56b3-2bbd-49b4-8a4c-9ed4b78b7a84)  
- Provides links to sample code showing the capabilities of Visual C++ and the libraries and technologies it supports.  
-  
-## See Also  
- [Visual C++ Libraries Reference](http://msdn.microsoft.com/en-us/fec23c40-10c0-4857-9cdc-33a3b99b30ae)
->>>>>>> 01763470
