---
title: "&lt;complex&gt; operators | Microsoft Docs"
ms.custom: ""
ms.date: "11/04/2016"
ms.topic: "reference"
f1_keywords: ["xcomplex/std::operator!=", "xcomplex/std::operator&gt;&gt;", "xcomplex/std::operator&lt;&lt;", "xcomplex/std::operator*", "xcomplex/std::operator+", "xcomplex/std::operator-", "xcomplex/std::operator/", "xcomplex/std::operator=="]
dev_langs: ["C++"]
ms.assetid: aa282604-dcb9-46a2-bf1d-34c50aa6c4ba
helpviewer_keywords: ["std::operator!= (complex)", "std::operator&gt;&gt; (complex)", "std::operator&lt;&lt; (complex), std::operator== (complex)"]
---
# &lt;complex&gt; operators

||||
|-|-|-|
|[operator!=](#op_neq)|[operator&gt;&gt;](#op_gt_gt)|[operator&lt;&lt;](#op_lt_lt)|
|[operator*](#op_star)|[operator+](#op_add)|[operator-](#operator-)|
|[operator/](#op_div)|[operator==](#op_eq_eq)|

## <a name="op_neq"></a>  operator!=

Tests for inequality between two complex numbers, one or both of which may belong to the subset of the type for the real and imaginary parts.

```

template <class Type>
bool operator!=(
    const complex<Type>& left,
    const complex<Type>& right);

template <class Type>
bool operator!=(
    const complex<Type>& left,
    const Type& right);

template <class Type>
bool operator!=(
    const Type& left,
    const complex<Type>& right);
```

### Parameters

*left*
 A complex number or object of its parameter type to be tested for inequality.

*right*
 A complex number or object of its parameter type to be tested for inequality.

### Return Value

**true** if the numbers are not equal; **false** if numbers are equal.

### Remarks

Two complex numbers are equal if and only if their real parts are equal and their imaginary parts are equal. Otherwise, they are unequal.

The operation is overloaded so that comparison tests can be executed without the conversion of the data to a particular format.

### Example

```cpp
// complex_op_NE.cpp
// compile with: /EHsc
#include <complex>
#include <iostream>

int main( )
{
   using namespace std;
   double pi = 3.14159265359;

   // Example of the first member function
   // type complex<double> compared with type complex<double>
   complex <double> cl1 ( polar (3.0, pi / 6 ) );
   complex <double> cr1a ( polar (3.0, pi /6 ) );
   complex <double> cr1b ( polar (2.0, pi / 3 ) );

   cout << "The left-side complex number is cl1 = " << cl1 << endl;
   cout << "The 1st right-side complex number is cr1a = " << cr1a << endl;
   cout << "The 2nd right-side complex number is cr1b = " << cr1b << endl;
   if ( cl1 != cr1a )
      cout << "The complex numbers cl1 & cr1a are not equal." << endl;
   else
      cout << "The complex numbers cl1 & cr1a are equal." << endl;
   if ( cl1 != cr1b )
      cout << "The complex numbers cl1 & cr1b are not equal." << endl;
   else
      cout << "The complex numbers cl1 & cr1b are equal." << endl;
   cout << endl;

   // Example of the second member function
   // type complex<int> compared with type int
   complex <int> cl2a ( 3, 4 );
   complex <int> cl2b ( 5,0 );
   int cr2a =3;
   int cr2b =5;

   cout << "The 1st left-side complex number is cl2a = " << cl2a << endl;
   cout << "The 1st right-side complex number is cr2a = " << cr2a << endl;
   if ( cl2a != cr2a )
      cout << "The complex numbers cl2a & cr2a are not equal." << endl;
   else
      cout << "The complex numbers cl2a & cr2a are equal." << endl;

   cout << "The 2nd left-side complex number is cl2b = " << cl2b << endl;
   cout << "The 2nd right-side complex number is cr2b = " << cr2b << endl;
   if ( cl2b != cr2b )
      cout << "The complex numbers cl2b & cr2b are not equal." << endl;
   else
      cout << "The complex numbers cl2b & cr2b are equal." << endl;
   cout << endl;

   // Example of the third member function
   // type double compared with type complex<double>
   double cl3a =3;
   double cl3b =5;
   complex <double> cr3a ( 3, 4 );
   complex <double> cr3b ( 5,0 );

   cout << "The 1st left-side complex number is cl3a = " << cl3a << endl;
   cout << "The 1st right-side complex number is cr3a = " << cr3a << endl;
   if ( cl3a != cr3a )
      cout << "The complex numbers cl3a & cr3a are not equal." << endl;
   else
      cout << "The complex numbers cl3a & cr3a are equal." << endl;

   cout << "The 2nd left-side complex number is cl3b = " << cl3b << endl;
   cout << "The 2nd right-side complex number is cr3b = " << cr3b << endl;
   if ( cl3b != cr3b )
      cout << "The complex numbers cl3b & cr3b are not equal." << endl;
   else
      cout << "The complex numbers cl3b & cr3b are equal." << endl;
   cout << endl;
}
```

```Output
The left-side complex number is cl1 = (2.59808,1.5)
The 1st right-side complex number is cr1a = (2.59808,1.5)
The 2nd right-side complex number is cr1b = (1,1.73205)
The complex numbers cl1 & cr1a are equal.
The complex numbers cl1 & cr1b are not equal.

The 1st left-side complex number is cl2a = (3,4)
The 1st right-side complex number is cr2a = 3
The complex numbers cl2a & cr2a are not equal.
The 2nd left-side complex number is cl2b = (5,0)
The 2nd right-side complex number is cr2b = 5
The complex numbers cl2b & cr2b are equal.

The 1st left-side complex number is cl3a = 3
The 1st right-side complex number is cr3a = (3,4)
The complex numbers cl3a & cr3a are not equal.
The 2nd left-side complex number is cl3b = 5
The 2nd right-side complex number is cr3b = (5,0)
The complex numbers cl3b & cr3b are equal.
```

## <a name="op_star"></a>  operator\*

Multiplies two complex numbers, one or both of which may belong to the subset of the type for the real and imaginary parts.

```

template <class Type>
complex<Type> operator*(
    const complex<Type>& left,
    const complex<Type>& right);

template <class Type>
complex<Type> operator*(
    const complex<Type>& left,
    const Type& right);

template <class Type>
complex<Type> operator*(
    const Type& left,
    const complex<Type>& right);
```

### Parameters

<<<<<<< HEAD
`left`
 The first of two complex numbers or a number that is of the parameter type for a complex number that is to be multiplied by the \* operation.

`right`
 The second of two complex numbers or a number that is of the parameter type for a complex number that is to be multiplied by the \* operation.
=======
*left*
 The first of two complex numbers or a number that is of the parameter type for a complex number that is to be multiplied by the * operation.

*right*
 The second of two complex numbers or a number that is of the parameter type for a complex number that is to be multiplied by the * operation.
>>>>>>> c72d9995

### Return Value

The complex number that results from the multiplication of the two numbers whose value and type are specified by the parameter inputs.

### Remarks

The operation is overloaded so that simple arithmetic operations can be executed without the conversion of the data to a particular format.

### Example

```cpp
// complex_op_mult.cpp
// compile with: /EHsc
#include <complex>
#include <iostream>

int main( )
{
   using namespace std;
   double pi = 3.14159265359;

   // Example of the first member function
   // type complex<double> times type complex<double>
   complex <double> cl1 ( polar (3.0, pi / 6 ) );
   complex <double> cr1 ( polar (2.0, pi / 3 ) );
   complex <double> cs1 = cl1 * cr1;

   cout << "The left-side complex number is cl1 = " << cl1 << endl;
   cout << "The right-side complex number is cr1 = " << cr1 << endl;
   cout << "Product of two complex numbers is: cs1 = " << cs1 << endl;
   double abscs1 = abs ( cs1 );
   double argcs1 = arg ( cs1 );
   cout << "The modulus of cs1 is: " << abscs1 << endl;
   cout << "The argument of cs1 is: "<< argcs1 << " radians, which is "
        << argcs1 * 180 / pi << " degrees." << endl << endl;

   // Example of the second member function
   // type complex<double> times type double
   complex <double> cl2 ( polar ( 3.0, pi / 6 ) );
   double cr2 =5;
   complex <double> cs2 = cl2 * cr2;

   cout << "The left-side complex number is cl2 = " << cl2 << endl;
   cout << "The right-side complex number is cr2 = " << cr2 << endl;
   cout << "Product of two complex numbers is: cs2 = " << cs2 << endl;
   double abscs2 = abs ( cs2 );
   double argcs2 = arg ( cs2 );
   cout << "The modulus of cs2 is: " << abscs2 << endl;
   cout << "The argument of cs2 is: "<< argcs2 << " radians, which is "
        << argcs2 * 180 / pi << " degrees." << endl << endl;

   // Example of the third member function
   // type double times type complex<double>
   double cl3 = 5;
   complex <double> cr3 ( polar (3.0, pi / 6 ) );
   complex <double> cs3 = cl3 * cr3;

   cout << "The left-side complex number is cl3 = " << cl3 << endl;
   cout << "The right-side complex number is cr3 = " << cr3 << endl;
   cout << "Product of two complex numbers is: cs3 = " << cs3 << endl;
   double abscs3 = abs ( cs3 );
   double argcs3 = arg ( cs3 );
   cout << "The modulus of cs3 is: " << abscs3 << endl;
   cout << "The argument of cs3 is: "<< argcs3 << " radians, which is "
        << argcs3 * 180 / pi << " degrees." << endl << endl;
}
```

## <a name="op_add"></a>  operator+

Adds two complex numbers, one or both of which may belong to the subset of the type for the real and imaginary parts.

```

template <class Type>
complex<Type> operator+(
    const complex<Type>& left,
    const complex<Type>& right);

template <class Type>
complex<Type> operator+(
    const complex<Type>& left,
    const Type& right);

template <class Type>
complex<Type> operator+(
    const Type& left,
    const complex<Type>& right);

template <class Type>
complex<Type> operator+(const complex<Type>& left);
```

### Parameters

*left*
 The first of two complex numbers or a number that is of the parameter type for a complex number that is to be added by the + operation.

*right*
 The second of two complex numbers or a number that is of the parameter type for a complex number that is to be added by the + operation.

### Return Value

The complex number that results from the addition of the two numbers whose value and type are specified by the parameter inputs.

### Remarks

The operation is overloaded so that simple arithmetic operations can be executed without the conversion of the data to a particular format. The unary operator returns *left*.

### Example

```cpp
// complex_op_add.cpp
// compile with: /EHsc
#include <complex>
#include <iostream>

int main( )
{
   using namespace std;
   double pi = 3.14159265359;

   // Example of the first member function
   // type complex<double> plus type complex<double>
   complex <double> cl1 ( 3.0, 4.0 );
   complex <double> cr1 ( 2.0, 5.0 );
   complex <double> cs1 = cl1 + cr1;

   cout << "The left-side complex number is cl1 = " << cl1 << endl;
   cout << "The right-side complex number is cr1 = " << cr1 << endl;
   cout << "The sum of the two complex numbers is: cs1 = " << cs1 << endl;
   double abscs1 = abs ( cs1 );
   double argcs1 = arg ( cs1 );
   cout << "The modulus of cs1 is: " << abscs1 << endl;
   cout << "The argument of cs1 is: "<< argcs1 << " radians, which is "
        << argcs1 * 180 / pi << " degrees." << endl << endl;

   // Example of the second member function
   // type complex<double> plus type double
   complex <double> cl2 ( 3.0, 4.0 );
   double cr2 =5.0;
   complex <double> cs2 = cl2 + cr2;

   cout << "The left-side complex number is cl2 = " << cl2 << endl;
   cout << "The right-side complex number is cr2 = " << cr2 << endl;
   cout << "The sum of the two complex numbers is: cs2 = " << cs2 << endl;
   double abscs2 = abs ( cs2 );
   double argcs2 = arg ( cs2 );
   cout << "The modulus of cs2 is: " << abscs2 << endl;
   cout << "The argument of cs2 is: "<< argcs2 << " radians, which is "
        << argcs2 * 180 / pi << " degrees." << endl << endl;

   // Example of the third member function
   // type double plus type complex<double>
   double cl3 = 5.0;
   complex <double> cr3 ( 3.0, 4.0 );
   complex <double> cs3 = cl3 + cr3;

   cout << "The left-side complex number is cl3 = " << cl3 << endl;
   cout << "The right-side complex number is cr3 = " << cr3 << endl;
   cout << "The sum of the two complex numbers is: cs3 = " << cs3 << endl;
   double abscs3 = abs ( cs3 );
   double argcs3 = arg ( cs3 );
   cout << "The modulus of cs3 is: " << abscs3 << endl;
   cout << "The argument of cs3 is: "<< argcs3 << " radians, which is "
        << argcs3 * 180 / pi << " degrees." << endl << endl;

   // Example of the fourth member function
   // plus type complex<double>
   complex <double> cr4 ( 3.0, 4.0 );
   complex <double> cs4 = + cr4;

   cout << "The right-side complex number is cr4 = " << cr4 << endl;
   cout << "The result of the unary application of + to the right-side"
        << "\n complex number is: cs4 = " << cs4 << endl;
   double abscs4 = abs ( cs4 );
   double argcs4 = arg ( cs4 );
   cout << "The modulus of cs4 is: " << abscs4 << endl;
   cout << "The argument of cs4 is: "<< argcs4 << " radians, which is "
        << argcs4 * 180 / pi << " degrees." << endl << endl;
}
```

```Output
The left-side complex number is cl1 = (3,4)
The right-side complex number is cr1 = (2,5)
The sum of the two complex numbers is: cs1 = (5,9)
The modulus of cs1 is: 10.2956
The argument of cs1 is: 1.0637 radians, which is 60.9454 degrees.

The left-side complex number is cl2 = (3,4)
The right-side complex number is cr2 = 5
The sum of the two complex numbers is: cs2 = (8,4)
The modulus of cs2 is: 8.94427
The argument of cs2 is: 0.463648 radians, which is 26.5651 degrees.

The left-side complex number is cl3 = 5
The right-side complex number is cr3 = (3,4)
The sum of the two complex numbers is: cs3 = (8,4)
The modulus of cs3 is: 8.94427
The argument of cs3 is: 0.463648 radians, which is 26.5651 degrees.

The right-side complex number is cr4 = (3,4)
The result of the unary application of + to the right-side
 complex number is: cs4 = (3,4)
The modulus of cs4 is: 5
The argument of cs4 is: 0.927295 radians, which is 53.1301 degrees.
```

## <a name="operator-"></a>  operator-

Subtracts two complex numbers, one or both of which may belong to the subset of the type for the real and imaginary parts.

```cpp
template <class Type>
complex<Type> operator-(
    const complex<Type>& left,
    const complex<Type>& right);

template <class Type>
complex<Type> operator-(
    const complex<Type>& left,
    const Type& right);

template <class Type>
complex<Type> operator-(
    const Type& left,
    const complex<Type>& right);

template <class Type>
complex<Type> operator-(const complex<Type>& left);
```

### Parameters

*left*
 The first of two complex numbers or a number that is of the parameter type for a complex number that is to be subtracted by the - operation.

*right*
 The second of two complex numbers or a number that is of the parameter type for a complex number that is to be subtracted by the - operation.

### Return Value

The complex number that results from the subtraction of *right* from *left*, the two numbers whose values are specified by the parameter inputs.

### Remarks

The operation is overloaded so that simple arithmetic operations can be executed without the conversion of the data to a particular format.

The unary operator changes the sign of a complex number and returns a value whose real part is the negative of the real part of the number input and whose imaginary part is the negative of the imaginary part of the number input.

### Example

```cpp
// complex_op_sub.cpp
// compile with: /EHsc
#include <complex>
#include <iostream>

int main( )
{
   using namespace std;
   double pi = 3.14159265359;

   // Example of the first member function
   // type complex<double> minus type complex<double>
   complex <double> cl1 ( 3.0, 4.0 );
   complex <double> cr1 ( 2.0, 5.0 );
   complex <double> cs1 = cl1 - cr1;

   cout << "The left-side complex number is cl1 = " << cl1 << endl;
   cout << "The right-side complex number is cr1 = " << cr1 << endl;
   cout << "Difference of two complex numbers is: cs1 = " << cs1 << endl;
   double abscs1 = abs ( cs1 );
   double argcs1 = arg ( cs1 );
   cout << "The modulus of cs1 is: " << abscs1 << endl;
   cout << "The argument of cs1 is: "<< argcs1 << " radians, which is "
        << argcs1 * 180 / pi << " degrees." << endl << endl;

   // Example of the second member function
   // type complex<double> minus type double
   complex <double> cl2 ( 3.0, 4.0 );
   double cr2 =5.0;
   complex <double> cs2 = cl2 - cr2;

   cout << "The left-side complex number is cl2 = " << cl2 << endl;
   cout << "The right-side complex number is cr2 = " << cr2 << endl;
   cout << "Difference of two complex numbers is: cs2 = " << cs2 << endl;
   double abscs2 = abs ( cs2 );
   double argcs2 = arg ( cs2 );
   cout << "The modulus of cs2 is: " << abscs2 << endl;
   cout << "The argument of cs2 is: "<< argcs2 << " radians, which is "
        << argcs2 * 180 / pi << " degrees." << endl << endl;

   // Example of the third member function
   // type double minus type complex<double>
   double cl3 = 5.0;
   complex <double> cr3 ( 3.0, 4.0 );
   complex <double> cs3 = cl3 - cr3;

   cout << "The left-side complex number is cl3 = " << cl3 << endl;
   cout << "The right-side complex number is cr3 = " << cr3 << endl;
   cout << "Difference of two complex numbers is: cs3 = " << cs3 << endl;
   double abscs3 = abs ( cs3 );
   double argcs3 = arg ( cs3 );
   cout << "The modulus of cs3 is: " << abscs3 << endl;
   cout << "The argument of cs3 is: "<< argcs3 << " radians, which is "
        << argcs3 * 180 / pi << " degrees." << endl << endl;

   // Example of the fourth member function
   // minus type complex<double>
   complex <double> cr4 ( 3.0, 4.0 );
   complex <double> cs4 = - cr4;

   cout << "The right-side complex number is cr4 = " << cr4 << endl;
   cout << "The result of the unary application of - to the right-side"
        << "\n complex number is: cs4 = " << cs4 << endl;
   double abscs4 = abs ( cs4 );
   double argcs4 = arg ( cs4 );
   cout << "The modulus of cs4 is: " << abscs4 << endl;
   cout << "The argument of cs4 is: "<< argcs4 << " radians, which is "
        << argcs4 * 180 / pi << " degrees." << endl << endl;
}
```

```Output
The left-side complex number is cl1 = (3,4)
The right-side complex number is cr1 = (2,5)
Difference of two complex numbers is: cs1 = (1,-1)
The modulus of cs1 is: 1.41421
The argument of cs1 is: -0.785398 radians, which is -45 degrees.

The left-side complex number is cl2 = (3,4)
The right-side complex number is cr2 = 5
Difference of two complex numbers is: cs2 = (-2,4)
The modulus of cs2 is: 4.47214
The argument of cs2 is: 2.03444 radians, which is 116.565 degrees.

The left-side complex number is cl3 = 5
The right-side complex number is cr3 = (3,4)
Difference of two complex numbers is: cs3 = (2,-4)
The modulus of cs3 is: 4.47214
The argument of cs3 is: -1.10715 radians, which is -63.4349 degrees.

The right-side complex number is cr4 = (3,4)
The result of the unary application of - to the right-side
 complex number is: cs4 = (-3,-4)
The modulus of cs4 is: 5
The argument of cs4 is: -2.2143 radians, which is -126.87 degrees.
```

## <a name="op_div"></a>  operator/

Divides two complex numbers, one or both of which may belong to the subset of the type for the real and imaginary parts.

```cpp
template <class Type>
complex<Type> operator*(
    const complex<Type>& left,
    const complex<Type>& right);

template <class Type>
complex<Type> operator*(
    const complex<Type>& left,
    const Type& right);

template <class Type>
complex<Type> operator*(
    const Type& left,
    const complex<Type>& right);
```

### Parameters

*left*
 A complex number or a number that is of the parameter type for a complex number that is the numerator to be divided by the denominator with the / operation.

*right*
 A complex number or a number that is of the parameter type for a complex number that is the denominator to be used to divide the numerator with the / operation.

### Return Value

The complex number that results from the division of the numerator by the denominator, the values of which are specified by the parameter inputs.

### Remarks

The operation is overloaded so that simple arithmetic operations can be executed without the conversion of the data to a particular format.

### Example

```cpp
// complex_op_div.cpp
// compile with: /EHsc
#include <complex>
#include <iostream>

int main( )
{
   using namespace std;
   double pi = 3.14159265359;

   // Example of the first member function
   // type complex<double> divided by type complex<double>
   complex <double> cl1 ( polar ( 3.0, pi / 6 ) );
   complex <double> cr1 ( polar ( 2.0, pi / 3 ) );
   complex <double> cs1 = cl1 / cr1;

   cout << "The left-side complex number is cl1 = " << cl1 << endl;
   cout << "The right-side complex number is cr1 = " << cr1 << endl;
   cout << "The quotient of the two complex numbers is: cs1 = cl1 /cr1 = "
        << cs1 << endl;
   double abscs1 = abs ( cs1 );
   double argcs1 = arg ( cs1 );
   cout << "The modulus of cs1 is: " << abscs1 << endl;
   cout << "The argument of cs1 is: "<< argcs1 << " radians, which is "
        << argcs1 * 180 / pi << " degrees." << endl << endl;

   // example of the second member function
   // type complex<double> divided by type double
   complex <double> cl2 ( polar (3.0, pi / 6 ) );
   double cr2 =5;
   complex <double> cs2 = cl2 / cr2;

   cout << "The left-side complex number is cl2 = " << cl2 << endl;
   cout << "The right-side complex number is cr2 = " << cr2 << endl;
   cout << "The quotient of the two complex numbers is: cs2 = cl2 /cr2 = "
        << cs2 << endl;
   double abscs2 = abs ( cs2 );
   double argcs2 = arg ( cs2 );
   cout << "The modulus of cs2 is: " << abscs2 << endl;
   cout << "The argument of cs2 is: "<< argcs2 << " radians, which is "
        << argcs2 * 180 / pi << " degrees." << endl << endl;

   // Example of the third member function
   // type double divided by type complex<double>
   double cl3 = 5;
   complex <double> cr3 ( polar ( 3.0, pi / 6 ) );
   complex <double> cs3 = cl3 / cr3;

   cout << "The left-side complex number is cl3 = " << cl3 << endl;
   cout << "The right-side complex number is cr3 = " << cr3 << endl;
   cout << "The quotient of the two complex numbers is: cs3 = cl3 /cr2 = "
        << cs3 << endl;
   double abscs3 = abs ( cs3 );
   double argcs3 = arg ( cs3 );
   cout << "The modulus of cs3 is: " << abscs3 << endl;
   cout << "The argument of cs3 is: "<< argcs3 << " radians, which is "
        << argcs3 * 180 / pi << " degrees." << endl << endl;
}
```

```Output
The left-side complex number is cl1 = (2.59808,1.5)
The right-side complex number is cr1 = (1,1.73205)
The quotient of the two complex numbers is: cs1 = cl1 /cr1 = (1.29904,-0.75)
The modulus of cs1 is: 1.5
The argument of cs1 is: -0.523599 radians, which is -30 degrees.

The left-side complex number is cl2 = (2.59808,1.5)
The right-side complex number is cr2 = 5
The quotient of the two complex numbers is: cs2 = cl2 /cr2 = (0.519615,0.3)
The modulus of cs2 is: 0.6
The argument of cs2 is: 0.523599 radians, which is 30 degrees.

The left-side complex number is cl3 = 5
The right-side complex number is cr3 = (2.59808,1.5)
The quotient of the two complex numbers is: cs3 = cl3 /cr2 = (1.44338,-0.833333)
The modulus of cs3 is: 1.66667
The argument of cs3 is: -0.523599 radians, which is -30 degrees.
```

## <a name="op_lt_lt"></a>  operator&lt;&lt;

Inserts a complex number specified into the output stream.

```cpp
template <class Type, class Elem, class Traits>
basic_ostream<Elem, Traits>& operator<<(
    basic_ostream<Elem, Traits>& Ostr,
    const complex<Type>& right);
```

### Parameters

*Ostr*
 The output stream into which the complex number is being entered.

*right*
 The complex number to be entered into the output stream

### Return Value

Writes the value of the specified complex number to the *Ostr* in a Cartesian format: ( *real part, imaginary part* ).

### Remarks

The output stream is overloaded so that it will accept any form of a complex number, and its default output format is the Cartesian format.

### Example

```cpp
// complex_op_insert.cpp
// compile with: /EHsc
#include <complex>
#include <iostream>

int main( )
{
   using namespace std;
   double pi = 3.14159265359;

   complex <double> c1 ( 3.0, 4.0 );
   cout << "Complex number c1 = " << c1 << endl;

   complex <double> c2  ( polar ( 2.0, pi / 6 ) );
   cout << "Complex number c2 = " << c2 << endl;

   // To display in polar form
   double absc2 = abs ( c2 );
   double argc2 = arg ( c2 );
   cout << "The modulus of c2 is: " << absc2 << endl;
   cout << "The argument of c2 is: "<< argc2 << " radians, which is "
        << argc2 * 180 / pi << " degrees." << endl << endl;
}
```

```Output
Complex number c1 = (3,4)
Complex number c2 = (1.73205,1)
The modulus of c2 is: 2
The argument of c2 is: 0.523599 radians, which is 30 degrees.
```

## <a name="op_eq_eq"></a>  operator==

Tests for equality between two complex numbers, one or both of which may belong to the subset of the type for the real and imaginary parts.

```

template <class Type>
bool operator==(
    const complex<Type>& left,
    const complex<Type>& right);

template <class Type>
bool operator==(
    const complex<Type>& left,
    const Type& right);

template <class Type>
bool operator==(
    const Type& left,
    const complex<Type>& right);
```

### Parameters

*left*
 A complex number or object of its parameter type to be tested for inequality.

*right*
 A complex number or object of its parameter type to be tested for inequality.

### Return Value

**true** if the numbers are equal; **false** if numbers are not equal.

### Remarks

Two complex numbers are equal if and only if their real parts are equal and their imaginary parts are equal. Otherwise, they are unequal.

The operation is overloaded so that comparison tests can be executed without the conversion of the data to a particular format.

### Example

```cpp
// complex_op_EQ.cpp
// compile with: /EHsc
#include <complex>
#include <iostream>

int main( )
{
   using namespace std;
   double pi = 3.14159265359;

   // Example of the first member function
   // type complex<double> compared with type complex<double>
   complex <double> cl1 ( polar ( 3.0, pi / 6 ) );
   complex <double> cr1a ( polar ( 3.0, pi /6 ) );
   complex <double> cr1b ( polar ( 2.0, pi / 3 ) );

   cout << "The left-side complex number is cl1 = " << cl1 << endl;
   cout << "The 1st right-side complex number is cr1a = " << cr1a << endl;
   cout << "The 2nd right-side complex number is cr1b = " << cr1b << endl;
   if ( cl1 == cr1a )
      cout << "The complex numbers cl1 & cr1a are equal." << endl;
   else
      cout << "The complex numbers cl1 & cr1a are not equal." << endl;
   if ( cl1 == cr1b )
      cout << "The complex numbers cl1 & cr1b are equal." << endl;
   else
      cout << "The complex numbers cl1 & cr1b are not equal." << endl;
   cout << endl;

   // Example of the second member function
   // type complex<int> compared with type int
   complex <int> cl2a ( 3, 4 );
   complex <int> cl2b ( 5,0 );
   int cr2a =3;
   int cr2b =5;

   cout << "The 1st left-side complex number is cl2a = " << cl2a << endl;
   cout << "The 1st right-side complex number is cr2a = " << cr2a << endl;
   if ( cl2a == cr2a )
      cout << "The complex numbers cl2a & cr2a are equal." << endl;
   else
      cout << "The complex numbers cl2a & cr2a are not equal." << endl;

   cout << "The 2nd left-side complex number is cl2b = " << cl2b << endl;
   cout << "The 2nd right-side complex number is cr2b = " << cr2b << endl;
   if ( cl2b == cr2b )
      cout << "The complex numbers cl2b & cr2b are equal." << endl;
   else
      cout << "The complex numbers cl2b & cr2b are not equal." << endl;
   cout << endl;

   // Example of the third member function
   // type double compared with type complex<double>
   double cl3a =3;
   double cl3b =5;
   complex <double> cr3a (3, 4 );
   complex <double> cr3b (5,0 );

   cout << "The 1st left-side complex number is cl3a = " << cl3a << endl;
   cout << "The 1st right-side complex number is cr3a = " << cr3a << endl;
   if ( cl3a == cr3a )
      cout << "The complex numbers cl3a & cr3a are equal." << endl;
   else
      cout << "The complex numbers cl3a & cr3a are not equal." << endl;

   cout << "The 2nd left-side complex number is cl3b = " << cl3b << endl;
   cout << "The 2nd right-side complex number is cr3b = " << cr3b << endl;
   if ( cl3b == cr3b )
      cout << "The complex numbers cl3b & cr3b are equal." << endl;
   else
      cout << "The complex numbers cl3b & cr3b are not equal." << endl;
   cout << endl;
}
```

```Output
The left-side complex number is cl1 = (2.59808,1.5)
The 1st right-side complex number is cr1a = (2.59808,1.5)
The 2nd right-side complex number is cr1b = (1,1.73205)
The complex numbers cl1 & cr1a are equal.
The complex numbers cl1 & cr1b are not equal.

The 1st left-side complex number is cl2a = (3,4)
The 1st right-side complex number is cr2a = 3
The complex numbers cl2a & cr2a are not equal.
The 2nd left-side complex number is cl2b = (5,0)
The 2nd right-side complex number is cr2b = 5
The complex numbers cl2b & cr2b are equal.

The 1st left-side complex number is cl3a = 3
The 1st right-side complex number is cr3a = (3,4)
The complex numbers cl3a & cr3a are not equal.
The 2nd left-side complex number is cl3b = 5
The 2nd right-side complex number is cr3b = (5,0)
The complex numbers cl3b & cr3b are equal.
```

## <a name="op_gt_gt"></a>  operator&gt;&gt;

Extracts a complex value from the input stream.

```

template <class Type, class Elem, class Traits>
basic_istream<Elem, Traits>& operator>>(
   basic_istream<Elem, Traits>& Istr,
   complex<Type>& right);
```

### Parameters

*Istr*
 The input stream from which the complex number is being extracted.

*right*
 The complex number that is being extracted from the input stream.

### Return Value

Reads the value of the specified complex number from *Istr* and returns it into *right*.

### Remarks

The valid input formats are

- *( real part, imaginary part )*

- *( real part )*

- *real part*

### Example

```cpp
// complex_op_extract.cpp
// compile with: /EHsc
#include <complex>
#include <iostream>

int main( )
{
   using namespace std;
   double pi = 3.14159265359;

   complex <double> c2;

   cout << "Input a complex number ( try: 2.0 ): ";
   cin >> c2;
   cout << c2 << endl;
}
```

```Output

2.0

```

## See also

[\<complex>](../standard-library/complex.md)<br/><|MERGE_RESOLUTION|>--- conflicted
+++ resolved
@@ -180,19 +180,11 @@
 
 ### Parameters
 
-<<<<<<< HEAD
-`left`
+*left*
  The first of two complex numbers or a number that is of the parameter type for a complex number that is to be multiplied by the \* operation.
 
-`right`
+*right*
  The second of two complex numbers or a number that is of the parameter type for a complex number that is to be multiplied by the \* operation.
-=======
-*left*
- The first of two complex numbers or a number that is of the parameter type for a complex number that is to be multiplied by the * operation.
-
-*right*
- The second of two complex numbers or a number that is of the parameter type for a complex number that is to be multiplied by the * operation.
->>>>>>> c72d9995
 
 ### Return Value
 
