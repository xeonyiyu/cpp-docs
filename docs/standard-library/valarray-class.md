--- conflicted
+++ resolved
@@ -1003,7 +1003,6 @@
 valarray<Type>& operator/=(const valarray<Type>& right);
 
 valarray<Type>& operator/=(const Type& right);
-<<<<<<< HEAD
 ```
 
 ### Parameters
@@ -1057,7 +1056,7 @@
 The initial valarray is: ( 100 -100 100 -100 100 -100 ).
 The initial Right valarray is: ( 0 2 4 6 8 10 ).
 The element-by-element result of the quotient is the
- valarray: ( 1.#INF -50 25 -16.6667 12.5 -10 ).
+ valarray: ( inf -50 25 -16.6667 12.5 -10 ).
 *\
 ```
 
@@ -1066,67 +1065,6 @@
 Assigns elements to a valarray whose values are specified either directly or as part of some other valarray or by a slice_array, gslice_array, mask_array, or indirect_array.
 
 ```cpp
-=======
-```  
-  
-### Parameters  
- `right`  
- The valarray or value of an element type identical to that of the operand valarray that is to be divided, element-wise, into the operand valarray.  
-  
-### Return Value  
- A valarray whose elements are the element-wise quotient of the operand valarray divided by `right`.  
-  
-### Example  
-  
-```cpp  
-// valarray_op_ediv.cpp  
-// compile with: /EHsc  
-#include <valarray>  
-#include <iostream>  
-  
-int main( )  
-{  
-   using namespace std;  
-   int i;  
-  
-   valarray<double> vaL ( 6 ), vaR ( 6 );  
-   for ( i = 0 ; i < 6 ; i += 2 )  
-      vaL [ i ] =  100;  
-   for ( i = 1 ; i < 6 ; i += 2 )  
-      vaL [ i ] =  -100;  
-   for ( i = 0 ; i < 6 ; i++ )  
-      vaR [ i ] =  2*i;  
-  
-   cout << "The initial valarray is: ( ";  
-      for (i = 0 ; i < 6 ; i++ )  
-         cout << vaL [ i ] << " ";  
-   cout << ")." << endl;  
-  
-   cout << "The initial Right valarray is: ( ";  
-      for (i = 0 ; i < 6 ; i++ )  
-         cout << vaR [ i ] << " ";  
-   cout << ")." << endl;  
-  
-   vaL /= vaR;  
-   cout << "The element-by-element result of "  
-        << "the quotient is the\n valarray: ( ";  
-      for (i = 0 ; i < 6 ; i++ )  
-         cout << vaL [ i ] << " ";  
-   cout << ")." << endl;  
-}  
-\* Output:   
-The initial valarray is: ( 100 -100 100 -100 100 -100 ).  
-The initial Right valarray is: ( 0 2 4 6 8 10 ).  
-The element-by-element result of the quotient is the  
- valarray: ( inf -50 25 -16.6667 12.5 -10 ).  
-*\  
-```  
-  
-##  <a name="op_eq"></a>  valarray::operator=  
- Assigns elements to a valarray whose values are specified either directly or as part of some other valarray or by a slice_array, gslice_array, mask_array, or indirect_array.  
-  
-```  
->>>>>>> 78ad4eab
 valarray<Type>& operator=(const valarray<Type>& right);
 
 valarray<Type>& operator=(valarray<Type>&& right);
