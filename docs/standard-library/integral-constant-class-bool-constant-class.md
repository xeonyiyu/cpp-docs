--- conflicted
+++ resolved
@@ -97,11 +97,8 @@
 ```  
   
 ## Requirements  
-<<<<<<< HEAD
-**Header:** \<type_traits>  
-=======
-**Header:** <type_traits>  
->>>>>>> ae23be09
+
+**Header:** \<type_traits>
   
 **Namespace:** std  
   
