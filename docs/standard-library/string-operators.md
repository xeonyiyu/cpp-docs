--- conflicted
+++ resolved
@@ -1,1553 +1,791 @@
-<<<<<<< HEAD
----
-title: "&lt;string&gt; operators | Microsoft Docs"
-ms.custom: ""
-ms.date: "11/04/2016"
-ms.reviewer: ""
-ms.suite: ""
-ms.tgt_pltfrm: ""
-ms.topic: "article"
-ms.assetid: 33ce8f05-06c7-45d3-a0cb-bcd27cf93910
-caps.latest.revision: 11
-manager: "ghogen"
----
-# &lt;string&gt; operators
-||||  
-|-|-|-|  
-|[operator!=](#operator_neq)|[operator&gt;](#operator_gt_)|[operator&gt;&gt;](#operator_gt__gt_)|  
-|[operator&gt;=](#operator_gt__eq)|[operator&lt;](#operator_lt_)|[operator&lt;&lt;](#operator_lt__lt_)|  
-|[operator&lt;=](#operator_lt__eq)|[operator+](#operator_add)|[operator==](#operator_eq_eq)|  
-  
-##  <a name="operator_add"></a>  operator+  
- Concatenates two string objects.  
-  
-```  
-template <class CharType, class Traits, class Allocator>  
-basic_string<CharType, Traits, Allocator> operator+(
-    const basic_string<CharType, Traits, Allocator>& left,  
-    const basic_string<CharType, Traits, Allocator>& right);
-
-template <class CharType, class Traits, class Allocator>  
-basic_string<CharType, Traits, Allocator> operator+(
-    const basic_string<CharType, Traits, Allocator>& left,  
-    const CharType* right);
-
-template <class CharType, class Traits, class Allocator>  
-basic_string<CharType, Traits, Allocator> operator+(
-    const basic_string<CharType, Traits, Allocator>& left,  
-    const CharType right);
-
-template <class CharType, class Traits, class Allocator>  
-basic_string<CharType, Traits, Allocator> operator+(
-    const CharType* left,  
-    const basic_string<CharType, Traits, Allocator>& right);
-
-template <class CharType, class Traits, class Allocator>  
-basic_string<CharType, Traits, Allocator> operator+(
-    const CharType left,  
-    const basic_string<CharType, Traits, Allocator>& right);
-
-template <class CharType, class Traits, class Allocator>  
-basic_string<CharType, Traits, Allocator>&& operator+(
-    const basic_string<CharType, Traits, Allocator>& left,  
-    const basic_string<CharType, Traits, Allocator>&& right);
-
-template <class CharType, class Traits, class Allocator>  
-basic_string<CharType, Traits, Allocator>&& operator+(
-    const basic_string<CharType, Traits, Allocator>&& left,  
-    const basic_string<CharType, Traits, Allocator>& right);
-
-template <class CharType, class Traits, class Allocator>  
-basic_string<CharType, Traits, Allocator>&& operator+(
-    const basic_string<CharType, Traits, Allocator>&& left,  
-    const basic_string<CharType, Traits, Allocator>&& right);
-
-template <class CharType, class Traits, class Allocator>  
-basic_string<CharType, Traits, Allocator>&& operator+(
-    const basic_string<CharType, Traits, Allocator>&& left,  
-    const CharType* right);
-
-template <class CharType, class Traits, class Allocator>  
-basic_string<CharType, Traits, Allocator>&& operator+(
-    const basic_string<CharType, Traits, Allocator>&& left,  
-    CharType right);
-
-template <class CharType, class Traits, class Allocator>  
-basic_string<CharType, Traits, Allocator>&& operator+(
-    const CharType* left,  
-    const basic_string<CharType, Traits, Allocator>&& right);
-
-template <class CharType, class Traits, class Allocator>  
-basic_string<CharType, Traits, Allocator>&& operator+(
-    CharType left,  
-    const basic_string<CharType, Traits, Allocator>&& right);
-```  
-  
-### Parameters  
- ` left`  
- A C-style string or an object of type `basic_string` to be concatenated.  
-  
- ` right`  
- A C-style string or an object of type `basic_string` to be concatenated.  
-  
-### Return Value  
- The string that is the concatenation of the input strings.  
-  
-### Remarks  
- The functions each overload `operator+` to concatenate two objects of template class [basic_string Class](../standard-library/basic-string-class.md). All effectively return `basic_string`\< **CharType**, **Traits**, **Allocator**>(_ *Left*). [append](../standard-library/basic-string-class.md#basic_string__append)(\_ *Right*).  
-  
-### Example  
-  
-```cpp  
-// string_op_con.cpp  
-// compile with: /EHsc  
-#include <string>  
-#include <iostream>  
-  
-int main( )   
-{  
-   using namespace std;  
-   // Declaring an object of type basic_string<char>  
-   string s1 ( "anti" );  
-   string s2 ( "gravity" );  
-   cout << "The basic_string s1 = " << s1 << "." << endl;  
-   cout << "The basic_string s2 = " << s2 << "." << endl;  
-  
-   // Declaring a C-style string  
-   char *s3 = "heroine";  
-   cout << "The C-style string s3 = " << s3 << "." << endl;  
-  
-   // Declaring a character constant  
-   char c1 = '!';  
-   cout << "The character constant c1 = " << c1 << "." << endl;  
-  
-   // First member function: concatenates an  object  
-   // of type basic_string with an object of type basic_string  
-   string s12 = s1 + s2;  
-   cout << "The string concatenating s1 & s2 is: " << s12 << endl;  
-  
-   // Second & fourth member functions: concatenate an object  
-   // of type basic_string with an object of C-syle string type  
-   string s1s3 = s1 + s3;  
-   cout << "The string concatenating s1 & s3 is: " << s1s3 << endl;  
-  
-   // Third & fifth member functions: concatenate an object  
-   // of type basic_string with a character constant  
-   string s1s3c1 = s1s3 + c1;  
-   cout << "The string concatenating s1 & s3 is: " << s1s3c1 << endl;  
-}  
-```  
-  
-```Output  
-The basic_string s1 = anti.  
-The basic_string s2 = gravity.  
-The C-style string s3 = heroine.  
-The character constant c1 = !.  
-The string concatenating s1 & s2 is: antigravity  
-The string concatenating s1 & s3 is: antiheroine  
-The string concatenating s1 & s3 is: antiheroine!  
-```  
-  
-##  <a name="operator_neq"></a>  operator!=  
- Tests if the string object on the left side of the operator is not equal to the string object on the right side.  
-  
-```  
-template <class CharType, class Traits, class Allocator>  
-bool operator!=(
-    const basic_string<CharType, Traits, Allocator>& left, 
-    const basic_string<CharType, Traits, Allocator>& right);
-
-template <class CharType, class Traits, class Allocator>  
-bool operator!=(
-    const basic_string<CharType, Traits, Allocator>& left, 
-const CharType* right);
-
-template <class CharType, class Traits, class Allocator>  
-bool operator!=(
-    const CharType* left, 
-    const basic_string<CharType, Traits, Allocator>& right);
-```  
-  
-### Parameters  
- ` left`  
- A C-style string or an object of type `basic_string` to be compared.  
-  
- ` right`  
- A C-style string or an object of type `basic_string` to be compared.  
-  
-### Return Value  
- **true** if the string object on the left side of the operator is not lexicographically equal to the string object on the right side; otherwise **false**.  
-  
-### Remarks  
- The comparison between string objects is based on a pairwise lexicographical comparison of their characters. Two strings are equal if they have the same number of characters and their respective character values are the same. Otherwise, they are unequal.  
-  
-### Example  
-  
-```cpp  
-// string_op_ne.cpp  
-// compile with: /EHsc  
-#include <string>  
-#include <iostream>  
-  
-int main( )   
-{  
-   using namespace std;  
-  
-   // Declaring an objects of type basic_string<char>  
-   string s1 ( "pluck" );  
-   string s2 ( "strum" );  
-   cout << "The basic_string s1 = " << s1 << "." << endl;  
-   cout << "The basic_string s2 = " << s2 << "." << endl;  
-  
-   // Declaring a C-style string  
-   char *s3 = "pluck";  
-   cout << "The C-style string s3 = " << s3 << "." << endl;  
-  
-   // First member function: comparison between left-side object  
-   // of type basic_string & right-side object of type basic_string  
-   if ( s1 != s2 )  
-      cout << "The strings s1 & s2 are not equal." << endl;  
-   else  
-      cout << "The strings s1 & s2 are equal." << endl;  
-  
-   // Second member function: comparison between left-side object  
-   // of type basic_string & right-side object of C-syle string type  
-   if ( s1 != s3 )  
-      cout << "The strings s1 & s3 are not equal." << endl;  
-   else  
-      cout << "The strings s1 & s3 are equal." << endl;  
-  
-   // Third member function: comparison between left-side object  
-   // of C-syle string type & right-side object of type basic_string  
-   if ( s3 != s2 )  
-      cout << "The strings s3 & s2 are not equal." << endl;  
-   else  
-      cout << "The strings s3 & s2 are equal." << endl;  
-}  
-```  
-  
-```Output  
-The basic_string s1 = pluck.  
-The basic_string s2 = strum.  
-The C-style string s3 = pluck.  
-The strings s1 & s2 are not equal.  
-The strings s1 & s3 are equal.  
-The strings s3 & s2 are not equal.  
-```  
-  
-##  <a name="operator_eq_eq"></a>  operator==  
- Tests if the string object on the left side of the operator is equal to the string object on the right side.  
-  
-```  
-template <class CharType, class Traits, class Allocator>  
-bool operator==(
-    const basic_string<CharType, Traits, Allocator>& left, 
-    const basic_string<CharType, Traits, Allocator>& right);
-
-template <class CharType, class Traits, class Allocator>  
-bool operator==(
-    const basic_string<CharType, Traits, Allocator>& left, 
-    const CharType* right);
-
-template <class CharType, class Traits, class Allocator>  
-bool operator==(
-    const CharType* left, 
-    const basic_string<CharType, Traits, Allocator>& right);
-```  
-  
-### Parameters  
- ` left`  
- A C-style string or an object of type `basic_string` to be compared.  
-  
- ` right`  
- A C-style string or an object of type `basic_string` to be compared.  
-  
-### Return Value  
- **true** if the string object on the left side of the operator is lexicographically equal to the string object on the right side; otherwise **false**.  
-  
-### Remarks  
- The comparison between string objects is based on a pairwise lexicographical comparison of their characters. Two strings are equal if they have the same number of characters and their respective character values are the same. Otherwise, they are unequal.  
-  
-### Example  
-  
-```cpp  
-// string_op_eq.cpp  
-// compile with: /EHsc  
-#include <string>  
-#include <iostream>  
-  
-int main( )   
-{  
-   using namespace std;  
-  
-   // Declaring an objects of type basic_string<char>  
-   string s1 ( "pluck" );  
-   string s2 ( "strum" );  
-   cout << "The basic_string s1 = " << s1 << "." << endl;  
-   cout << "The basic_string s2 = " << s2 << "." << endl;  
-  
-   // Declaring a C-style string  
-   char *s3 = "pluck";  
-   cout << "The C-style string s3 = " << s3 << "." << endl;  
-  
-   // First member function: comparison between left-side object  
-   // of type basic_string & right-side object of type basic_string  
-   if ( s1 == s2 )  
-      cout << "The strings s1 & s2 are equal." << endl;  
-   else  
-      cout << "The strings s1 & s2 are not equal." << endl;  
-  
-   // Second member function: comparison between left-side object  
-   // of type basic_string & right-side object of C-syle string type  
-   if ( s1 == s3 )  
-      cout << "The strings s1 & s3 are equal." << endl;  
-   else  
-      cout << "The strings s1 & s3 are not equal." << endl;  
-  
-   // Third member function: comparison between left-side object  
-   // of C-syle string type & right-side object of type basic_string  
-   if ( s3 == s2 )  
-      cout << "The strings s3 & s2 are equal." << endl;  
-   else  
-      cout << "The strings s3 & s2 are not equal." << endl;  
-}  
-```  
-  
-```Output  
-The basic_string s1 = pluck.  
-The basic_string s2 = strum.  
-The C-style string s3 = pluck.  
-The strings s1 & s2 are not equal.  
-The strings s1 & s3 are equal.  
-The strings s3 & s2 are not equal.  
-```  
-  
-##  <a name="operator_lt_"></a>  operator&lt;  
- Tests if the string object on the left side of the operator is less than to the string object on the right side.  
-  
-```  
-template <class CharType, class Traits, class Allocator>  
-bool operator<(
-    const basic_string<CharType, Traits, Allocator>& left, 
-    const basic_string<CharType, Traits, Allocator>& right);
-
-template <class CharType, class Traits, class Allocator>  
-bool operator<(
-    const basic_string<CharType, Traits, Allocator>& left, 
-    const CharType* right);
-
-template <class CharType, class Traits, class Allocator>  
-bool operator<(
-    const CharType* left, 
-    const basic_string<CharType, Traits, Allocator>& right);
-```  
-  
-### Parameters  
- ` left`  
- A C-style string or an object of type `basic_string` to be compared.  
-  
- ` right`  
- A C-style string or an object of type `basic_string` to be compared.  
-  
-### Return Value  
- **true** if the string object on the left side of the operator is lexicographically less than the string object on the right side; otherwise **false**.  
-  
-### Remarks  
- A lexicographical comparison between strings compares them character by character until:  
-  
--   It finds two corresponding characters unequal, and the result of their comparison is taken as the result of the comparison between the strings.  
-  
--   It finds no inequalities, but one string has more characters than the other, and the shorter string is considered less than the longer string.  
-  
--   It finds no inequalities and finds that the strings have the same number of characters, and so the strings are equal.  
-  
-### Example  
-  
-```cpp  
-// string_op_lt.cpp  
-// compile with: /EHsc  
-#include <string>  
-#include <iostream>  
-  
-int main( )  
-{  
-   using namespace std;  
-   // Declaring an objects of type basic_string<char>  
-   string s1 ( "strict" );  
-   string s2 ( "strum" );  
-   cout << "The basic_string s1 = " << s1 << "." << endl;  
-   cout << "The basic_string s2 = " << s2 << "." << endl;  
-  
-   // Declaring a C-style string  
-   char *s3 = "strict";  
-   cout << "The C-style string s3 = " << s3 << "." << endl;  
-  
-   // First member function: comparison between left-side object  
-   // of type basic_string & right-side object of type basic_string  
-   if ( s1 < s2 )  
-      cout << "The string s1 is less than the string s2." << endl;  
-   else  
-      cout << "The string s1 is not less than the string s2." << endl;  
-  
-   // Second member function: comparison between left-hand object  
-   // of type basic_string & right-hand object of C-syle string type  
-   if ( s1 < s3 )  
-      cout << "The string s1 is less than the string s3." << endl;  
-   else  
-      cout << "The string s1 is not less than the string s3." << endl;  
-  
-   // Third member function: comparison between left-hand object  
-   // of C-syle string type & right-hand object of type basic_string  
-   if ( s3 < s2 )  
-      cout << "The string s3 is less than the string s2." << endl;  
-   else  
-      cout << "The string s3 is not less than the string s2." << endl;  
-}  
-```  
-  
-```Output  
-The basic_string s1 = strict.  
-The basic_string s2 = strum.  
-The C-style string s3 = strict.  
-The string s1 is less than the string s2.  
-The string s1 is not less than the string s3.  
-The string s3 is less than the string s2.  
-```  
-  
-##  <a name="operator_lt__eq"></a>  operator&lt;=  
- Tests if the string object on the left side of the operator is less than or equal to the string object on the right side.  
-  
-```  
-template <class CharType, class Traits, class Allocator>  
-bool operator<=(
-    const basic_string<CharType, Traits, Allocator>& left, 
-    const basic_string<CharType, Traits, Allocator>& right);
-
-template <class CharType, class Traits, class Allocator>  
-bool operator<=(
-    const basic_string<CharType, Traits, Allocator>& left, 
-    const CharType* right);
-
-template <class CharType, class Traits, class Allocator>  
-bool operator<=(
-    const CharType* left, 
-    const basic_string<CharType, Traits, Allocator>& right);
-```  
-  
-### Parameters  
- ` left`  
- A C-style string or an object of type `basic_string` to be compared.  
-  
- ` right`  
- A C-style string or an object of type `basic_string` to be compared.  
-  
-### Return Value  
- **true** if the string object on the left side of the operator is lexicographically less than or equal to the string object on the right side; otherwise **false**.  
-  
-### Remarks  
- A lexicographical comparison between strings compares them character by character until:  
-  
--   It finds two corresponding characters unequal, and the result of their comparison is taken as the result of the comparison between the strings.  
-  
--   It finds no inequalities, but one string has more characters than the other, and the shorter string is considered less than the longer string.  
-  
--   It finds no inequalities and finds that the strings have the same number of characters, so the strings are equal.  
-  
-### Example  
-  
-```cpp  
-// string_op_le.cpp  
-// compile with: /EHsc  
-#include <string>  
-#include <iostream>  
-  
-int main( )   
-{  
-   using namespace std;  
-  
-   // Declaring an objects of type basic_string<char>  
-   string s1 ( "strict" );  
-   string s2 ( "strum" );  
-   cout << "The basic_string s1 = " << s1 << "." << endl;  
-   cout << "The basic_string s2 = " << s2 << "." << endl;  
-  
-   // Declaring a C-style string  
-   char *s3 = "strict";  
-   cout << "The C-style string s3 = " << s3 << "." << endl;  
-  
-   // First member function: comparison between left-side object  
-   // of type basic_string & right-side object of type basic_string  
-   if ( s1 <= s2 )  
-      cout << "The string s1 is less than or equal to "  
-           << "the string s2." << endl;  
-   else  
-      cout << "The string s1 is greater than "  
-           << "the string s2." << endl;  
-  
-   // Second member function: comparison between left-side object  
-   // of type basic_string & right-side object of C-syle string type  
-   if ( s1 <= s3 )  
-      cout << "The string s1 is less than or equal to "  
-           << "the string s3." << endl;  
-   else  
-      cout << "The string s1 is greater than "  
-           << "the string s3." << endl;  
-  
-   // Third member function: comparison between left-side object  
-   // of C-syle string type  & right-side object of type basic_string  
-   if ( s2 <= s3 )  
-      cout << "The string s2 is less than or equal to "  
-           << "the string s3." << endl;  
-   else  
-      cout << "The string s2 is greater than "  
-           << "the string s3." << endl;  
-}  
-```  
-  
-```Output  
-The basic_string s1 = strict.  
-The basic_string s2 = strum.  
-The C-style string s3 = strict.  
-The string s1 is less than or equal to the string s2.  
-The string s1 is less than or equal to the string s3.  
-The string s2 is greater than the string s3.  
-```  
-  
-##  <a name="operator_lt__lt_"></a>  operator&lt;&lt;  
- A template function that writes a string into the output stream.  
-  
-```  
-template <class CharType, class Traits, class Allocator>  
-basic_ostream<CharType, Traits>& operator<<(
-    basic_ostream<CharType, Traits>& _Ostr, 
-    const basic_string<CharType, Traits, Allocator>& str);
-```  
-  
-### Parameters  
- _Ostr  
- The output stream being written to.  
-  
- ` str`  
- The string to be entered into the output stream.  
-  
-### Return Value  
- Writes the value of the specified string to the output stream `_Ostr`.  
-  
-### Remarks  
- The template function overloads **operator<<** to insert an object _ *Str* of template class [basic_string](../standard-library/basic-string-class.md) into the stream \_ *Ostr.* The function effectively returns \_ *Ostr*. **write**( \_ *Str*. [c_str](../standard-library/basic-string-class.md#basic_string__c_str), \_ *Str*. [size](../standard-library/basic-string-class.md#basic_string__size)).  
-  
-##  <a name="operator_gt_"></a>  operator&gt;  
- Tests if the string object on the left side of the operator is greater than to the string object on the right side.  
-  
-```  
-template <class CharType, class Traits, class Allocator>  
-bool operator>(
-    const basic_string<CharType, Traits, Allocator>& left, 
-    const basic_string<CharType, Traits, Allocator>& right);
-
-template <class CharType, class Traits, class Allocator>  
-bool operator>(
-    const basic_string<CharType, Traits, Allocator>& left, 
-    const CharType* right);
-
-template <class CharType, class Traits, class Allocator>  
-bool operator>(
-    const CharType* left, 
-    const basic_string<CharType, Traits, Allocator>& right);
-```  
-  
-### Parameters  
- ` left`  
- A C-style string or an object of type `basic_string` to be compared.  
-  
- ` right`  
- A C-style string or an object of type `basic_string` to be compared.  
-  
-### Return Value  
- **true** if the string object on the left side of the operator is lexicographically greater than the string object on the right side; otherwise **false**.  
-  
-### Remarks  
- A lexicographical comparison between strings compares them character by character until:  
-  
--   It finds two corresponding characters unequal, and the result of their comparison is taken as the result of the comparison between the strings.  
-  
--   It finds no inequalities, but one string has more characters than the other, and the shorter string is considered less than the longer string.  
-  
--   It finds no inequalities and finds that the strings have the same number of characters, and so the strings are equal.  
-  
-### Example  
-  
-```cpp  
-// string_op_gt.cpp  
-// compile with: /EHsc  
-#include <string>  
-#include <iostream>  
-  
-int main( )   
-{  
-   using namespace std;  
-  
-   // Declaring an objects of type basic_string<char>  
-   string s1 ( "strict" );  
-   string s2 ( "strum" );  
-   cout << "The basic_string s1 = " << s1 << "." << endl;  
-   cout << "The basic_string s2 = " << s2 << "." << endl;  
-  
-   // Declaring a C-style string  
-   char *s3 = "stricture";  
-   cout << "The C-style string s3 = " << s3 << "." << endl;  
-  
-   // First member function: comparison between left-side object  
-   // of type basic_string & right-side object of type basic_string  
-   if ( s1 > s2 )  
-      cout << "The string s1 is greater than "  
-           << "the string s2." << endl;  
-   else  
-      cout << "The string s1 is not greater than "  
-           << "the string s2." << endl;  
-  
-   // Second member function: comparison between left-side object  
-   // of type basic_string & right-side object of C-syle string type  
-   if ( s3 > s1 )  
-      cout << "The string s3 is greater than "  
-           << "the string s1." << endl;  
-   else  
-      cout << "The string s3 is not greater than "  
-           << "the string s1." << endl;  
-  
-   // Third member function: comparison between left-side object  
-   // of C-syle string type & right-side object of type basic_string  
-   if ( s2 > s3 )  
-      cout << "The string s2 is greater than "  
-           << "the string s3." << endl;  
-   else  
-      cout << "The string s2 is not greater than "  
-           << "the string s3." << endl;  
-}  
-```  
-  
-```Output  
-The basic_string s1 = strict.  
-The basic_string s2 = strum.  
-The C-style string s3 = stricture.  
-The string s1 is not greater than the string s2.  
-The string s3 is greater than the string s1.  
-The string s2 is greater than the string s3.  
-```  
-  
-##  <a name="operator_gt__eq"></a>  operator&gt;=  
- Tests if the string object on the left side of the operator is greater than or equal to the string object on the right side.  
-  
-```  
-template <class CharType, class Traits, class Allocator>  
-bool operator>=(
-    const basic_string<CharType, Traits, Allocator>& left, 
-    const basic_string<CharType, Traits, Allocator>& right);
-
-template <class CharType, class Traits, class Allocator>  
-bool operator>=(
-    const basic_string<CharType, Traits, Allocator>& left, 
-    const CharType* right);
-
-template <class CharType, class Traits, class Allocator>  
-bool operator>=(
-    const CharType* left, 
-    const basic_string<CharType, Traits, Allocator>& right);
-```  
-  
-### Parameters  
- ` left`  
- A C-style string or an object of type `basic_string` to be compared.  
-  
- ` right`  
- A C-style string or an object of type `basic_string` to be compared.  
-  
-### Return Value  
- **true** if the string object on the left side of the operator is lexicographically greater than or equal to the string object on the right side; otherwise **false**.  
-  
-### Remarks  
- A lexicographical comparison between strings compares them character by character until:  
-  
--   It finds two corresponding characters unequal, and the result of their comparison is taken as the result of the comparison between the strings.  
-  
--   It finds no inequalities, but one string has more characters than the other, and the shorter string is considered less than the longer string.  
-  
--   It finds no inequalities and finds the strings have the same number of characters, and so the strings are equal.  
-  
-### Example  
-  
-```cpp  
-// string_op_ge.cpp  
-// compile with: /EHsc  
-#include <string>  
-#include <iostream>  
-  
-int main( )   
-{  
-   using namespace std;  
-  
-   // Declaring an objects of type basic_string<char>  
-   string s1 ( "strict" );  
-   string s2 ( "strum" );  
-   cout << "The basic_string s1 = " << s1 << "." << endl;  
-   cout << "The basic_string s2 = " << s2 << "." << endl;  
-  
-   // Declaring a C-style string  
-   char *s3 = "stricture";  
-   cout << "The C-style string s3 = " << s3 << "." << endl;  
-  
-   // First member function: comparison between left-side object  
-   // of type basic_string & right-side object of type basic_string  
-   if ( s1 >= s2 )  
-      cout << "The string s1 is greater than or equal to "  
-           << "the string s2." << endl;  
-   else  
-      cout << "The string s1 is less than "  
-           << "the string s2." << endl;  
-  
-   // Second member function: comparison between left-side object  
-   // of type basic_string & right-side object of C-syle string type  
-   if ( s3 >= s1 )  
-      cout << "The string s3 is greater than or equal to "  
-           << "the string s1." << endl;  
-   else  
-      cout << "The string s3 is less than "  
-           << "the string s1." << endl;  
-  
-   // Third member function: comparison between left-side object  
-   // of C-syle string type & right-side object of type basic_string  
-   if ( s2 >= s3 )  
-      cout << "The string s2 is greater than or equal to "  
-           << "the string s3." << endl;  
-   else  
-      cout << "The string s2 is less than "  
-           << "the string s3." << endl;  
-}  
-```  
-  
-```Output  
-The basic_string s1 = strict.  
-The basic_string s2 = strum.  
-The C-style string s3 = stricture.  
-The string s1 is less than the string s2.  
-The string s3 is greater than or equal to the string s1.  
-The string s2 is greater than or equal to the string s3.  
-```  
-  
-##  <a name="operator_gt__gt_"></a>  operator&gt;&gt;  
- A template function that reads a string from an input stream.  
-  
-```  
-template <class CharType, class Traits, class Allocator>  
-basic_istream<CharType, Traits>& operator>>(
-    basic_istream<CharType, Traits>& _Istr,  
-    basic_string<CharType, Traits, Allocator>& right);
-```  
-  
-### Parameters  
- `_Istr`  
- The input stream used to extract the sequence  
-  
- ` right`  
- The string that is being extracted from the input stream.  
-  
-### Return Value  
- Reads the value of the specified string from `_Istr` and returns it into ` right.`  
-  
-### Remarks  
- The operator skips the leading white spaces unless the `skipws` flag is set. It reads all the following characters until the next character is a white space or the end of the file is reached.  
-  
- The template function overloads **operator>>** to replace the sequence controlled by ` right` with a sequence of elements extracted from the stream `_Istr`. Extraction stops:  
-  
--   At end of file.  
-  
--   After the function extracts `_Istr`. **width** elements, if that value is nonzero.  
-  
- After the function extracts `_Istr`. [max_size](../standard-library/basic-string-class.md#basic_string__max_size) elements.  
-  
--   After the function extracts an element *ch* for which [use_facet](../standard-library/basic-filebuf-class.md#basic_filebuf__open)< **ctype**\< **CharType**> >( `getloc`). **is**( **ctype**\< **CharType**>:: **space**, *ch*) is true, in which case the character is put back.  
-  
- If the function extracts no elements, it calls [setstate](../standard-library/basic-ios-class.md#basic_ios__setstate)( `ios_base::failbit`). In any case, it calls **istr**. **width**(0) and returns \* **this**.  
-  
-### Example  
-  
-```cpp  
-// string_op_read_.cpp  
-// compile with: /EHsc  
-#include <string>  
-#include <iostream>  
-  
-int main( )  
-{  
-   using namespace std;  
-  
-   string c0;  
-   cout << "Input a string c0 ( try: Fibonacci numbers ): ";  
-   cin >> c0;  
-   cout << "The string entered is c0 = " << c0 << endl;  
-}  
-```  
-  
-## See Also  
- [\<string>](../standard-library/string.md)
-
-=======
----
-title: "&lt;string&gt; operators | Microsoft Docs"
-ms.custom: ""
-ms.date: "11/04/2016"
-ms.reviewer: ""
-ms.suite: ""
-ms.tgt_pltfrm: ""
-ms.topic: "article"
-ms.assetid: 33ce8f05-06c7-45d3-a0cb-bcd27cf93910
-caps.latest.revision: 11
-manager: "ghogen"
----
-# &lt;string&gt; operators
-||||  
-|-|-|-|  
-|[operator!=](#operator_neq)|[operator&gt;](#operator_gt_)|[operator&gt;&gt;](#operator_gt__gt_)|  
-|[operator&gt;=](#operator_gt__eq)|[operator&lt;](#operator_lt_)|[operator&lt;&lt;](#operator_lt__lt_)|  
-|[operator&lt;=](#operator_lt__eq)|[operator+](#operator_add)|[operator==](#operator_eq_eq)|  
-  
-##  <a name="operator_add"></a>  operator+  
- Concatenates two string objects.  
-  
-```  
-template <class CharType, class Traits, class Allocator>  
-basic_string<CharType, Traits, Allocator>  
-operator+(
-    const basic_string<CharType, Traits, Allocator>& left,  
-    const basic_string<CharType, Traits, Allocator>& right);
-
-template <class CharType, class Traits, class Allocator>  
-basic_string<CharType, Traits, Allocator>  
-operator+(
-    const basic_string<CharType, Traits, Allocator>& left,  
-    const CharType* right);
-
-template <class CharType, class Traits, class Allocator>  
-basic_string<CharType, Traits, Allocator>  
-operator+(
-    const basic_string<CharType, Traits, Allocator>& left,  
-    const CharType right);
-
-template <class CharType, class Traits, class Allocator>  
-basic_string<CharType, Traits, Allocator>  
-operator+(
-    const CharType* left,  
-    const basic_string<CharType, Traits, Allocator>& right);
-
-template <class CharType, class Traits, class Allocator>  
-basic_string<CharType, Traits, Allocator>  
-operator+(
-    const CharType left,  
-    const basic_string<CharType, Traits, Allocator>& right);
-
-template <class CharType, class Traits, class Allocator>  
-basic_string<CharType, Traits, Allocator>&& operator+(
-    const basic_string<CharType, Traits, Allocator>& left,  
-    const basic_string<CharType, Traits, Allocator>&& right);
-
-template <class CharType, class Traits, class Allocator>  
-basic_string<CharType, Traits, Allocator>&& operator+(
-    const basic_string<CharType, Traits, Allocator>&& left,  
-    const basic_string<CharType, Traits, Allocator>& right);
-
-template <class CharType, class Traits, class Allocator>  
-basic_string<CharType, Traits, Allocator>&& operator+(
-    const basic_string<CharType, Traits, Allocator>&& left,  
-    const basic_string<CharType, Traits, Allocator>&& right);
-
-template <class CharType, class Traits, class Allocator>  
-basic_string<CharType, Traits, Allocator>&& operator+(
-    const basic_string<CharType, Traits, Allocator>&& left,  
-    const CharType* right);
-
-template <class CharType, class Traits, class Allocator>  
-basic_string<CharType, Traits, Allocator>&& operator+(
-    const basic_string<CharType, Traits, Allocator>&& left,  
-    CharType right);
-
-template <class CharType, class Traits, class Allocator>  
-basic_string<CharType, Traits, Allocator>&& operator+(
-    const CharType* left,  
-    const basic_string<CharType, Traits, Allocator>&& right);
-
-template <class CharType, class Traits, class Allocator>  
-basic_string<CharType, Traits, Allocator>&& operator+(
-    CharType left,  
-    const basic_string<CharType, Traits, Allocator>&& right);
-```  
-  
-### Parameters  
- ` left`  
- A C-style string or an object of type `basic_string` to be concatenated.  
-  
- ` right`  
- A C-style string or an object of type `basic_string` to be concatenated.  
-  
-### Return Value  
- The string that is the concatenation of the input strings.  
-  
-### Remarks  
- The functions each overload `operator+` to concatenate two objects of template class [basic_string Class](../standard-library/basic-string-class.md). All effectively return `basic_string`\< **CharType**, **Traits**, **Allocator**>(_ *Left*). [append](../standard-library/basic-string-class.md#basic_string__append)(\_ *Right*).  
-  
-### Example  
-  
-```cpp  
-// string_op_con.cpp  
-// compile with: /EHsc  
-#include <string>  
-#include <iostream>  
-  
-int main( )   
-{  
-   using namespace std;  
-   // Declaring an object of type basic_string<char>  
-   string s1 ( "anti" );  
-   string s2 ( "gravity" );  
-   cout << "The basic_string s1 = " << s1 << "." << endl;  
-   cout << "The basic_string s2 = " << s2 << "." << endl;  
-  
-   // Declaring a C-style string  
-   char *s3 = "heroine";  
-   cout << "The C-style string s3 = " << s3 << "." << endl;  
-  
-   // Declaring a character constant  
-   char c1 = '!';  
-   cout << "The character constant c1 = " << c1 << "." << endl;  
-  
-   // First member function: concatenates an  object  
-   // of type basic_string with an object of type basic_string  
-   string s12 = s1 + s2;  
-   cout << "The string concatenating s1 & s2 is: " << s12 << endl;  
-  
-   // Second & fourth member functions: concatenate an object  
-   // of type basic_string with an object of C-syle string type  
-   string s1s3 = s1 + s3;  
-   cout << "The string concatenating s1 & s3 is: " << s1s3 << endl;  
-  
-   // Third & fifth member functions: concatenate an object  
-   // of type basic_string with a character constant  
-   string s1s3c1 = s1s3 + c1;  
-   cout << "The string concatenating s1 & s3 is: " << s1s3c1 << endl;  
-}  
-```  
-  
-```Output  
-The basic_string s1 = anti.  
-The basic_string s2 = gravity.  
-The C-style string s3 = heroine.  
-The character constant c1 = !.  
-The string concatenating s1 & s2 is: antigravity  
-The string concatenating s1 & s3 is: antiheroine  
-The string concatenating s1 & s3 is: antiheroine!  
-```  
-  
-##  <a name="operator_neq"></a>  operator!=  
- Tests if the string object on the left side of the operator is not equal to the string object on the right side.  
-  
-```  
-template <class CharType, class Traits, class Allocator>  
-bool operator!=(const basic_string<CharType, Traits, Allocator>& left, const basic_string<CharType, Traits, Allocator>& right);
-
-template <class CharType, class Traits, class Allocator>  
-bool operator!=(const basic_string<CharType, Traits, Allocator>& left, const CharType* right);
-
-template <class CharType, class Traits, class Allocator>  
-bool operator!=(const CharType* left, const basic_string<CharType, Traits, Allocator>& right);
-```  
-  
-### Parameters  
- ` left`  
- A C-style string or an object of type `basic_string` to be compared.  
-  
- ` right`  
- A C-style string or an object of type `basic_string` to be compared.  
-  
-### Return Value  
- **true** if the string object on the left side of the operator is not lexicographically equal to the string object on the right side; otherwise **false**.  
-  
-### Remarks  
- The comparison between string objects is based on a pairwise lexicographical comparison of their characters. Two strings are equal if they have the same number of characters and their respective character values are the same. Otherwise, they are unequal.  
-  
-### Example  
-  
-```cpp  
-// string_op_ne.cpp  
-// compile with: /EHsc  
-#include <string>  
-#include <iostream>  
-  
-int main( )   
-{  
-   using namespace std;  
-  
-   // Declaring an objects of type basic_string<char>  
-   string s1 ( "pluck" );  
-   string s2 ( "strum" );  
-   cout << "The basic_string s1 = " << s1 << "." << endl;  
-   cout << "The basic_string s2 = " << s2 << "." << endl;  
-  
-   // Declaring a C-style string  
-   char *s3 = "pluck";  
-   cout << "The C-style string s3 = " << s3 << "." << endl;  
-  
-   // First member function: comparison between left-side object  
-   // of type basic_string & right-side object of type basic_string  
-   if ( s1 != s2 )  
-      cout << "The strings s1 & s2 are not equal." << endl;  
-   else  
-      cout << "The strings s1 & s2 are equal." << endl;  
-  
-   // Second member function: comparison between left-side object  
-   // of type basic_string & right-side object of C-syle string type  
-   if ( s1 != s3 )  
-      cout << "The strings s1 & s3 are not equal." << endl;  
-   else  
-      cout << "The strings s1 & s3 are equal." << endl;  
-  
-   // Third member function: comparison between left-side object  
-   // of C-syle string type & right-side object of type basic_string  
-   if ( s3 != s2 )  
-      cout << "The strings s3 & s2 are not equal." << endl;  
-   else  
-      cout << "The strings s3 & s2 are equal." << endl;  
-}  
-```  
-  
-```Output  
-The basic_string s1 = pluck.  
-The basic_string s2 = strum.  
-The C-style string s3 = pluck.  
-The strings s1 & s2 are not equal.  
-The strings s1 & s3 are equal.  
-The strings s3 & s2 are not equal.  
-```  
-  
-##  <a name="operator_eq_eq"></a>  operator==  
- Tests if the string object on the left side of the operator is equal to the string object on the right side.  
-  
-```  
-template <class CharType, class Traits, class Allocator>  
-bool operator==(const basic_string<CharType, Traits, Allocator>& left, const basic_string<CharType, Traits, Allocator>& right);
-
-template <class CharType, class Traits, class Allocator>  
-bool operator==(const basic_string<CharType, Traits, Allocator>& left, const CharType* right);
-
-template <class CharType, class Traits, class Allocator>  
-bool operator==(const CharType* left, const basic_string<CharType, Traits, Allocator>& right);
-```  
-  
-### Parameters  
- ` left`  
- A C-style string or an object of type `basic_string` to be compared.  
-  
- ` right`  
- A C-style string or an object of type `basic_string` to be compared.  
-  
-### Return Value  
- **true** if the string object on the left side of the operator is lexicographically equal to the string object on the right side; otherwise **false**.  
-  
-### Remarks  
- The comparison between string objects is based on a pairwise lexicographical comparison of their characters. Two strings are equal if they have the same number of characters and their respective character values are the same. Otherwise, they are unequal.  
-  
-### Example  
-  
-```cpp  
-// string_op_eq.cpp  
-// compile with: /EHsc  
-#include <string>  
-#include <iostream>  
-  
-int main( )   
-{  
-   using namespace std;  
-  
-   // Declaring an objects of type basic_string<char>  
-   string s1 ( "pluck" );  
-   string s2 ( "strum" );  
-   cout << "The basic_string s1 = " << s1 << "." << endl;  
-   cout << "The basic_string s2 = " << s2 << "." << endl;  
-  
-   // Declaring a C-style string  
-   char *s3 = "pluck";  
-   cout << "The C-style string s3 = " << s3 << "." << endl;  
-  
-   // First member function: comparison between left-side object  
-   // of type basic_string & right-side object of type basic_string  
-   if ( s1 == s2 )  
-      cout << "The strings s1 & s2 are equal." << endl;  
-   else  
-      cout << "The strings s1 & s2 are not equal." << endl;  
-  
-   // Second member function: comparison between left-side object  
-   // of type basic_string & right-side object of C-syle string type  
-   if ( s1 == s3 )  
-      cout << "The strings s1 & s3 are equal." << endl;  
-   else  
-      cout << "The strings s1 & s3 are not equal." << endl;  
-  
-   // Third member function: comparison between left-side object  
-   // of C-syle string type & right-side object of type basic_string  
-   if ( s3 == s2 )  
-      cout << "The strings s3 & s2 are equal." << endl;  
-   else  
-      cout << "The strings s3 & s2 are not equal." << endl;  
-}  
-```  
-  
-```Output  
-The basic_string s1 = pluck.  
-The basic_string s2 = strum.  
-The C-style string s3 = pluck.  
-The strings s1 & s2 are not equal.  
-The strings s1 & s3 are equal.  
-The strings s3 & s2 are not equal.  
-```  
-  
-##  <a name="operator_lt_"></a>  operator&lt;  
- Tests if the string object on the left side of the operator is less than to the string object on the right side.  
-  
-```  
-template <class CharType, class Traits, class Allocator>  
-bool operator<(const basic_string<CharType, Traits, Allocator>& left, const basic_string<CharType, Traits, Allocator>& right);
-
-template <class CharType, class Traits, class Allocator>  
-bool operator<(const basic_string<CharType, Traits, Allocator>& left, const CharType* right);
-
-template <class CharType, class Traits, class Allocator>  
-bool operator<(const CharType* left, const basic_string<CharType, Traits, Allocator>& right);
-```  
-  
-### Parameters  
- ` left`  
- A C-style string or an object of type `basic_string` to be compared.  
-  
- ` right`  
- A C-style string or an object of type `basic_string` to be compared.  
-  
-### Return Value  
- **true** if the string object on the left side of the operator is lexicographically less than the string object on the right side; otherwise **false**.  
-  
-### Remarks  
- A lexicographical comparison between strings compares them character by character until:  
-  
--   It finds two corresponding characters unequal, and the result of their comparison is taken as the result of the comparison between the strings.  
-  
--   It finds no inequalities, but one string has more characters than the other, and the shorter string is considered less than the longer string.  
-  
--   It finds no inequalities and finds that the strings have the same number of characters, and so the strings are equal.  
-  
-### Example  
-  
-```cpp  
-// string_op_lt.cpp  
-// compile with: /EHsc  
-#include <string>  
-#include <iostream>  
-  
-int main( )  
-{  
-   using namespace std;  
-   // Declaring an objects of type basic_string<char>  
-   string s1 ( "strict" );  
-   string s2 ( "strum" );  
-   cout << "The basic_string s1 = " << s1 << "." << endl;  
-   cout << "The basic_string s2 = " << s2 << "." << endl;  
-  
-   // Declaring a C-style string  
-   char *s3 = "strict";  
-   cout << "The C-style string s3 = " << s3 << "." << endl;  
-  
-   // First member function: comparison between left-side object  
-   // of type basic_string & right-side object of type basic_string  
-   if ( s1 < s2 )  
-      cout << "The string s1 is less than the string s2." << endl;  
-   else  
-      cout << "The string s1 is not less than the string s2." << endl;  
-  
-   // Second member function: comparison between left-hand object  
-   // of type basic_string & right-hand object of C-syle string type  
-   if ( s1 < s3 )  
-      cout << "The string s1 is less than the string s3." << endl;  
-   else  
-      cout << "The string s1 is not less than the string s3." << endl;  
-  
-   // Third member function: comparison between left-hand object  
-   // of C-syle string type & right-hand object of type basic_string  
-   if ( s3 < s2 )  
-      cout << "The string s3 is less than the string s2." << endl;  
-   else  
-      cout << "The string s3 is not less than the string s2." << endl;  
-}  
-```  
-  
-```Output  
-The basic_string s1 = strict.  
-The basic_string s2 = strum.  
-The C-style string s3 = strict.  
-The string s1 is less than the string s2.  
-The string s1 is not less than the string s3.  
-The string s3 is less than the string s2.  
-```  
-  
-##  <a name="operator_lt__eq"></a>  operator&lt;=  
- Tests if the string object on the left side of the operator is less than or equal to the string object on the right side.  
-  
-```  
-template <class CharType, class Traits, class Allocator>  
-bool operator<=(const basic_string<CharType, Traits, Allocator>& left, const basic_string<CharType, Traits, Allocator>& right);
-
-template <class CharType, class Traits, class Allocator>  
-bool operator<=(const basic_string<CharType, Traits, Allocator>& left, const CharType* right);
-
-template <class CharType, class Traits, class Allocator>  
-bool operator<=(const CharType* left, const basic_string<CharType, Traits, Allocator>& right);
-```  
-  
-### Parameters  
- ` left`  
- A C-style string or an object of type `basic_string` to be compared.  
-  
- ` right`  
- A C-style string or an object of type `basic_string` to be compared.  
-  
-### Return Value  
- **true** if the string object on the left side of the operator is lexicographically less than or equal to the string object on the right side; otherwise **false**.  
-  
-### Remarks  
- A lexicographical comparison between strings compares them character by character until:  
-  
--   It finds two corresponding characters unequal, and the result of their comparison is taken as the result of the comparison between the strings.  
-  
--   It finds no inequalities, but one string has more characters than the other, and the shorter string is considered less than the longer string.  
-  
--   It finds no inequalities and finds that the strings have the same number of characters, so the strings are equal.  
-  
-### Example  
-  
-```cpp  
-// string_op_le.cpp  
-// compile with: /EHsc  
-#include <string>  
-#include <iostream>  
-  
-int main( )   
-{  
-   using namespace std;  
-  
-   // Declaring an objects of type basic_string<char>  
-   string s1 ( "strict" );  
-   string s2 ( "strum" );  
-   cout << "The basic_string s1 = " << s1 << "." << endl;  
-   cout << "The basic_string s2 = " << s2 << "." << endl;  
-  
-   // Declaring a C-style string  
-   char *s3 = "strict";  
-   cout << "The C-style string s3 = " << s3 << "." << endl;  
-  
-   // First member function: comparison between left-side object  
-   // of type basic_string & right-side object of type basic_string  
-   if ( s1 <= s2 )  
-      cout << "The string s1 is less than or equal to "  
-           << "the string s2." << endl;  
-   else  
-      cout << "The string s1 is greater than "  
-           << "the string s2." << endl;  
-  
-   // Second member function: comparison between left-side object  
-   // of type basic_string & right-side object of C-syle string type  
-   if ( s1 <= s3 )  
-      cout << "The string s1 is less than or equal to "  
-           << "the string s3." << endl;  
-   else  
-      cout << "The string s1 is greater than "  
-           << "the string s3." << endl;  
-  
-   // Third member function: comparison between left-side object  
-   // of C-syle string type  & right-side object of type basic_string  
-   if ( s2 <= s3 )  
-      cout << "The string s2 is less than or equal to "  
-           << "the string s3." << endl;  
-   else  
-      cout << "The string s2 is greater than "  
-           << "the string s3." << endl;  
-}  
-```  
-  
-```Output  
-The basic_string s1 = strict.  
-The basic_string s2 = strum.  
-The C-style string s3 = strict.  
-The string s1 is less than or equal to the string s2.  
-The string s1 is less than or equal to the string s3.  
-The string s2 is greater than the string s3.  
-```  
-  
-##  <a name="operator_lt__lt_"></a>  operator&lt;&lt;  
- A template function that writes a string into the output stream.  
-  
-```  
-template <class CharType, class Traits, class Allocator>  
-basic_ostream<CharType, Traits>& operator<<(basic_ostream<CharType, Traits>& _Ostr, const basic_string<CharType, Traits, Allocator>& str);
-```  
-  
-### Parameters  
- _Ostr  
- The output stream being written to.  
-  
- ` str`  
- The string to be entered into the output stream.  
-  
-### Return Value  
- Writes the value of the specified string to the output stream `_Ostr`.  
-  
-### Remarks  
- The template function overloads **operator<<** to insert an object _ *Str* of template class [basic_string](../standard-library/basic-string-class.md) into the stream \_ *Ostr.* The function effectively returns \_ *Ostr*. **write**( \_ *Str*. [c_str](../standard-library/basic-string-class.md#basic_string__c_str), \_ *Str*. [size](../standard-library/basic-string-class.md#basic_string__size)).  
-  
-##  <a name="operator_gt_"></a>  operator&gt;  
- Tests if the string object on the left side of the operator is greater than to the string object on the right side.  
-  
-```  
-template <class CharType, class Traits, class Allocator>  
-bool operator>(const basic_string<CharType, Traits, Allocator>& left, const basic_string<CharType, Traits, Allocator>& right);
-
-template <class CharType, class Traits, class Allocator>  
-bool operator>(const basic_string<CharType, Traits, Allocator>& left, const CharType* right);
-
-template <class CharType, class Traits, class Allocator>  
-bool operator>(const CharType* left, const basic_string<CharType, Traits, Allocator>& right);
-```  
-  
-### Parameters  
- ` left`  
- A C-style string or an object of type `basic_string` to be compared.  
-  
- ` right`  
- A C-style string or an object of type `basic_string` to be compared.  
-  
-### Return Value  
- **true** if the string object on the left side of the operator is lexicographically greater than the string object on the right side; otherwise **false**.  
-  
-### Remarks  
- A lexicographical comparison between strings compares them character by character until:  
-  
--   It finds two corresponding characters unequal, and the result of their comparison is taken as the result of the comparison between the strings.  
-  
--   It finds no inequalities, but one string has more characters than the other, and the shorter string is considered less than the longer string.  
-  
--   It finds no inequalities and finds that the strings have the same number of characters, and so the strings are equal.  
-  
-### Example  
-  
-```cpp  
-// string_op_gt.cpp  
-// compile with: /EHsc  
-#include <string>  
-#include <iostream>  
-  
-int main( )   
-{  
-   using namespace std;  
-  
-   // Declaring an objects of type basic_string<char>  
-   string s1 ( "strict" );  
-   string s2 ( "strum" );  
-   cout << "The basic_string s1 = " << s1 << "." << endl;  
-   cout << "The basic_string s2 = " << s2 << "." << endl;  
-  
-   // Declaring a C-style string  
-   char *s3 = "stricture";  
-   cout << "The C-style string s3 = " << s3 << "." << endl;  
-  
-   // First member function: comparison between left-side object  
-   // of type basic_string & right-side object of type basic_string  
-   if ( s1 > s2 )  
-      cout << "The string s1 is greater than "  
-           << "the string s2." << endl;  
-   else  
-      cout << "The string s1 is not greater than "  
-           << "the string s2." << endl;  
-  
-   // Second member function: comparison between left-side object  
-   // of type basic_string & right-side object of C-syle string type  
-   if ( s3 > s1 )  
-      cout << "The string s3 is greater than "  
-           << "the string s1." << endl;  
-   else  
-      cout << "The string s3 is not greater than "  
-           << "the string s1." << endl;  
-  
-   // Third member function: comparison between left-side object  
-   // of C-syle string type & right-side object of type basic_string  
-   if ( s2 > s3 )  
-      cout << "The string s2 is greater than "  
-           << "the string s3." << endl;  
-   else  
-      cout << "The string s2 is not greater than "  
-           << "the string s3." << endl;  
-}  
-```  
-  
-```Output  
-The basic_string s1 = strict.  
-The basic_string s2 = strum.  
-The C-style string s3 = stricture.  
-The string s1 is not greater than the string s2.  
-The string s3 is greater than the string s1.  
-The string s2 is greater than the string s3.  
-```  
-  
-##  <a name="operator_gt__eq"></a>  operator&gt;=  
- Tests if the string object on the left side of the operator is greater than or equal to the string object on the right side.  
-  
-```  
-template <class CharType, class Traits, class Allocator>  
-bool operator>=(const basic_string<CharType, Traits, Allocator>& left, const basic_string<CharType, Traits, Allocator>& right);
-
-template <class CharType, class Traits, class Allocator>  
-bool operator>=(const basic_string<CharType, Traits, Allocator>& left, const CharType* right);
-
-template <class CharType, class Traits, class Allocator>  
-bool operator>=(const CharType* left, const basic_string<CharType, Traits, Allocator>& right);
-```  
-  
-### Parameters  
- ` left`  
- A C-style string or an object of type `basic_string` to be compared.  
-  
- ` right`  
- A C-style string or an object of type `basic_string` to be compared.  
-  
-### Return Value  
- **true** if the string object on the left side of the operator is lexicographically greater than or equal to the string object on the right side; otherwise **false**.  
-  
-### Remarks  
- A lexicographical comparison between strings compares them character by character until:  
-  
--   It finds two corresponding characters unequal, and the result of their comparison is taken as the result of the comparison between the strings.  
-  
--   It finds no inequalities, but one string has more characters than the other, and the shorter string is considered less than the longer string.  
-  
--   It finds no inequalities and finds the strings have the same number of characters, and so the strings are equal.  
-  
-### Example  
-  
-```cpp  
-// string_op_ge.cpp  
-// compile with: /EHsc  
-#include <string>  
-#include <iostream>  
-  
-int main( )   
-{  
-   using namespace std;  
-  
-   // Declaring an objects of type basic_string<char>  
-   string s1 ( "strict" );  
-   string s2 ( "strum" );  
-   cout << "The basic_string s1 = " << s1 << "." << endl;  
-   cout << "The basic_string s2 = " << s2 << "." << endl;  
-  
-   // Declaring a C-style string  
-   char *s3 = "stricture";  
-   cout << "The C-style string s3 = " << s3 << "." << endl;  
-  
-   // First member function: comparison between left-side object  
-   // of type basic_string & right-side object of type basic_string  
-   if ( s1 >= s2 )  
-      cout << "The string s1 is greater than or equal to "  
-           << "the string s2." << endl;  
-   else  
-      cout << "The string s1 is less than "  
-           << "the string s2." << endl;  
-  
-   // Second member function: comparison between left-side object  
-   // of type basic_string & right-side object of C-syle string type  
-   if ( s3 >= s1 )  
-      cout << "The string s3 is greater than or equal to "  
-           << "the string s1." << endl;  
-   else  
-      cout << "The string s3 is less than "  
-           << "the string s1." << endl;  
-  
-   // Third member function: comparison between left-side object  
-   // of C-syle string type & right-side object of type basic_string  
-   if ( s2 >= s3 )  
-      cout << "The string s2 is greater than or equal to "  
-           << "the string s3." << endl;  
-   else  
-      cout << "The string s2 is less than "  
-           << "the string s3." << endl;  
-}  
-```  
-  
-```Output  
-The basic_string s1 = strict.  
-The basic_string s2 = strum.  
-The C-style string s3 = stricture.  
-The string s1 is less than the string s2.  
-The string s3 is greater than or equal to the string s1.  
-The string s2 is greater than or equal to the string s3.  
-```  
-  
-##  <a name="operator_gt__gt_"></a>  operator&gt;&gt;  
- A template function that reads a string from an input stream.  
-  
-```  
-template <class CharType, class Traits, class Allocator>  
-basic_istream<CharType, Traits>& operator>>(
-    basic_istream<CharType, Traits>& _Istr,  
-    basic_string<CharType, Traits, Allocator>& right);
-```  
-  
-### Parameters  
- `_Istr`  
- The input stream used to extract the sequence  
-  
- ` right`  
- The string that is being extracted from the input stream.  
-  
-### Return Value  
- Reads the value of the specified string from `_Istr` and returns it into ` right.`  
-  
-### Remarks  
- The operator skips the leading white spaces unless the `skipws` flag is set. It reads all the following characters until the next character is a white space or the end of the file is reached.  
-  
- The template function overloads **operator>>** to replace the sequence controlled by ` right` with a sequence of elements extracted from the stream `_Istr`. Extraction stops:  
-  
--   At end of file.  
-  
--   After the function extracts `_Istr`. **width** elements, if that value is nonzero.  
-  
- After the function extracts `_Istr`. [max_size](../standard-library/basic-string-class.md#basic_string__max_size) elements.  
-  
--   After the function extracts an element *ch* for which [use_facet](../standard-library/basic-filebuf-class.md#basic_filebuf__open)< **ctype**\< **CharType**> >( `getloc`). **is**( **ctype**\< **CharType**>:: **space**, *ch*) is true, in which case the character is put back.  
-  
- If the function extracts no elements, it calls [setstate](../standard-library/basic-ios-class.md#basic_ios__setstate)( `ios_base::failbit`). In any case, it calls **istr**. **width**(0) and returns \* **this**.  
-  
-### Example  
-  
-```cpp  
-// string_op_read_.cpp  
-// compile with: /EHsc  
-#include <string>  
-#include <iostream>  
-  
-int main( )  
-{  
-   using namespace std;  
-  
-   string c0;  
-   cout << "Input a string c0 ( try: Fibonacci numbers ): ";  
-   cin >> c0;  
-   cout << "The string entered is c0 = " << c0 << endl;  
-}  
-```  
-  
-## See Also  
- [\<string>](../standard-library/string.md)
->>>>>>> 01763470
+---
+title: "&lt;string&gt; operators | Microsoft Docs"
+ms.custom: ""
+ms.date: "11/04/2016"
+ms.reviewer: ""
+ms.suite: ""
+ms.tgt_pltfrm: ""
+ms.topic: "article"
+ms.assetid: 33ce8f05-06c7-45d3-a0cb-bcd27cf93910
+caps.latest.revision: 11
+manager: "ghogen"
+---
+# &lt;string&gt; operators
+||||  
+|-|-|-|  
+|[operator!=](#operator_neq)|[operator&gt;](#operator_gt_)|[operator&gt;&gt;](#operator_gt__gt_)|  
+|[operator&gt;=](#operator_gt__eq)|[operator&lt;](#operator_lt_)|[operator&lt;&lt;](#operator_lt__lt_)|  
+|[operator&lt;=](#operator_lt__eq)|[operator+](#operator_add)|[operator==](#operator_eq_eq)|  
+  
+##  <a name="operator_add"></a>  operator+  
+ Concatenates two string objects.  
+  
+```  
+template <class CharType, class Traits, class Allocator>  
+basic_string<CharType, Traits, Allocator> operator+(
+    const basic_string<CharType, Traits, Allocator>& left,  
+    const basic_string<CharType, Traits, Allocator>& right);
+
+template <class CharType, class Traits, class Allocator>  
+basic_string<CharType, Traits, Allocator> operator+(
+    const basic_string<CharType, Traits, Allocator>& left,  
+    const CharType* right);
+
+template <class CharType, class Traits, class Allocator>  
+basic_string<CharType, Traits, Allocator> operator+(
+    const basic_string<CharType, Traits, Allocator>& left,  
+    const CharType right);
+
+template <class CharType, class Traits, class Allocator>  
+basic_string<CharType, Traits, Allocator> operator+(
+    const CharType* left,  
+    const basic_string<CharType, Traits, Allocator>& right);
+
+template <class CharType, class Traits, class Allocator>  
+basic_string<CharType, Traits, Allocator> operator+(
+    const CharType left,  
+    const basic_string<CharType, Traits, Allocator>& right);
+
+template <class CharType, class Traits, class Allocator>  
+basic_string<CharType, Traits, Allocator>&& operator+(
+    const basic_string<CharType, Traits, Allocator>& left,  
+    const basic_string<CharType, Traits, Allocator>&& right);
+
+template <class CharType, class Traits, class Allocator>  
+basic_string<CharType, Traits, Allocator>&& operator+(
+    const basic_string<CharType, Traits, Allocator>&& left,  
+    const basic_string<CharType, Traits, Allocator>& right);
+
+template <class CharType, class Traits, class Allocator>  
+basic_string<CharType, Traits, Allocator>&& operator+(
+    const basic_string<CharType, Traits, Allocator>&& left,  
+    const basic_string<CharType, Traits, Allocator>&& right);
+
+template <class CharType, class Traits, class Allocator>  
+basic_string<CharType, Traits, Allocator>&& operator+(
+    const basic_string<CharType, Traits, Allocator>&& left,  
+    const CharType* right);
+
+template <class CharType, class Traits, class Allocator>  
+basic_string<CharType, Traits, Allocator>&& operator+(
+    const basic_string<CharType, Traits, Allocator>&& left,  
+    CharType right);
+
+template <class CharType, class Traits, class Allocator>  
+basic_string<CharType, Traits, Allocator>&& operator+(
+    const CharType* left,  
+    const basic_string<CharType, Traits, Allocator>&& right);
+
+template <class CharType, class Traits, class Allocator>  
+basic_string<CharType, Traits, Allocator>&& operator+(
+    CharType left,  
+    const basic_string<CharType, Traits, Allocator>&& right);
+```  
+  
+### Parameters  
+ ` left`  
+ A C-style string or an object of type `basic_string` to be concatenated.  
+  
+ ` right`  
+ A C-style string or an object of type `basic_string` to be concatenated.  
+  
+### Return Value  
+ The string that is the concatenation of the input strings.  
+  
+### Remarks  
+ The functions each overload `operator+` to concatenate two objects of template class [basic_string Class](../standard-library/basic-string-class.md). All effectively return `basic_string`\< **CharType**, **Traits**, **Allocator**>(_ *Left*). [append](../standard-library/basic-string-class.md#basic_string__append)(\_ *Right*).  
+  
+### Example  
+  
+```cpp  
+// string_op_con.cpp  
+// compile with: /EHsc  
+#include <string>  
+#include <iostream>  
+  
+int main( )   
+{  
+   using namespace std;  
+   // Declaring an object of type basic_string<char>  
+   string s1 ( "anti" );  
+   string s2 ( "gravity" );  
+   cout << "The basic_string s1 = " << s1 << "." << endl;  
+   cout << "The basic_string s2 = " << s2 << "." << endl;  
+  
+   // Declaring a C-style string  
+   char *s3 = "heroine";  
+   cout << "The C-style string s3 = " << s3 << "." << endl;  
+  
+   // Declaring a character constant  
+   char c1 = '!';  
+   cout << "The character constant c1 = " << c1 << "." << endl;  
+  
+   // First member function: concatenates an  object  
+   // of type basic_string with an object of type basic_string  
+   string s12 = s1 + s2;  
+   cout << "The string concatenating s1 & s2 is: " << s12 << endl;  
+  
+   // Second & fourth member functions: concatenate an object  
+   // of type basic_string with an object of C-syle string type  
+   string s1s3 = s1 + s3;  
+   cout << "The string concatenating s1 & s3 is: " << s1s3 << endl;  
+  
+   // Third & fifth member functions: concatenate an object  
+   // of type basic_string with a character constant  
+   string s1s3c1 = s1s3 + c1;  
+   cout << "The string concatenating s1 & s3 is: " << s1s3c1 << endl;  
+}  
+```  
+  
+```Output  
+The basic_string s1 = anti.  
+The basic_string s2 = gravity.  
+The C-style string s3 = heroine.  
+The character constant c1 = !.  
+The string concatenating s1 & s2 is: antigravity  
+The string concatenating s1 & s3 is: antiheroine  
+The string concatenating s1 & s3 is: antiheroine!  
+```  
+  
+##  <a name="operator_neq"></a>  operator!=  
+ Tests if the string object on the left side of the operator is not equal to the string object on the right side.  
+  
+```  
+template <class CharType, class Traits, class Allocator>  
+bool operator!=(
+    const basic_string<CharType, Traits, Allocator>& left, 
+    const basic_string<CharType, Traits, Allocator>& right);
+
+template <class CharType, class Traits, class Allocator>  
+bool operator!=(
+    const basic_string<CharType, Traits, Allocator>& left, 
+const CharType* right);
+
+template <class CharType, class Traits, class Allocator>  
+bool operator!=(
+    const CharType* left, 
+    const basic_string<CharType, Traits, Allocator>& right);
+```  
+  
+### Parameters  
+ ` left`  
+ A C-style string or an object of type `basic_string` to be compared.  
+  
+ ` right`  
+ A C-style string or an object of type `basic_string` to be compared.  
+  
+### Return Value  
+ **true** if the string object on the left side of the operator is not lexicographically equal to the string object on the right side; otherwise **false**.  
+  
+### Remarks  
+ The comparison between string objects is based on a pairwise lexicographical comparison of their characters. Two strings are equal if they have the same number of characters and their respective character values are the same. Otherwise, they are unequal.  
+  
+### Example  
+  
+```cpp  
+// string_op_ne.cpp  
+// compile with: /EHsc  
+#include <string>  
+#include <iostream>  
+  
+int main( )   
+{  
+   using namespace std;  
+  
+   // Declaring an objects of type basic_string<char>  
+   string s1 ( "pluck" );  
+   string s2 ( "strum" );  
+   cout << "The basic_string s1 = " << s1 << "." << endl;  
+   cout << "The basic_string s2 = " << s2 << "." << endl;  
+  
+   // Declaring a C-style string  
+   char *s3 = "pluck";  
+   cout << "The C-style string s3 = " << s3 << "." << endl;  
+  
+   // First member function: comparison between left-side object  
+   // of type basic_string & right-side object of type basic_string  
+   if ( s1 != s2 )  
+      cout << "The strings s1 & s2 are not equal." << endl;  
+   else  
+      cout << "The strings s1 & s2 are equal." << endl;  
+  
+   // Second member function: comparison between left-side object  
+   // of type basic_string & right-side object of C-syle string type  
+   if ( s1 != s3 )  
+      cout << "The strings s1 & s3 are not equal." << endl;  
+   else  
+      cout << "The strings s1 & s3 are equal." << endl;  
+  
+   // Third member function: comparison between left-side object  
+   // of C-syle string type & right-side object of type basic_string  
+   if ( s3 != s2 )  
+      cout << "The strings s3 & s2 are not equal." << endl;  
+   else  
+      cout << "The strings s3 & s2 are equal." << endl;  
+}  
+```  
+  
+```Output  
+The basic_string s1 = pluck.  
+The basic_string s2 = strum.  
+The C-style string s3 = pluck.  
+The strings s1 & s2 are not equal.  
+The strings s1 & s3 are equal.  
+The strings s3 & s2 are not equal.  
+```  
+  
+##  <a name="operator_eq_eq"></a>  operator==  
+ Tests if the string object on the left side of the operator is equal to the string object on the right side.  
+  
+```  
+template <class CharType, class Traits, class Allocator>  
+bool operator==(
+    const basic_string<CharType, Traits, Allocator>& left, 
+    const basic_string<CharType, Traits, Allocator>& right);
+
+template <class CharType, class Traits, class Allocator>  
+bool operator==(
+    const basic_string<CharType, Traits, Allocator>& left, 
+    const CharType* right);
+
+template <class CharType, class Traits, class Allocator>  
+bool operator==(
+    const CharType* left, 
+    const basic_string<CharType, Traits, Allocator>& right);
+```  
+  
+### Parameters  
+ ` left`  
+ A C-style string or an object of type `basic_string` to be compared.  
+  
+ ` right`  
+ A C-style string or an object of type `basic_string` to be compared.  
+  
+### Return Value  
+ **true** if the string object on the left side of the operator is lexicographically equal to the string object on the right side; otherwise **false**.  
+  
+### Remarks  
+ The comparison between string objects is based on a pairwise lexicographical comparison of their characters. Two strings are equal if they have the same number of characters and their respective character values are the same. Otherwise, they are unequal.  
+  
+### Example  
+  
+```cpp  
+// string_op_eq.cpp  
+// compile with: /EHsc  
+#include <string>  
+#include <iostream>  
+  
+int main( )   
+{  
+   using namespace std;  
+  
+   // Declaring an objects of type basic_string<char>  
+   string s1 ( "pluck" );  
+   string s2 ( "strum" );  
+   cout << "The basic_string s1 = " << s1 << "." << endl;  
+   cout << "The basic_string s2 = " << s2 << "." << endl;  
+  
+   // Declaring a C-style string  
+   char *s3 = "pluck";  
+   cout << "The C-style string s3 = " << s3 << "." << endl;  
+  
+   // First member function: comparison between left-side object  
+   // of type basic_string & right-side object of type basic_string  
+   if ( s1 == s2 )  
+      cout << "The strings s1 & s2 are equal." << endl;  
+   else  
+      cout << "The strings s1 & s2 are not equal." << endl;  
+  
+   // Second member function: comparison between left-side object  
+   // of type basic_string & right-side object of C-syle string type  
+   if ( s1 == s3 )  
+      cout << "The strings s1 & s3 are equal." << endl;  
+   else  
+      cout << "The strings s1 & s3 are not equal." << endl;  
+  
+   // Third member function: comparison between left-side object  
+   // of C-syle string type & right-side object of type basic_string  
+   if ( s3 == s2 )  
+      cout << "The strings s3 & s2 are equal." << endl;  
+   else  
+      cout << "The strings s3 & s2 are not equal." << endl;  
+}  
+```  
+  
+```Output  
+The basic_string s1 = pluck.  
+The basic_string s2 = strum.  
+The C-style string s3 = pluck.  
+The strings s1 & s2 are not equal.  
+The strings s1 & s3 are equal.  
+The strings s3 & s2 are not equal.  
+```  
+  
+##  <a name="operator_lt_"></a>  operator&lt;  
+ Tests if the string object on the left side of the operator is less than to the string object on the right side.  
+  
+```  
+template <class CharType, class Traits, class Allocator>  
+bool operator<(
+    const basic_string<CharType, Traits, Allocator>& left, 
+    const basic_string<CharType, Traits, Allocator>& right);
+
+template <class CharType, class Traits, class Allocator>  
+bool operator<(
+    const basic_string<CharType, Traits, Allocator>& left, 
+    const CharType* right);
+
+template <class CharType, class Traits, class Allocator>  
+bool operator<(
+    const CharType* left, 
+    const basic_string<CharType, Traits, Allocator>& right);
+```  
+  
+### Parameters  
+ ` left`  
+ A C-style string or an object of type `basic_string` to be compared.  
+  
+ ` right`  
+ A C-style string or an object of type `basic_string` to be compared.  
+  
+### Return Value  
+ **true** if the string object on the left side of the operator is lexicographically less than the string object on the right side; otherwise **false**.  
+  
+### Remarks  
+ A lexicographical comparison between strings compares them character by character until:  
+  
+-   It finds two corresponding characters unequal, and the result of their comparison is taken as the result of the comparison between the strings.  
+  
+-   It finds no inequalities, but one string has more characters than the other, and the shorter string is considered less than the longer string.  
+  
+-   It finds no inequalities and finds that the strings have the same number of characters, and so the strings are equal.  
+  
+### Example  
+  
+```cpp  
+// string_op_lt.cpp  
+// compile with: /EHsc  
+#include <string>  
+#include <iostream>  
+  
+int main( )  
+{  
+   using namespace std;  
+   // Declaring an objects of type basic_string<char>  
+   string s1 ( "strict" );  
+   string s2 ( "strum" );  
+   cout << "The basic_string s1 = " << s1 << "." << endl;  
+   cout << "The basic_string s2 = " << s2 << "." << endl;  
+  
+   // Declaring a C-style string  
+   char *s3 = "strict";  
+   cout << "The C-style string s3 = " << s3 << "." << endl;  
+  
+   // First member function: comparison between left-side object  
+   // of type basic_string & right-side object of type basic_string  
+   if ( s1 < s2 )  
+      cout << "The string s1 is less than the string s2." << endl;  
+   else  
+      cout << "The string s1 is not less than the string s2." << endl;  
+  
+   // Second member function: comparison between left-hand object  
+   // of type basic_string & right-hand object of C-syle string type  
+   if ( s1 < s3 )  
+      cout << "The string s1 is less than the string s3." << endl;  
+   else  
+      cout << "The string s1 is not less than the string s3." << endl;  
+  
+   // Third member function: comparison between left-hand object  
+   // of C-syle string type & right-hand object of type basic_string  
+   if ( s3 < s2 )  
+      cout << "The string s3 is less than the string s2." << endl;  
+   else  
+      cout << "The string s3 is not less than the string s2." << endl;  
+}  
+```  
+  
+```Output  
+The basic_string s1 = strict.  
+The basic_string s2 = strum.  
+The C-style string s3 = strict.  
+The string s1 is less than the string s2.  
+The string s1 is not less than the string s3.  
+The string s3 is less than the string s2.  
+```  
+  
+##  <a name="operator_lt__eq"></a>  operator&lt;=  
+ Tests if the string object on the left side of the operator is less than or equal to the string object on the right side.  
+  
+```  
+template <class CharType, class Traits, class Allocator>  
+bool operator<=(
+    const basic_string<CharType, Traits, Allocator>& left, 
+    const basic_string<CharType, Traits, Allocator>& right);
+
+template <class CharType, class Traits, class Allocator>  
+bool operator<=(
+    const basic_string<CharType, Traits, Allocator>& left, 
+    const CharType* right);
+
+template <class CharType, class Traits, class Allocator>  
+bool operator<=(
+    const CharType* left, 
+    const basic_string<CharType, Traits, Allocator>& right);
+```  
+  
+### Parameters  
+ ` left`  
+ A C-style string or an object of type `basic_string` to be compared.  
+  
+ ` right`  
+ A C-style string or an object of type `basic_string` to be compared.  
+  
+### Return Value  
+ **true** if the string object on the left side of the operator is lexicographically less than or equal to the string object on the right side; otherwise **false**.  
+  
+### Remarks  
+ A lexicographical comparison between strings compares them character by character until:  
+  
+-   It finds two corresponding characters unequal, and the result of their comparison is taken as the result of the comparison between the strings.  
+  
+-   It finds no inequalities, but one string has more characters than the other, and the shorter string is considered less than the longer string.  
+  
+-   It finds no inequalities and finds that the strings have the same number of characters, so the strings are equal.  
+  
+### Example  
+  
+```cpp  
+// string_op_le.cpp  
+// compile with: /EHsc  
+#include <string>  
+#include <iostream>  
+  
+int main( )   
+{  
+   using namespace std;  
+  
+   // Declaring an objects of type basic_string<char>  
+   string s1 ( "strict" );  
+   string s2 ( "strum" );  
+   cout << "The basic_string s1 = " << s1 << "." << endl;  
+   cout << "The basic_string s2 = " << s2 << "." << endl;  
+  
+   // Declaring a C-style string  
+   char *s3 = "strict";  
+   cout << "The C-style string s3 = " << s3 << "." << endl;  
+  
+   // First member function: comparison between left-side object  
+   // of type basic_string & right-side object of type basic_string  
+   if ( s1 <= s2 )  
+      cout << "The string s1 is less than or equal to "  
+           << "the string s2." << endl;  
+   else  
+      cout << "The string s1 is greater than "  
+           << "the string s2." << endl;  
+  
+   // Second member function: comparison between left-side object  
+   // of type basic_string & right-side object of C-syle string type  
+   if ( s1 <= s3 )  
+      cout << "The string s1 is less than or equal to "  
+           << "the string s3." << endl;  
+   else  
+      cout << "The string s1 is greater than "  
+           << "the string s3." << endl;  
+  
+   // Third member function: comparison between left-side object  
+   // of C-syle string type  & right-side object of type basic_string  
+   if ( s2 <= s3 )  
+      cout << "The string s2 is less than or equal to "  
+           << "the string s3." << endl;  
+   else  
+      cout << "The string s2 is greater than "  
+           << "the string s3." << endl;  
+}  
+```  
+  
+```Output  
+The basic_string s1 = strict.  
+The basic_string s2 = strum.  
+The C-style string s3 = strict.  
+The string s1 is less than or equal to the string s2.  
+The string s1 is less than or equal to the string s3.  
+The string s2 is greater than the string s3.  
+```  
+  
+##  <a name="operator_lt__lt_"></a>  operator&lt;&lt;  
+ A template function that writes a string into the output stream.  
+  
+```  
+template <class CharType, class Traits, class Allocator>  
+basic_ostream<CharType, Traits>& operator<<(
+    basic_ostream<CharType, Traits>& _Ostr, 
+    const basic_string<CharType, Traits, Allocator>& str);
+```  
+  
+### Parameters  
+ _Ostr  
+ The output stream being written to.  
+  
+ ` str`  
+ The string to be entered into the output stream.  
+  
+### Return Value  
+ Writes the value of the specified string to the output stream `_Ostr`.  
+  
+### Remarks  
+ The template function overloads **operator<<** to insert an object _ *Str* of template class [basic_string](../standard-library/basic-string-class.md) into the stream \_ *Ostr.* The function effectively returns \_ *Ostr*. **write**( \_ *Str*. [c_str](../standard-library/basic-string-class.md#basic_string__c_str), \_ *Str*. [size](../standard-library/basic-string-class.md#basic_string__size)).  
+  
+##  <a name="operator_gt_"></a>  operator&gt;  
+ Tests if the string object on the left side of the operator is greater than to the string object on the right side.  
+  
+```  
+template <class CharType, class Traits, class Allocator>  
+bool operator>(
+    const basic_string<CharType, Traits, Allocator>& left, 
+    const basic_string<CharType, Traits, Allocator>& right);
+
+template <class CharType, class Traits, class Allocator>  
+bool operator>(
+    const basic_string<CharType, Traits, Allocator>& left, 
+    const CharType* right);
+
+template <class CharType, class Traits, class Allocator>  
+bool operator>(
+    const CharType* left, 
+    const basic_string<CharType, Traits, Allocator>& right);
+```  
+  
+### Parameters  
+ ` left`  
+ A C-style string or an object of type `basic_string` to be compared.  
+  
+ ` right`  
+ A C-style string or an object of type `basic_string` to be compared.  
+  
+### Return Value  
+ **true** if the string object on the left side of the operator is lexicographically greater than the string object on the right side; otherwise **false**.  
+  
+### Remarks  
+ A lexicographical comparison between strings compares them character by character until:  
+  
+-   It finds two corresponding characters unequal, and the result of their comparison is taken as the result of the comparison between the strings.  
+  
+-   It finds no inequalities, but one string has more characters than the other, and the shorter string is considered less than the longer string.  
+  
+-   It finds no inequalities and finds that the strings have the same number of characters, and so the strings are equal.  
+  
+### Example  
+  
+```cpp  
+// string_op_gt.cpp  
+// compile with: /EHsc  
+#include <string>  
+#include <iostream>  
+  
+int main( )   
+{  
+   using namespace std;  
+  
+   // Declaring an objects of type basic_string<char>  
+   string s1 ( "strict" );  
+   string s2 ( "strum" );  
+   cout << "The basic_string s1 = " << s1 << "." << endl;  
+   cout << "The basic_string s2 = " << s2 << "." << endl;  
+  
+   // Declaring a C-style string  
+   char *s3 = "stricture";  
+   cout << "The C-style string s3 = " << s3 << "." << endl;  
+  
+   // First member function: comparison between left-side object  
+   // of type basic_string & right-side object of type basic_string  
+   if ( s1 > s2 )  
+      cout << "The string s1 is greater than "  
+           << "the string s2." << endl;  
+   else  
+      cout << "The string s1 is not greater than "  
+           << "the string s2." << endl;  
+  
+   // Second member function: comparison between left-side object  
+   // of type basic_string & right-side object of C-syle string type  
+   if ( s3 > s1 )  
+      cout << "The string s3 is greater than "  
+           << "the string s1." << endl;  
+   else  
+      cout << "The string s3 is not greater than "  
+           << "the string s1." << endl;  
+  
+   // Third member function: comparison between left-side object  
+   // of C-syle string type & right-side object of type basic_string  
+   if ( s2 > s3 )  
+      cout << "The string s2 is greater than "  
+           << "the string s3." << endl;  
+   else  
+      cout << "The string s2 is not greater than "  
+           << "the string s3." << endl;  
+}  
+```  
+  
+```Output  
+The basic_string s1 = strict.  
+The basic_string s2 = strum.  
+The C-style string s3 = stricture.  
+The string s1 is not greater than the string s2.  
+The string s3 is greater than the string s1.  
+The string s2 is greater than the string s3.  
+```  
+  
+##  <a name="operator_gt__eq"></a>  operator&gt;=  
+ Tests if the string object on the left side of the operator is greater than or equal to the string object on the right side.  
+  
+```  
+template <class CharType, class Traits, class Allocator>  
+bool operator>=(
+    const basic_string<CharType, Traits, Allocator>& left, 
+    const basic_string<CharType, Traits, Allocator>& right);
+
+template <class CharType, class Traits, class Allocator>  
+bool operator>=(
+    const basic_string<CharType, Traits, Allocator>& left, 
+    const CharType* right);
+
+template <class CharType, class Traits, class Allocator>  
+bool operator>=(
+    const CharType* left, 
+    const basic_string<CharType, Traits, Allocator>& right);
+```  
+  
+### Parameters  
+ ` left`  
+ A C-style string or an object of type `basic_string` to be compared.  
+  
+ ` right`  
+ A C-style string or an object of type `basic_string` to be compared.  
+  
+### Return Value  
+ **true** if the string object on the left side of the operator is lexicographically greater than or equal to the string object on the right side; otherwise **false**.  
+  
+### Remarks  
+ A lexicographical comparison between strings compares them character by character until:  
+  
+-   It finds two corresponding characters unequal, and the result of their comparison is taken as the result of the comparison between the strings.  
+  
+-   It finds no inequalities, but one string has more characters than the other, and the shorter string is considered less than the longer string.  
+  
+-   It finds no inequalities and finds the strings have the same number of characters, and so the strings are equal.  
+  
+### Example  
+  
+```cpp  
+// string_op_ge.cpp  
+// compile with: /EHsc  
+#include <string>  
+#include <iostream>  
+  
+int main( )   
+{  
+   using namespace std;  
+  
+   // Declaring an objects of type basic_string<char>  
+   string s1 ( "strict" );  
+   string s2 ( "strum" );  
+   cout << "The basic_string s1 = " << s1 << "." << endl;  
+   cout << "The basic_string s2 = " << s2 << "." << endl;  
+  
+   // Declaring a C-style string  
+   char *s3 = "stricture";  
+   cout << "The C-style string s3 = " << s3 << "." << endl;  
+  
+   // First member function: comparison between left-side object  
+   // of type basic_string & right-side object of type basic_string  
+   if ( s1 >= s2 )  
+      cout << "The string s1 is greater than or equal to "  
+           << "the string s2." << endl;  
+   else  
+      cout << "The string s1 is less than "  
+           << "the string s2." << endl;  
+  
+   // Second member function: comparison between left-side object  
+   // of type basic_string & right-side object of C-syle string type  
+   if ( s3 >= s1 )  
+      cout << "The string s3 is greater than or equal to "  
+           << "the string s1." << endl;  
+   else  
+      cout << "The string s3 is less than "  
+           << "the string s1." << endl;  
+  
+   // Third member function: comparison between left-side object  
+   // of C-syle string type & right-side object of type basic_string  
+   if ( s2 >= s3 )  
+      cout << "The string s2 is greater than or equal to "  
+           << "the string s3." << endl;  
+   else  
+      cout << "The string s2 is less than "  
+           << "the string s3." << endl;  
+}  
+```  
+  
+```Output  
+The basic_string s1 = strict.  
+The basic_string s2 = strum.  
+The C-style string s3 = stricture.  
+The string s1 is less than the string s2.  
+The string s3 is greater than or equal to the string s1.  
+The string s2 is greater than or equal to the string s3.  
+```  
+  
+##  <a name="operator_gt__gt_"></a>  operator&gt;&gt;  
+ A template function that reads a string from an input stream.  
+  
+```  
+template <class CharType, class Traits, class Allocator>  
+basic_istream<CharType, Traits>& operator>>(
+    basic_istream<CharType, Traits>& _Istr,  
+    basic_string<CharType, Traits, Allocator>& right);
+```  
+  
+### Parameters  
+ `_Istr`  
+ The input stream used to extract the sequence  
+  
+ ` right`  
+ The string that is being extracted from the input stream.  
+  
+### Return Value  
+ Reads the value of the specified string from `_Istr` and returns it into ` right.`  
+  
+### Remarks  
+ The operator skips the leading white spaces unless the `skipws` flag is set. It reads all the following characters until the next character is a white space or the end of the file is reached.  
+  
+ The template function overloads **operator>>** to replace the sequence controlled by ` right` with a sequence of elements extracted from the stream `_Istr`. Extraction stops:  
+  
+-   At end of file.  
+  
+-   After the function extracts `_Istr`. **width** elements, if that value is nonzero.  
+  
+ After the function extracts `_Istr`. [max_size](../standard-library/basic-string-class.md#basic_string__max_size) elements.  
+  
+-   After the function extracts an element *ch* for which [use_facet](../standard-library/basic-filebuf-class.md#basic_filebuf__open)< **ctype**\< **CharType**> >( `getloc`). **is**( **ctype**\< **CharType**>:: **space**, *ch*) is true, in which case the character is put back.  
+  
+ If the function extracts no elements, it calls [setstate](../standard-library/basic-ios-class.md#basic_ios__setstate)( `ios_base::failbit`). In any case, it calls **istr**. **width**(0) and returns \* **this**.  
+  
+### Example  
+  
+```cpp  
+// string_op_read_.cpp  
+// compile with: /EHsc  
+#include <string>  
+#include <iostream>  
+  
+int main( )  
+{  
+   using namespace std;  
+  
+   string c0;  
+   cout << "Input a string c0 ( try: Fibonacci numbers ): ";  
+   cin >> c0;  
+   cout << "The string entered is c0 = " << c0 << endl;  
+}  
+```  
+  
+## See Also  
+ [\<string>](../standard-library/string.md)