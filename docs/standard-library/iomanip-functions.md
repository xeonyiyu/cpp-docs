---
title: "&lt;iomanip&gt; functions | Microsoft Docs"
ms.custom: ""
ms.date: "11/04/2016"
ms.topic: "reference"
f1_keywords: ["iomanip/std::get_money", "iomanip/std::get_time", "iomanip/std::put_money", "iomanip/std::put_time", "iomanip/std::quoted", "iomanip/std::resetiosflags", "iomanip/std::setbase", "iomanip/std::setfill", "iomanip/std::setiosflags", "iomanip/std::setprecision", "iomanip/std::setw"]
ms.assetid: 3ddde610-70cc-4cfa-8a89-3e83d1d356a8
helpviewer_keywords: ["std::get_money [C++]", "std::get_time [C++]", "std::put_money [C++]", "std::put_time [C++]", "std::quoted [C++]", "std::resetiosflags [C++]", "std::setbase [C++]", "std::setfill [C++]", "std::setiosflags [C++]", "std::setprecision [C++]", "std::setw [C++]"]
---
# &lt;iomanip&gt; functions

||||
|-|-|-|
|[get_money](#iomanip_get_money)|[get_time](#iomanip_get_time)|[put_money](#iomanip_put_money)|
|[put_time](#iomanip_put_time)|[quoted](#quoted)|[resetiosflags](#resetiosflags)|
|[setbase](#setbase)|[setfill](#setfill)|[setiosflags](#setiosflags)|
|[setprecision](#setprecision)|[setw](#setw)|

## <a name="iomanip_get_money"></a>  get_money

Extracts a monetary value from a stream using the desired format, and returns the value in a parameter.

```cpp
template <class Money>
T7 get_money(Money& _Amount, bool _Intl);
```

### Parameters

*_Amount*
 The extracted monetary value.

*_Intl*
 If **true**, use international format. The default value is **false**.

### Remarks

The manipulator returns an object that, when extracted from the stream `str`, behaves as a `formatted input function` that calls the member function `get` for the locale facet `money_get` associated with `str`, using *_Intl* to indicate international format. If successful, the call stores in *_Amount* the extracted monetary value. The manipulator then returns `str`.

`Money` must be of type `long double` or an instantiation of `basic_string` with the same element and traits parameters as `str`.

## <a name="iomanip_get_time"></a>  get_time

Extracts a time value from a stream using a desired format. Returns the value in a parameter as a time structure.

```cpp
template <class Elem>
T10 put_time(struct tm *_Tptr, const Elem *_Fmt);
```

### Parameters

*_Tptr*
 The time in the form of a time structure.

*_Fmt*
 The desired format to use to obtain the time value.

### Remarks

The manipulator returns an object that, when extracted from the stream `str`, behaves as a `formatted input function` that calls the member function `get` for the locale facet `time_get` associated with `str`, using `tptr` to indicate the time structure and `fmt` to indicate the beginning of a null-terminated format string. If successful, the call stores in the time structure the values associated with any extracted time fields. The manipulator then returns `str`.

## <a name="iomanip_put_money"></a>  put_money

Inserts a monetary amount using the desired format into a stream.

```cpp
template <class Money>
T8 put_money(const Money& _Amount, bool _Intl);
```

### Parameters

*_Amount*
 The monetary amount to insert into the stream.

*_Intl*
 Set to **true** if manipulator should use international format, **false** if it should not.

### Return Value

Returns `str`.

### Remarks

The manipulator returns an object that, when inserted into the stream `str`, behaves as a formatted output function that calls the member function `put` for the locale facet `money_put` associated with `str`. If successful, the call inserts `amount` suitably formatted, using *_Intl` to indicate international format and `str.fill()`, as the fill element. The manipulator then returns `str`.

`Money` must be of type `long double` or an instantiation of `basic_string` with the same element and traits parameters as `str`.

## <a name="iomanip_put_time"></a>  put_time

Writes a time value from a time structure to a stream by using a specified format.

```cpp
template <class Elem>
T10 put_time(struct tm* _Tptr, const Elem* _Fmt);
```

### Parameters

*_Tptr*
 The time value to write to the stream, provided in a time structure.

*_Fmt*
 The desired format to write the time value.

### Remarks

The manipulator returns an object that, when inserted into the stream `str`, behaves as a `formatted output function`. The output function calls the member function `put` for the locale facet `time_put` associated with `str`. The output function uses *_Tptr* to indicate the time structure and *_Fmt* to indicate the beginning of a null-terminated format string. If successful, the call inserts literal text from the format string and converted values from the time structure. The manipulator then returns `str`.

## <a name="quoted"></a>  quoted

**(New in C++14)** An iostream manipulator that enables convenient round-tripping of strings into and out of streams using the >> and << operators.

```cpp
quoted(std::string str) // or wstring
quoted(const char* str) //or wchar_t*
quoted(std::string str, char delimiter, char escape) // or wide versions
quoted(const char* str, char delimiter, char escape) // or wide versions
```

### Parameters

<<<<<<< HEAD
`str`
 A std::string, char\*, string literal or raw string literal, or a wide version of any of these (e.g. std::wstring, wchar_t\*).
=======
*str*
 A std::string, char*, string literal or raw string literal, or a wide version of any of these (e.g. std::wstring, wchar_t\*).
>>>>>>> c72d9995

*delimiter*
 A user-specified character, or wide character, to use as the delimiter for the beginning and end of the string.

*escape*
 A user-specified character, or wide character, to use as the escape character for escape sequences within the string.

### Remarks

See [Using Insertion Operators and Controlling Format](../standard-library/using-insertion-operators-and-controlling-format.md).

### Example

This example shows how to use `quoted` with the default delimiter and escape character using narrow strings. Wide strings are equally supported.

```cpp
#include <iostream>
#include <iomanip>
#include <sstream>

using namespace std;

void show_quoted_v_nonquoted()
{
    // Results are identical regardless of input string type:
    // string inserted { R"(This is a "sentence".)" }; // raw string literal
    // string inserted { "This is a \"sentence\"." };  // regular string literal
    const char* inserted = "This is a \"sentence\".";  // const char*
    stringstream ss, ss_quoted;
    string extracted, extracted_quoted;

    ss << inserted;
    ss_quoted << quoted(inserted);

    cout << "ss.str() is storing       : " << ss.str() << endl;
    cout << "ss_quoted.str() is storing: " << ss_quoted.str() << endl << endl;

    // Round-trip the strings
    ss >> extracted;
    ss_quoted >> quoted(extracted_quoted);

    cout << "After round trip: " << endl;
    cout << "Non-quoted      : " << extracted << endl;
    cout << "Quoted          : " << extracted_quoted << endl;
}

void main(int argc, char* argv[])
{
    show_quoted_v_nonquoted();

    // Keep console window open in debug mode.
    cout << endl << "Press Enter to exit" << endl;
    string input{};
    getline(cin, input);
}

/* Output:
ss.str() is storing       : This is a "sentence".
ss_quoted.str() is storing: "This is a \"sentence\"."

After round trip:
Non-quoted      : This
Quoted          : This is a "sentence".

Press Enter to exit
*/
```

### Example

The following example shows how to provide custom a delimiter and/or escape character:

```cpp
#include <iostream>
#include <iomanip>
#include <sstream>

using namespace std;

void show_custom_delimiter()
{
    string inserted{ R"("This" "is" "a" "heavily-quoted" "sentence".)" };
    // string inserted{ "\"This\" \"is\" \"a\" \"heavily-quoted\" \"sentence\"" };
    // const char* inserted{ "\"This\" \"is\" \"a\" \"heavily-quoted\" \"sentence\"" };
    stringstream ss, ss_quoted;
    string extracted;

    ss_quoted << quoted(inserted, '*');
    ss << inserted;
    cout << "ss_quoted.str() is storing: " << ss_quoted.str() << endl;
    cout << "ss.str() is storing       : " << ss.str() << endl << endl;

    // Use the same quoted arguments as on insertion.
    ss_quoted >> quoted(extracted, '*');

    cout << "After round trip: " << endl;
    cout << "Quoted          : " << extracted << endl;

    extracted = {};
    ss >> extracted;
    cout << "Non-quoted      : " << extracted << endl << endl;
}

void show_custom_escape()
{
    string inserted{ R"(\\root\trunk\branch\nest\egg\yolk)" };
    // string inserted{ "\\\\root\\trunk\\branch\\nest\\egg\\yolk" };
    stringstream ss, ss_quoted, ss_quoted_custom;
    string extracted;

    // Use '"' as delimiter and '~' as escape character.
    ss_quoted_custom << quoted(inserted, '"', '~');
    ss_quoted << quoted(inserted);
    ss << inserted;
    cout << "ss_quoted_custom.str(): " << ss_quoted_custom.str() << endl;
    cout << "ss_quoted.str()       : " << ss_quoted.str() << endl;
    cout << "ss.str()              : " << ss.str() << endl << endl;

    // No spaces in this string, so non-quoted behaves same as quoted
    // after round-tripping.
}

void main(int argc, char* argv[])
{
    cout << "Custom delimiter:" << endl;
    show_custom_delimiter();
    cout << "Custom escape character:" << endl;
    show_custom_escape();

    // Keep console window open in debug mode.
    cout << endl << "Press Enter to exit" << endl;
    string input{};
    getline(cin, input);
}
/* Output:
Custom delimiter:
ss_quoted.str() is storing: *"This" "is" "a" "heavily-quoted" "sentence".*
ss.str() is storing       : "This" "is" "a" "heavily-quoted" "sentence".

After round trip:
Quoted          : "This" "is" "a" "heavily-quoted" "sentence".
Non-quoted      : "This"

Custom escape character:
ss_quoted_custom.str(): "\\root\trunk\branch\nest\egg\yolk"
ss_quoted.str()       : "\\\\root\\trunk\\branch\\nest\\egg\\yolk"
ss.str()              : \\root\trunk\branch\nest\egg\yolk

Press Enter to exit
*/

```

## <a name="resetiosflags"></a>  resetiosflags

Clears the specified flags.

```cpp
T1 resetiosflags(ios_base::fmtflags Mask);
```

### Parameters

*Mask*
 The flags to clear.

### Return Value

The manipulator returns an object that, when extracted from or inserted into the stream `str`, calls **str**. [setf](../standard-library/ios-base-class.md#setf)( `ios_base::`[fmtflags](../standard-library/ios-base-class.md#fmtflags), _ *Mask*), and then returns `str`.

### Example

See [setw](../standard-library/iomanip-functions.md#setw) for an example of using `resetiosflags`.

## <a name="setbase"></a>  setbase

Set base for integers.

```cpp
T3 setbase(int _Base);
```

### Parameters

*_Base*
 The number base.

### Return Value

The manipulator returns an object that, when extracted from or inserted into the stream `str`, calls **str**. `setf`( **mask**, [ios_base::basefield](../standard-library/ios-base-class.md#fmtflags)), and then returns `str`. Here, `mask` is determined as follows:

- If _ *Base* is 8, then `mask` is `ios_base::`[oct](../standard-library/ios-functions.md#oct).

- If _ *Base* is 10, then mask is `ios_base::`[dec](../standard-library/ios-functions.md#dec).

- If _ *Base* is 16, then `mask` is `ios_base::`[hex](../standard-library/ios-functions.md#hex).

- If _ *Base* is any other value, then mask is `ios_base::`[fmtflags](../standard-library/ios-base-class.md#fmtflags)(0).

### Example

See [setw](../standard-library/iomanip-functions.md#setw) for an example of using `setbase`.

## <a name="setfill"></a>  setfill

Sets the character that will be used to fill spaces in a right-justified display.

```cpp
template <class Elem>
T4 setfill(Elem Ch);
```

### Parameters

*Ch*
 The character that will be used to fill spaces in a right-justified display.

### Return Value

The template manipulator returns an object that, when extracted from or inserted into the stream `str`, calls **str**. [fill](../standard-library/basic-ios-class.md#fill)(`Ch`), and then returns `str`. The type `Elem` must be the same as the element type for the stream `str`.

### Example

See [setw](../standard-library/iomanip-functions.md#setw) for an example of using `setfill`.

## <a name="setiosflags"></a>  setiosflags

Sets the specified flags.

```cpp
T2 setiosflags(ios_base::fmtflags Mask);
```

### Parameters

*Mask*
 The flags to set.

### Return Value

The manipulator returns an object that, when extracted from or inserted into the stream `str`, calls **str**. [setf](../standard-library/ios-base-class.md#setf)(_ *Mask*), and then returns `str`.

### Example

See [setw](../standard-library/iomanip-functions.md#setw) for an example of using `setiosflags`.

## <a name="setprecision"></a>  setprecision

Sets the precision for floating-point values.

```cpp
T5 setprecision(streamsize Prec);
```

### Parameters

*Prec*
 The precision for floating-point values.

### Return Value

The manipulator returns an object that, when extracted from or inserted into the stream `str`, calls **str**. [precision](../standard-library/ios-base-class.md#precision)(`Prec`), and then returns `str`.

### Example

See [setw](../standard-library/iomanip-functions.md#setw) for an example of using `setprecision`.

## <a name="setw"></a>  setw

Specifies the width of the display field for the next element in the stream.

```cpp
T6 setw(streamsize Wide);
```

### Parameters

*Wide*
 The width of the display field.

### Return Value

The manipulator returns an object that, when extracted from or inserted into the stream `str`, calls **str**. [width](../standard-library/ios-base-class.md#width)(_ *Wide*), then returns `str`.

### Remarks

setw sets the width only for the next element in the stream and must be inserted before each element whose width you want to specify.

### Example

```cpp
// iomanip_setw.cpp
// compile with: /EHsc
// Defines the entry point for the console application.
//
// Sample use of the following manipulators:
//   resetiosflags
//   setiosflags
//   setbase
//   setfill
//   setprecision
//   setw

#include <iostream>
#include <iomanip>

using namespace std;

const double   d1 = 1.23456789;
const double   d2 = 12.3456789;
const double   d3 = 123.456789;
const double   d4 = 1234.56789;
const double   d5 = 12345.6789;
const long      l1 = 16;
const long      l2 = 256;
const long      l3 = 1024;
const long      l4 = 4096;
const long      l5 = 65536;
int         base = 10;

void DisplayDefault( )
{
   cout << endl << "default display" << endl;
   cout << "d1 = " << d1 << endl;
   cout << "d2 = " << d2 << endl;
   cout << "d3 = " << d3 << endl;
   cout << "d4 = " << d4 << endl;
   cout << "d5 = " << d5 << endl;
}

void DisplayWidth( int n )
{
   cout << endl << "fixed width display set to " << n << ".\n";
   cout << "d1 = " << setw(n) << d1 << endl;
   cout << "d2 = " << setw(n) << d2 << endl;
   cout << "d3 = " << setw(n) << d3 << endl;
   cout << "d4 = " << setw(n) << d4 << endl;
   cout << "d5 = " << setw(n) << d5 << endl;
}

void DisplayLongs( )
{
   cout << setbase(10);
   cout << endl << "setbase(" << base << ")" << endl;
   cout << setbase(base);
   cout << "l1 = " << l1 << endl;
   cout << "l2 = " << l2 << endl;
   cout << "l3 = " << l3 << endl;
   cout << "l4 = " << l4 << endl;
   cout << "l5 = " << l5 << endl;
}

int main( int argc, char* argv[] )
{
   DisplayDefault( );

   cout << endl << "setprecision(" << 3 << ")" << setprecision(3);
   DisplayDefault( );

   cout << endl << "setprecision(" << 12 << ")" << setprecision(12);
   DisplayDefault( );

   cout << setiosflags(ios_base::scientific);
   cout << endl << "setiosflags(" << ios_base::scientific << ")";
   DisplayDefault( );

   cout << resetiosflags(ios_base::scientific);
   cout << endl << "resetiosflags(" << ios_base::scientific << ")";
   DisplayDefault( );

   cout << endl << "setfill('" << 'S' << "')" << setfill('S');
   DisplayWidth(15);
   DisplayDefault( );

   cout << endl << "setfill('" << ' ' << "')" << setfill(' ');
   DisplayWidth(15);
   DisplayDefault( );

   cout << endl << "setprecision(" << 8 << ")" << setprecision(8);
   DisplayWidth(10);
   DisplayDefault( );

   base = 16;
   DisplayLongs( );

   base = 8;
   DisplayLongs( );

   base = 10;
   DisplayLongs( );

   return   0;
}
```

```Output

default display
d1 = 1.23457
d2 = 12.3457
d3 = 123.457
d4 = 1234.57
d5 = 12345.7

setprecision(3)
default display
d1 = 1.23
d2 = 12.3
d3 = 123
d4 = 1.23e+003
d5 = 1.23e+004

setprecision(12)
default display
d1 = 1.23456789
d2 = 12.3456789
d3 = 123.456789
d4 = 1234.56789
d5 = 12345.6789

setiosflags(4096)
default display
d1 = 1.234567890000e+000
d2 = 1.234567890000e+001
d3 = 1.234567890000e+002
d4 = 1.234567890000e+003
d5 = 1.234567890000e+004

resetiosflags(4096)
default display
d1 = 1.23456789
d2 = 12.3456789
d3 = 123.456789
d4 = 1234.56789
d5 = 12345.6789

setfill('S')
fixed width display set to 15.
d1 = SSSSS1.23456789
d2 = SSSSS12.3456789
d3 = SSSSS123.456789
d4 = SSSSS1234.56789
d5 = SSSSS12345.6789

default display
d1 = 1.23456789
d2 = 12.3456789
d3 = 123.456789
d4 = 1234.56789
d5 = 12345.6789

setfill(' ')
fixed width display set to 15.
d1 =      1.23456789
d2 =      12.3456789
d3 =      123.456789
d4 =      1234.56789
d5 =      12345.6789

default display
d1 = 1.23456789
d2 = 12.3456789
d3 = 123.456789
d4 = 1234.56789
d5 = 12345.6789

setprecision(8)
fixed width display set to 10.
d1 =  1.2345679
d2 =  12.345679
d3 =  123.45679
d4 =  1234.5679
d5 =  12345.679

default display
d1 = 1.2345679
d2 = 12.345679
d3 = 123.45679
d4 = 1234.5679
d5 = 12345.679

setbase(16)
l1 = 10
l2 = 100
l3 = 400
l4 = 1000
l5 = 10000

setbase(8)
l1 = 20
l2 = 400
l3 = 2000
l4 = 10000
l5 = 200000

setbase(10)
l1 = 16
l2 = 256
l3 = 1024
l4 = 4096
l5 = 65536
```

## See also

[\<iomanip>](../standard-library/iomanip.md)<br/><|MERGE_RESOLUTION|>--- conflicted
+++ resolved
@@ -121,13 +121,8 @@
 
 ### Parameters
 
-<<<<<<< HEAD
-`str`
+*str*
  A std::string, char\*, string literal or raw string literal, or a wide version of any of these (e.g. std::wstring, wchar_t\*).
-=======
-*str*
- A std::string, char*, string literal or raw string literal, or a wide version of any of these (e.g. std::wstring, wchar_t\*).
->>>>>>> c72d9995
 
 *delimiter*
  A user-specified character, or wide character, to use as the delimiter for the beginning and end of the string.
