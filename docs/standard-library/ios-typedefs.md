--- conflicted
+++ resolved
@@ -61,11 +61,7 @@
    ofstream x( "iostream.txt" );
    x << "testing";
    streampos y = x.tellp( );
-<<<<<<< HEAD
-   cout << streamoff(y) << '\n';
-=======
    cout << streamoff( y ) << '\n';
->>>>>>> 888d3ed8
 }
 ```
 
