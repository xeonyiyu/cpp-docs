--- conflicted
+++ resolved
@@ -13,7 +13,6 @@
 
 ```cpp
 #include <cmath>
-<<<<<<< HEAD
 ```
 
 ## Constants and Types
@@ -560,8 +559,6 @@
 double sph_neumann(unsigned n, double x);
 float sph_neumannf(unsigned n, float x);
 long double sph_neumannl(unsigned n, long double x);
-=======
->>>>>>> 8a891c67
 ```
 
 ## Remarks
