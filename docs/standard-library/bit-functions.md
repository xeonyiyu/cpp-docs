---
title: "&lt;bit&gt; functions"
description: "Functions to access, manipulate, and process individual bits and sequences of bits"
ms.date: "08/28/2020"
f1_keywords: ["bit/std::bit_cast", "bit/std::has_single_bit", "bit/std::bit_ceil", "bit/std::bit_floor", "bit/std::bit_width", "bit/std::rotl", "bit/std::rotr", "bit/std::countl_zero", "bit/std::countl_one","bit/std::countr_zero","bit/std::countr_one","bit/std::popcount"]
helpviewer_keywords: ["std::bit [C++], bit_cast", "std::bit [C++], has_single_bit", "std::bit [C++], bit_ceil", "std::bit [C++], bit_floor", "std::bit [C++], bit_width", "std::bit [C++], rotl", "std::bit [C++], rotr", "std::bit [C++], countl_zero", "std::bit [C++], countl_one", "std::bit [C++], countr_zero", "std::bit [C++], countr_one", "std::bit [C++], popcount"]
---
# &lt;bit&gt; functions

The \<bit> header includes the following non-member template functions:

| **Non-member functions** | **Description** |
|--------|---------|
|[bit_cast](#bit_cast) | Reinterpret the object representation from one type to another. |
|[bit_ceil](#bit_ceil) | Find the smallest power of two greater than or equal to a value. |
|[bit_floor](#bit_floor) | Find the largest power of two not greater than a value. |
|[bit_width](#bit_width) | Find the smallest number of bits needed to represent a value. |
|[countl_zero](#countl_zero) | Count the number of consecutive bits set to zero, starting from the most significant bit. |
|[countl_one](#countl_one) | Count the number of consecutive bits set to one, starting from the most significant bit. |
|[countr_zero](#countr_zero) | Count the number of consecutive bits set to zero, starting from the least significant bit. |
|[countr_one](#countl_one) | Count the number of consecutive bits set to one, starting from the least significant bit. |
|[has_single_bit](#has_single_bit) | Check if a value has only a single bit set to one. This is the same as testing whether a value is a power of two. |
|[popcount](#popcount) | Count the number of bits set to one. |
|[rotl](#rotl) | Compute the result of a bitwise left rotation. |
|[rotr](#rotr) | Compute the result of a bitwise right rotation. |

## <a name="bit_cast"></a>`bit_cast`

Copy a bit pattern from an object of type `From` to a new object of type `To`.

```cpp
template <class To, class From>
[[nodiscard]] constexpr To bit_cast(const From& from) noexcept;
```

### Parameters

*To*\
The type of the output.

*From*\
The type of the value to convert.

*from*\
The value to convert.

### Return value

An object of type `To`.

Each bit in the result matches the corresponding bit in `from` unless there are padding bits in `To`, in which case those bits in the result are unspecified.

### Example

```cpp
#include <bit>
#include <iostream>

int main()
{
    float f = std::numeric_limits<float>::infinity();
    int i = std::bit_cast<int>(f);
    std::cout << "float f = " << std::hex << f
              << "\nstd::bit_cat<int>(f) = " << std::hex << i << '\n';
    return 0;
}
```

```Output
float f = inf
std::bit_cat<int>(f) = 7f800000
```

### Remarks

Low-level code often needs to interpret an object of one type as another type. The reinterpreted object has the same bit representation as the original, but is a different type.

Instead of using `reinterpret_cast`, or `memcpy()`, `bit_cast()` is a better way to make these conversions. It's better because:
- `bit_cast()` is `constexpr`
- `bit_cast()` requires the types to be trivially copyable and the same size. This prevents potential problems that you could encounter using `reinterpret_cast` and `memcpy` because they could be used to inadvertently, and incorrectly, convert non-trivially-copyable types. Also, `memcpy()` could be used to inadvertently copy between types that aren't the same size. For example, a double (8 bytes) into an unsigned int (4 bytes), or the other way around.

This overload only participates in overload resolution if:
-  `sizeof(To) == sizeof(From)`
<<<<<<< HEAD
- `To` and `From` are [is_trivially_copyable](https://docs.microsoft.com/cpp/standard-library/is-trivially-copyable-class`).
=======
- `To` and `From` are [is_trivially_copyable](is-trivially-copyable-class.md).
>>>>>>> 0d3595df

This function template is `constexpr` if and only if `To`, `From`, and the types of their subobjects are:
- not a union or pointer type
- not a pointer to member type
- not volatile-qualified
- have no non-static data member that is a reference type

## <a name="bit_ceil"></a>`bit_ceil`

Find the smallest power of two greater than or equal to a value. For example, given `3`, returns `4`.

```cpp
template<class T>
[[nodiscard]] constexpr T bit_ceil(T value);
```

### Parameters

*value*\
The unsigned integer value to test.

### Return value

 The smallest power of two greater than or equal to `value`.

### Example

```cpp
#include <bit>
#include <bitset>
#include <iostream>

int main()
{
    for (auto i = 0u; i < 6u; ++i) // bit_ceil() takes an unsigned integer type
    {
        auto nextClosestPowerOf2 = std::bit_ceil(i);
        std::cout << "\nbit_ceil(0b" << std::bitset<4>(i) << ") = "
                  << "0b" << std::bitset<4>(nextClosestPowerOf2);
    }
    return 0;
}
```

```Output
bit_ceil(0b0000) = 0b0001
bit_ceil(0b0001) = 0b0001
bit_ceil(0b0010) = 0b0010
bit_ceil(0b0011) = 0b0100
bit_ceil(0b0100) = 0b0100
bit_ceil(0b0101) = 0b1000
```

### Remarks

This template function only participates in overload resolution if `T` is an unsigned integer type. For example: `unsigned int`, `unsigned long`, `unsigned short`, `unsigned char`, and so on.

## <a name="bit_floor"></a>`bit_floor`

Find the largest power of two not greater than a value. For example, given `5`, returns `4`.

```cpp
template< class T >
[[nodiscard]] constexpr T bit_floor(T value) noexcept;
```

### Parameters

*value*\
The unsigned integer value to test.

### Return value

The largest power of two that isn't greater than `value`.\
If `value` is zero, returns zero.

### Example

```cpp
#include <bit>
#include <bitset>
#include <iostream>

int main()
{
    for (auto i = 0u; i < 6u; ++i) // bit_floor() takes an unsigned integer type
    {
        auto previousPowerOf2 = std::bit_floor(i);
        std::cout << "\nbit_floor(0b" << std::bitset<4>(i) << ") = 0b"
                  << std::bitset<4>(previousPowerOf2);
    }
    return 0;
}
```

```Output
bit_floor(0b0000) = 0b0000
bit_floor(0b0001) = 0b0001
bit_floor(0b0010) = 0b0010
bit_floor(0b0011) = 0b0010
bit_floor(0b0100) = 0b0100
bit_floor(0b0101) = 0b0100
```

### Remarks

This template function only participates in overload resolution if `T` is an unsigned integer type. For example: `unsigned int`, `unsigned long`, `unsigned short`, `unsigned char`, and so on.

## <a name="bit_width"></a>`bit_width`

Find the smallest number of bits needed to represent a value.

For example, given 5 (0b101), returns 3 because it takes 3 binary bits to express the value 5.

```cpp
template<class T>
[[nodiscard]] constexpr T bit_width(T value) noexcept;
```

### Parameters

*value*\
The unsigned integer value to test.

### Return value

The number of bits needed to represent `value`.\
If `value` is zero, returns zero.

### Example

```cpp
#include <bit>
#include <iostream>

int main()
{
    for (unsigned i=0u; i <= 8u; ++i)
    {
        std::cout << "\nbit_width(" << i << ") = "
                  << std::bit_width(i);
    }
    return 0;
}
```

```Output
bit_width(0) = 0
bit_width(1) = 1
bit_width(2) = 2
bit_width(3) = 2
bit_width(4) = 3
bit_width(5) = 3
bit_width(6) = 3
bit_width(7) = 3
bit_width(8) = 4
```

### Remarks

This template function only participates in overload resolution if `T` is an unsigned integer type. For example: `unsigned int`, `unsigned long`, `unsigned short`, `unsigned char`, and so on.

## <a name="countl_zero"></a>`countl_zero`

Count the number of consecutive bits set to zero, starting from the most significant bit.

```cpp
template<class T>
[[nodiscard]] constexpr int countl_zero(T value) noexcept;
```

### Parameters

*value*\
The unsigned integer value to test.

### Return value

The number of consecutive zero bits, starting from the most significant bit.\
If `value` is zero, the number of bits in the type of `value`.

### Example

```cpp
#include <bit>
#include <bitset>
#include <iostream>

int main()
{
    for (unsigned char result = 0, i = 0; i < 9; i++)
    {
        std::cout << "\ncountl_zero(0b" << std::bitset<8>(result) << ") = " << std::countl_zero(result);
        result = result == 0 ? 1 : result * 2;
    }
    return 0;
}
```

```Output
countl_zero(0b00000000) = 8
countl_zero(0b00000001) = 7
countl_zero(0b00000010) = 6
countl_zero(0b00000100) = 5
countl_zero(0b00001000) = 4
countl_zero(0b00010000) = 3
countl_zero(0b00100000) = 2
countl_zero(0b01000000) = 1
countl_zero(0b10000000) = 0
```

### Remarks

This template function only participates in overload resolution if `T` is an unsigned integer type. For example: `unsigned int`, `unsigned long`, `unsigned short`, `unsigned char`, and so on.

## <a name="countl_one"></a>`countl_one`

Count the number of consecutive bits set to one, starting from the most significant bit.

```cpp
template<class T>
[[nodiscard]] constexpr int countl_one(T value) noexcept;
```

### Parameters

*value*\
The unsigned integer value to test.

### Return value

The number of consecutive bits set to one, starting from the most significant bit.

### Example

```cpp
#include <bit>
#include <bitset>
#include <iostream>

int main()
{
    unsigned char value = 0;
    for (unsigned char bit = 128; bit > 0; bit /= 2)
    {
        value |= bit;
        std::cout << "\ncountl_one(0b" << std::bitset<8>(value) << ") = "
                  << std::countl_one(value);
    }
    return 0;
}
```

```Output
countl_one(0b10000000) = 1
countl_one(0b11000000) = 2
countl_one(0b11100000) = 3
countl_one(0b11110000) = 4
countl_one(0b11111000) = 5
countl_one(0b11111100) = 6
countl_one(0b11111110) = 7
countl_one(0b11111111) = 8
```

### Remarks

This template function only participates in overload resolution if `T` is an unsigned integer type. For example: `unsigned int`, `unsigned long`, `unsigned short`, `unsigned char`, and so on.

## <a name="countr_zero"></a>`countr_zero`

Count the number of consecutive bits set to zero, starting from the least significant bit.

```cpp
template<class T>
[[nodiscard]] constexpr int countr_zero(T value) noexcept;
```

### Parameters

*value*\
The unsigned integer value to test.

### Return value

The number of consecutive zero bits, starting from the least significant bit.\
If `value` is zero, the number of bits in the type of `value`.

### Example

```cpp
#include <bit>
#include <bitset>
#include <iostream>

int main()
{
    for (unsigned char result = 0, i = 0; i < 9; i++)
    {
        std::cout << "\ncountr_zero(0b" << std::bitset<8>(result) << ") = "
                  << std::countr_zero(result);
        result = result == 0 ? 1 : result * 2;
    }
    return 0;
}
```

```Output
countr_zero(0b00000000) = 8
countr_zero(0b00000001) = 0
countr_zero(0b00000010) = 1
countr_zero(0b00000100) = 2
countr_zero(0b00001000) = 3
countr_zero(0b00010000) = 4
countr_zero(0b00100000) = 5
countr_zero(0b01000000) = 6
countr_zero(0b10000000) = 7
```

### Remarks

This template function only participates in overload resolution if `T` is an unsigned integer type. For example: `unsigned int`, `unsigned long`, `unsigned short`, `unsigned char`, and so on.

## <a name="countr_one"></a>`countr_one`

Count the number of consecutive bits set to one, starting from the least significant bit.

```cpp
template<class T>
[[nodiscard]] constexpr int countr_one(T value) noexcept;
```

### Parameters

*value*\
The unsigned integer value to test.

### Return value

The number of consecutive bits set to one, starting from the least significant bit.

### Example

```cpp
#include <bit>
#include <bitset>
#include <iostream>

int main()
{
    unsigned char value = 0;
    for (int bit = 1; bit <= 128; bit *= 2)
    {
        value |= bit;
        std::cout << "\ncountr_one(0b" << std::bitset<8>(value) << ") = "
                  << std::countr_one(value);
    }
    return 0;
}
```

```Output
countr_one(0b00000001) = 1
countr_one(0b00000011) = 2
countr_one(0b00000111) = 3
countr_one(0b00001111) = 4
countr_one(0b00011111) = 5
countr_one(0b00111111) = 6
countr_one(0b01111111) = 7
countr_one(0b11111111) = 8
```

### Remarks

This template function only participates in overload resolution if `T` is an unsigned integer type. For example: `unsigned int`, `unsigned long`, `unsigned short`, `unsigned char`, and so on.

## <a name="has_single_bit"></a>`has_single_bit`

Check if a value has only one bit set.This is the same as testing whether a value is a power of two.
 
```cpp
template <class T>
[[nodiscard]] constexpr bool has_single_bit(T value) noexcept;
```

### Parameters

*value*\
The unsigned integer value to test.

### Return value

`true` if `value` has only one bit set which also means that `value` is a power of two. Otherwise, `false`.

### Example

```cpp
#include <bit>
#include <bitset>
#include <iostream>
#include <iomanip>

int main()
{
    for (auto i = 0u; i < 10u; ++i)
    {
        std::cout << "has_single_bit(0b" << std::bitset<4>(i) << ") = "
                  << std::boolalpha << std::has_single_bit(i) << '\n';
    }
    return 0;
}
```

```Output
has_single_bit(0b0000) = false
has_single_bit(0b0001) = true
has_single_bit(0b0010) = true
has_single_bit(0b0011) = false
has_single_bit(0b0100) = true
has_single_bit(0b0101) = false
has_single_bit(0b0110) = false
has_single_bit(0b0111) = false
has_single_bit(0b1000) = true
has_single_bit(0b1001) = false
```

### Remarks

This template function only participates in overload resolution if `T` is an unsigned integer type. For example: `unsigned int`, `unsigned long`, `unsigned short`, `unsigned char`, and so on.

## <a name="popcount"></a>`popcount`

Count the number of bits set to one in an unsigned integer value.
 
```cpp
template<class T>
[[nodiscard]] constexpr int popcount(T value) noexcept;
```

### Parameters

*value*\
The unsigned integer value to test.

### Return value

The number bits set to one in `value`.

### Example

```cpp
#include <bit>
#include <bitset>
#include <iostream>

int main()
{
   for (unsigned char value = 0; value < 16; value++)
    {
        std::cout << "\npopcount(0b" << std::bitset<4>(value) << ") = "
                  << std::popcount(value);
    }
    return 0;
}
```

```Output
popcount(0b0000) = 0
popcount(0b0001) = 1
popcount(0b0010) = 1
popcount(0b0011) = 2
popcount(0b0100) = 1
popcount(0b0101) = 2
popcount(0b0110) = 2
popcount(0b0111) = 3
popcount(0b1000) = 1
popcount(0b1001) = 2
popcount(0b1010) = 2
popcount(0b1011) = 3
popcount(0b1100) = 2
popcount(0b1101) = 3
popcount(0b1110) = 3
popcount(0b1111) = 4
```

### Remarks

This template function only participates in overload resolution if `T` is an unsigned integer type. For example: `unsigned int`, `unsigned long`, `unsigned short`, `unsigned char`, and so on.

## <a name="rotl"></a>`rotl`

Rotates the bits of  an unsigned integer value left the specified number of times. Bits that "fall out" of the leftmost bit are rotated into the rightmost bit.
 
```cpp
template<class T>
[[nodiscard]] constexpr T rotl(T value, int s) noexcept;
```

### Parameters

*value*\
The unsigned integer value to rotate.

*s*\
The number of left rotations to perform.

### Return value

The result of rotating `value` left, `s` times.\
If `s` is zero, returns `value`.\
If `s` is negative, does `rotr(value, -s)`. Bits that 'fall out' of the rightmost bit are rotated into the leftmost bit.

### Example

```cpp
#include <bit>
#include <bitset>
#include <iostream>

int main()
{
    unsigned char bits = 1;
    for (int i = 0; i < 8; ++i)
    {
        std::cout << "rotl(0b" << std::bitset<8>(bits) << ", 1) = ";
        bits = std::rotl(bits, 1);
        std::cout << "0b" << std::bitset<8>(bits) << '\n';
    }
    std::cout << "rotl(0b" << std::bitset<8>(bits) << ",-1) = ";
    bits = std::rotl(bits, -1);
    std::cout << "0b" << std::bitset<8>(bits);
    return 0;
}
```

```Output
rotl(0b00000001, 1) = 0b00000010
rotl(0b00000010, 1) = 0b00000100
rotl(0b00000100, 1) = 0b00001000
rotl(0b00001000, 1) = 0b00010000
rotl(0b00010000, 1) = 0b00100000
rotl(0b00100000, 1) = 0b01000000
rotl(0b01000000, 1) = 0b10000000
rotl(0b10000000, 1) = 0b00000001
rotl(0b00000001,-1) = 0b10000000
```

### Remarks

This template function only participates in overload resolution if `T` is an unsigned integer type. For example: `unsigned int`, `unsigned long`, `unsigned short`, `unsigned char`, and so on.

## <a name="rotr"></a>`rotr`

Rotates the bits of `value` right the specified number of times. Bits that 'fall out' of the rightmost bit are rotated back into the leftmost bit.
 
```cpp
template<class T>
[[nodiscard]] constexpr T rotr(T value, int s) noexcept;
```

### Parameters

*value*\
The unsigned integer value to rotate.

*s*\
The number of right rotations to perform.

### Return value

The result of rotating `value` right, `s` times.\
If `s` is zero, returns `value`.\
If `s` is negative, does `rotl(value, -s)`. Bits that 'fall out' of the leftmost bit are rotated back into the rightmost bit.

### Example

```cpp
#include <bit>
#include <bitset>
#include <iostream>

int main()
{
    unsigned char bits = 128;
    for (int i = 0; i < 8; ++i)
    {
        std::cout << "rotr(0b" << std::bitset<8>(bits) << ", 1) = ";
        bits = std::rotr(bits, 1);
        std::cout << "0b" << std::bitset<8>(bits) << '\n';
    }
    std::cout << "rotr(0b" << std::bitset<8>(bits) << ",-1) = ";
    bits = std::rotr(bits, -1);
    std::cout << "0b" << std::bitset<8>(bits);
    return 0;
}
```

```Output
rotr(0b10000000, 1) = 0b01000000
rotr(0b01000000, 1) = 0b00100000
rotr(0b00100000, 1) = 0b00010000
rotr(0b00010000, 1) = 0b00001000
rotr(0b00001000, 1) = 0b00000100
rotr(0b00000100, 1) = 0b00000010
rotr(0b00000010, 1) = 0b00000001
rotr(0b00000001, 1) = 0b10000000
rotr(0b10000000,-1) = 0b00000001
```

### Remarks

This template function only participates in overload resolution if `T` is an unsigned integer type. For example: `unsigned int`, `unsigned long`, `unsigned short`, `unsigned char`, and so on.

## Requirements

**Header:** \<bit>

**Namespace:** std

[/std:c++latest](../build/reference/std-specify-language-standard-version.md) is required.

## See also

[\<bit>](bit.md)<|MERGE_RESOLUTION|>--- conflicted
+++ resolved
@@ -81,11 +81,7 @@
 
 This overload only participates in overload resolution if:
 -  `sizeof(To) == sizeof(From)`
-<<<<<<< HEAD
-- `To` and `From` are [is_trivially_copyable](https://docs.microsoft.com/cpp/standard-library/is-trivially-copyable-class`).
-=======
 - `To` and `From` are [is_trivially_copyable](is-trivially-copyable-class.md).
->>>>>>> 0d3595df
 
 This function template is `constexpr` if and only if `To`, `From`, and the types of their subobjects are:
 - not a union or pointer type
