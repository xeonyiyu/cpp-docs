--- conflicted
+++ resolved
@@ -156,20 +156,14 @@
           href: ../standard-library/duration-class.md
         - name: duration_values struct
           href: ../standard-library/duration-values-structure.md
-<<<<<<< HEAD
-=======
         - name: hh_mm_ss class
           href: ../standard-library/hhmmss-class.md
->>>>>>> ba4d716f
         - name: leap_second class
           href: ../standard-library/leap-second-class.md
         - name: leap_second_info struct
           href: ../standard-library/leap-second-info-struct.md
-<<<<<<< HEAD
-=======
         - name: month class
           href: ../standard-library/month-class.md
->>>>>>> ba4d716f
         - name: steady_clock struct
           href: ../standard-library/steady-clock-struct.md
         - name: system_clock struct
