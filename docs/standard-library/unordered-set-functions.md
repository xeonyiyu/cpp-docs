---
title: "&lt;unordered_set&gt; functions"
ms.date: "11/04/2016"
f1_keywords: ["unordered_set/std::swap (set)", "unordered_set/std::swap (unordered_multiset)"]
ms.assetid: 66b35671-4023-4411-ad50-83786580d8ee
---
# &lt;unordered_set&gt; functions

## <a name="swap"></a> swap (unordered_set)

Swaps the contents of two containers.

```

template <class Key, class Hash, class Pred, class Alloc>
void swap(
   unordered_set <Key, Hash, Pred, Alloc>& left,
   unordered_set <Key, Hash, Pred, Alloc>& right);
```

### Parameters

*Key*\
The key type.

*Hash*\
The hash function object type.

*Pred*\
The equality comparison function object type.

*Alloc*\
The allocator class.

*left*\
The first container to swap.

*right*\
The second container to swap.

### Remarks

The template function executes `left.`[unordered_set::swap](../standard-library/unordered-set-class.md#swap)`(right)`.

### Example

```cpp
#include <unordered_set>
#include <iostream>

typedef std::unordered_set<char> Myset;
int main()
{
Myset c1;

c1.insert('a');
c1.insert('b');
c1.insert('c');

// display contents " [c] [b] [a]"
for (Myset::const_iterator it = c1.begin();
it != c1.end(); ++it)
std::cout << " [" << *it << "]";
std::cout << std::endl;

Myset c2;

c2.insert('d');
c2.insert('e');
c2.insert('f');

c1.swap(c2);

// display contents " [f] [e] [d]"
for (Myset::const_iterator it = c1.begin();
it != c1.end(); ++it)
std::cout << " [" << *it << "]";
std::cout << std::endl;

swap(c1, c2);

// display contents " [c] [b] [a]"
for (Myset::const_iterator it = c1.begin();
it != c1.end(); ++it)
std::cout << " [" << *it << "]";
std::cout << std::endl;

return (0);
}
```

```Output
[c] [b] [a]
[f] [e] [d]
[c] [b] [a]
```

## <a name="swap_unordered_multiset"></a> swap (unordered_multiset)

Swaps the contents of two containers.

```
template <class Key, class Hash, class Pred, class Alloc>
void swap(
   unordered_multiset <Key, Hash, Pred, Alloc>& left,
   unordered_multiset <Key, Hash, Pred, Alloc>& right);
```

### Parameters

*Key*\
The key type.

*Hash*\
The hash function object type.

*Pred*\
The equality comparison function object type.

*Alloc*\
The allocator class.

*left*\
The first container to swap.

*right*\
The second container to swap.

### Remarks

The template function executes `left.`[unordered_multiset::swap](../standard-library/unordered-multiset-class.md#swap)`(right)`.

### Example

```cpp
// std__unordered_set__u_ms_swap.cpp
// compile with: /EHsc
#include <unordered_set>
#include <iostream>

typedef std::unordered_multiset<char> Myset;
int main()
{
    Myset c1;

    c1.insert('a');
    c1.insert('b');
    c1.insert('c');

    // display contents " [c] [b] [a]"
    for (Myset::const_iterator it = c1.begin();
        it != c1.end(); ++it)
        std::cout << " [" << *it << "]";
    std::cout << std::endl;

    Myset c2;

    c2.insert('d');
    c2.insert('e');
    c2.insert('f');

    c1.swap(c2);

    // display contents " [f] [e] [d]"
    for (Myset::const_iterator it = c1.begin();
        it != c1.end(); ++it)
        std::cout << " [" << *it << "]";
    std::cout << std::endl;

    swap(c1, c2);

    // display contents " [c] [b] [a]"
    for (Myset::const_iterator it = c1.begin();
        it != c1.end(); ++it)
        std::cout << " [" << *it << "]";
    std::cout << std::endl;

    return (0);
}
```

```Output
[c] [b] [a]
[f] [e] [d]
[c] [b] [a]
<<<<<<< HEAD
```
=======
```

## See also

[<unordered_set>](../standard-library/unordered-set.md)<br/>
>>>>>>> 009c7ce3
<|MERGE_RESOLUTION|>--- conflicted
+++ resolved
@@ -183,12 +183,4 @@
 [c] [b] [a]
 [f] [e] [d]
 [c] [b] [a]
-<<<<<<< HEAD
-```
-=======
-```
-
-## See also
-
-[<unordered_set>](../standard-library/unordered-set.md)<br/>
->>>>>>> 009c7ce3
+```