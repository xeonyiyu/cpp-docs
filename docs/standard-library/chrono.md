--- conflicted
+++ resolved
@@ -63,25 +63,14 @@
 
 For more information about ratio types that are used in the following typedefs, see [\<ratio>](../standard-library/ratio.md).
 
-<<<<<<< HEAD
 |||
-|-|-|
-|`typedef duration<long long, nano> nanoseconds;`|Synonym for a `duration` type that has a tick period of one nanosecond.|
-|`typedef duration<long long, micro> microseconds;`|Synonym for a `duration` type that has a tick period of one microsecond.|
-|`typedef duration<long long, milli> milliseconds;`|Synonym for a `duration` type that has a tick period of one millisecond.|
-|`typedef duration<long long> seconds;`|Synonym for a `duration` type that has a tick period of one second.|
-|`typedef duration<int, ratio<60> > minutes;`|Synonym for a `duration` type that has a tick period of one minute.|
-|`typedef duration<int, ratio<3600> > hours;`|Synonym for a `duration` type that has a tick period of one hour.|
-=======
-|Typedef|Description|
-|-------------|-----------------|
+|||
 |`typedef duration<long long, nano> nanoseconds;`|Synonym for a `duration` type that has a tick period of 1 nanosecond.|
 |`typedef duration<long long, micro> microseconds;`|Synonym for a `duration` type that has a tick period of 1 microsecond.|
 |`typedef duration<long long, milli> milliseconds;`|Synonym for a `duration` type that has a tick period of 1 millisecond.|
 |`typedef duration<long long> seconds;`|Synonym for a `duration` type that has a tick period of 1 second.|
 |`typedef duration<int, ratio<60> > minutes;`|Synonym for a `duration` type that has a tick period of 1 minute.|
 |`typedef duration<int, ratio<3600> > hours;`|Synonym for a `duration` type that has a tick period of 1 hour.|
->>>>>>> 009c7ce3
 
 ### Literals
 
