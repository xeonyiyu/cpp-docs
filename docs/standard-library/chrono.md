--- conflicted
+++ resolved
@@ -22,24 +22,6 @@
 
 | Name | Description |
 |--|--|
-<<<<<<< HEAD
-| [`duration` class](../standard-library/duration-class.md) | Describes a type that holds a time interval. |
-| [`leap_second` class](../standard-library/leap-second-class.md) | Represents a date and a value for an inserted leap second. |
-| [`time_point` class](../standard-library/time-point-class.md) | Describes a type that represents a point in time. |
-| [`time_zone` class](../standard-library/time-point-class.md) | Represents all time zone transitions for a specific geographic area.  |
-
-### Structs
-
-| Name | Description |
-|--|--|
-| [`common_type` struct](../standard-library/common-type-structure.md) | Describes specializations of class template [`common_type`](../standard-library/common-type-class.md) for instantiations of `duration` and `time_point`. |
-| [`duration_values` struct](../standard-library/duration-values-structure.md) | Provides specific values for the `duration` template parameter `Rep`. |
-| [`high_resolution_clock` struct](../standard-library/high-resolution-clock-struct.md) |  |
-| [`leap_second_info` struct](../standard-library/leap-second-info-struct.md) | The data returned by `get_leap_second_info`. |
-| [`steady_clock` struct](../standard-library/steady-clock-struct.md) | Represents a `steady` clock. |
-| [`system_clock` struct](../standard-library/system-clock-structure.md) | Represents a *`clock type`* that is based on the real-time clock of the system. |
-| [`treat_as_floating_point` struct](../standard-library/treat-as-floating-point-structure.md) | Specifies whether a type can be treated as a floating-point type. |
-=======
 | [`day` class](../standard-library/day-class.md) | Since C++20. Describes a type that represents a day of the month. For example, the 25th day of the month. |
 | [`duration` class](../standard-library/duration-class.md) | Describes a type that holds a time interval. |
 | [`hh_mm_ss.md` class](../standard-library/hhmmss-class.md) | Splits a `std::chrono::duration` into hours:minutes:seconds. |
@@ -63,33 +45,11 @@
 |[`steady_clock` struct](../standard-library/steady-clock-struct.md)|Represents a `steady` clock.|
 |[`system_clock` struct](../standard-library/system-clock-structure.md)|Represents a *`clock type`* that is based on the real-time clock of the system.|
 |[`treat_as_floating_point` struct](../standard-library/treat-as-floating-point-structure.md)|Specifies whether a type can be treated as a floating-point type.|
->>>>>>> ba4d716f
 
 ### Functions
 
 | Name | Description |
 |--|--|
-<<<<<<< HEAD
-| [`duration_cast`](./chrono-functions.md#std-chrono-duration-cast) | Casts a `duration` object to a specified type. |
-| [`floor(duration)`](./chrono-functions.md#std-chrono-floor-duration) | Returns the `floor` of a `duration` object as a specified type. |
-| [`ceil(duration)`](./chrono-functions.md#std-chrono-ceil-duration) | Returns the `ceil` of a `duration` object as a specified type. |
-| [`round(duration)`](./chrono-functions.md#std-chrono-round-duration) | Returns a `duration` object rounded as a specified type. |
-| [`time_point_cast`](./chrono-functions.md#std-chrono-time-point-cast) | Casts a `time_point` object to a specified type. |
-| [`floor(time_point)`](./chrono-functions.md#std-chrono-floor-time-point) | Returns the `floor` of a `time_point` object as a specified type. |
-| [`ceil(time_point)`](./chrono-functions.md#std-chrono-ceil-time-point) | Returns the `ceil` of a `time_point` object as a specified type. |
-| [`round(time_point)`](./chrono-functions.md#std-chrono-round-time-point) | Returns a `time_point` object rounded as a specified type. |
-| [`is_am`](./chrono-functions.md#std-chrono-is-am) | Whether an `hours` object is AM. |
-| [`is_pm`](./chrono-functions.md#std-chrono-is-pm) | Whether an `hours` object is PM. |
-| [`make12`](./chrono-functions.md#std-chrono-make12) | Returns an `hours` in 12-hour form. |
-| [`make24`](./chrono-functions.md#std-chrono-make24) | Returns an `hours` in 24-hour form. |
-| [`get_leap_second_info`](./chrono-functions.md#std-chrono-get-leap-second-info) | Gets a `leap_second_info`. |
-| [`get_tzdb`](./chrono-functions.md#std-chrono-get-tzdb) | Gets the first time zone database entry. |
-| [`get_tzdb_list`](./chrono-functions.md#std-chrono-get-tzdb-list) | Gets the list of time zone database entries. |
-| [`locate_zone`](./chrono-functions.md#std-chrono-locate-zone) | Gets a specified time zone. |
-| [`current_zone`](./chrono-functions.md#std-chrono-current-zone) | Gets the current time zone. |
-| [`reload_tzdb`](./chrono-functions.md#std-chrono-reload-tzdb) | Gets an updated time zone database entry. |
-| [`remote_version`](./chrono-functions.md#std-chrono-remote-version) | Checks for an updated time zone database entry. |
-=======
 | [`ceil(duration)`](./chrono-functions.md#std-chrono-ceil-duration) | Returns the `ceil` of a `duration` object as a specified type. |
 | [`ceil(time_point)`](./chrono-functions.md#std-chrono-ceil-time-point) | Returns the `ceil` of a `time_point` object as a specified type. |
 | [`current_zone`](./chrono-functions.md#std-chrono-current-zone) | Gets the current time zone. |
@@ -110,7 +70,6 @@
 | [`round(duration)`](./chrono-functions.md#std-chrono-round-duration) | Returns a `duration` object rounded as a specified type. |
 | [`round(time_point)`](./chrono-functions.md#std-chrono-round-time-point) | Returns a `time_point` object rounded as a specified type. |
 | [`time_point_cast`](./chrono-functions.md#std-chrono-time-point-cast) | Casts a `time_point` object to a specified type. |
->>>>>>> ba4d716f
 
 ### Operators
 
