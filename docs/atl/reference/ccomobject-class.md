---
title: "CComObject Class | Microsoft Docs"
ms.custom: ""
ms.date: "11/04/2016"
ms.reviewer: ""
ms.suite: ""
ms.technology: 
  - "devlang-cpp"
ms.tgt_pltfrm: ""
ms.topic: "reference"
f1_keywords: 
  - "ATL.CComObject<Base>"
  - "ATL::CComObject"
  - "ATL::CComObject<Base>"
  - "ATL.CComObject"
  - "CComObject"
dev_langs: 
  - "C++"
helpviewer_keywords: 
  - "CComObject class"
ms.assetid: e2b6433b-6349-4749-b4bc-acbd7a22c8b0
caps.latest.revision: 19
author: "mikeblome"
ms.author: "mblome"
manager: "ghogen"
translation.priority.ht: 
  - "cs-cz"
  - "de-de"
  - "es-es"
  - "fr-fr"
  - "it-it"
  - "ja-jp"
  - "ko-kr"
  - "pl-pl"
  - "pt-br"
  - "ru-ru"
  - "tr-tr"
  - "zh-cn"
  - "zh-tw"
---
# CComObject Class
This class implements **IUnknown** for a nonaggregated object.  
  
## Syntax  
  
```
template<class Base>  class CComObject :  public Base
```  
  
#### Parameters  
 `Base`  
 Your class, derived from [CComObjectRoot](../../atl/reference/ccomobjectroot-class.md) or [CComObjectRootEx](../../atl/reference/ccomobjectrootex-class.md), as well as from any other interfaces you want to support on the object.  
  
## Members  
  
### Public Constructors  
  
|Name|Description|  
|----------|-----------------|  
|[CComObject::CComObject](#ccomobject__ccomobject)|The constructor.|  
|[CComObject::~CComObject](#ccomobject___dtorccomobject)|The destructor.|  
  
### Public Methods  
  
|Name|Description|  
|----------|-----------------|  
|[CComObject::AddRef](#ccomobject__addref)|Increments the reference count on the object.|  
|[CComObject::CreateInstance](#ccomobject__createinstance)|(Static) Creates a new `CComObject` object.|  
|[CComObject::QueryInterface](#ccomobject__queryinterface)|Retrieves a pointer to the requested interface.|  
|[CComObject::Release](#ccomobject__release)|Decrements the reference count on the object.|  
  
## Remarks  
 `CComObject` implements [IUnknown](http://msdn.microsoft.com/library/windows/desktop/ms680509) for a nonaggregated object. However, calls to `QueryInterface`, `AddRef`, and **Release** are delegated to `CComObjectRootEx`.  
  
 For more information about using `CComObject`, see the article [Fundamentals of ATL COM Objects](../../atl/fundamentals-of-atl-com-objects.md).  
  
## Inheritance Hierarchy  
 `Base`  
  
 `CComObject`  
  
## Requirements  
 **Header:** atlcom.h  
  
##  <a name="ccomobject__addref"></a>  CComObject::AddRef  
 Increments the reference count on the object.  
  
```
STDMETHOD_(ULONG, AddRef)();
```  
  
### Return Value  
 This function returns the new incremented reference count on the object. This value may be useful for diagnostics or testing.  
  
##  <a name="ccomobject__ccomobject"></a>  CComObject::CComObject  
 The constructor increments the module lock count.  
  
```
CComObject(void* = NULL);
```  
  
### Parameters  
 **void\***  
 [in] This unnamed parameter is not used. It exists for symmetry with other **CCom***XXX*`Object`*XXX* constructors.  
  
### Remarks  
 The destructor decrements it.  
  
 If a `CComObject`-derived object is successfully constructed using the **new** operator, the initial reference count is 0. To set the reference count to the proper value (1), make a call to the [AddRef](#ccomobject__addref) function.  
  
##  <a name="ccomobject___dtorccomobject"></a>  CComObject::~CComObject  
 The destructor.  
  
```
CComObject();
```  
  
### Remarks  
<<<<<<< HEAD
 Frees all allocated resources, calls [FinalRelease](ccomobjectrootex-class.md#ccomobjectrootex__finalrelease), and decrements the module lock count.  
=======
 Frees all allocated resources, calls [FinalRelease](ccomobjectrootex-class.md#finalrelease), and decrements the module lock count.  
>>>>>>> 85ef69ce
  
##  <a name="ccomobject__createinstance"></a>  CComObject::CreateInstance  
 This static function allows you to create a new **CComObject<**`Base`**>** object, without the overhead of [CoCreateInstance](http://msdn.microsoft.com/library/windows/desktop/ms686615).  
  
```
static HRESULT WINAPI CreateInstance(CComObject<Base>** pp);
```  
  
### Parameters  
 `pp`  
 [out] A pointer to a **CComObject<**`Base`**>** pointer. If `CreateInstance` is unsuccessful, `pp` is set to **NULL**.  
  
### Return Value  
 A standard `HRESULT` value.  
  
### Remarks  
 The object returned has a reference count of zero, so call `AddRef` immediately, then use **Release** to free the reference on the object pointer when you're done.  
  
 If you do not need direct access to the object, but still want to create a new object without the overhead of `CoCreateInstance`, use [CComCoClass::CreateInstance](../../atl/reference/ccomcoclass-class.md#ccomcoclass__createinstance) instead.  
  
### Example  
 [!code-cpp[NVC_ATL_COM#38](../../atl/codesnippet/cpp/ccomobject-class_1.h)]  
  
 [!code-cpp[NVC_ATL_COM#39](../../atl/codesnippet/cpp/ccomobject-class_2.cpp)]  
  
##  <a name="ccomobject__queryinterface"></a>  CComObject::QueryInterface  
 Retrieves a pointer to the requested interface.  
  
```
STDMETHOD(QueryInterface)(REFIID iid,
    void** ppvObject);

    template <class Q>  HRESULT STDMETHODCALLTYPE QueryInterface(
    Q** pp);
```  
  
### Parameters  
 `iid`  
 [in] The identifier of the interface being requested.  
  
 `ppvObject`  
 [out] A pointer to the interface pointer identified by `iid`. If the object does not support this interface, `ppvObject` is set to **NULL**.  
  
 `pp`  
 [out] A pointer to the interface pointer identified by type `Q`. If the object does not support this interface, `pp` is set to **NULL**.  
  
### Return Value  
 A standard `HRESULT` value.  
  
##  <a name="ccomobject__release"></a>  CComObject::Release  
 Decrements the reference count on the object.  
  
```
STDMETHOD_(ULONG, Release)();
```  
  
### Return Value  
 This function returns the new decremented reference count on the object. In debug builds, the return value may be useful for diagnostics or testing. In non-debug builds, **Release** always returns 0.  
  
## See Also  
 [CComAggObject Class](../../atl/reference/ccomaggobject-class.md)   
 [CComPolyObject Class](../../atl/reference/ccompolyobject-class.md)   
 [DECLARE_AGGREGATABLE](http://msdn.microsoft.com/library/e7e568d7-04e0-4226-b5dc-224deed229ab)   
 [DECLARE_NOT_AGGREGATABLE](http://msdn.microsoft.com/library/2a116c7c-bab8-4f2a-a9ad-03d7aba0f762)   
 [Class Overview](../../atl/atl-class-overview.md)<|MERGE_RESOLUTION|>--- conflicted
+++ resolved
@@ -116,11 +116,8 @@
 ```  
   
 ### Remarks  
-<<<<<<< HEAD
  Frees all allocated resources, calls [FinalRelease](ccomobjectrootex-class.md#ccomobjectrootex__finalrelease), and decrements the module lock count.  
-=======
- Frees all allocated resources, calls [FinalRelease](ccomobjectrootex-class.md#finalrelease), and decrements the module lock count.  
->>>>>>> 85ef69ce
+
   
 ##  <a name="ccomobject__createinstance"></a>  CComObject::CreateInstance  
  This static function allows you to create a new **CComObject<**`Base`**>** object, without the overhead of [CoCreateInstance](http://msdn.microsoft.com/library/windows/desktop/ms686615).  
