--- conflicted
+++ resolved
@@ -84,11 +84,7 @@
 ### Remarks  
  ATL identifies each message map by a number. The default message map (declared with the `BEGIN_MSG_MAP` macro) is identified by 0. An alternate message map is identified by `msgMapID`.  
   
-<<<<<<< HEAD
  Message maps are used to process messages sent to a window. For example, [CContainedWindow](../../atl/reference/ccontainedwindowt-class.md) allows you to specify the identifier of a message map in the containing object. [CContainedWindow::WindowProc](ccontainedwindowt-class.md#ccontainedwindowt__windowproc) then uses this message map to direct the contained window's messages either to the appropriate handler function or to another message map. For a list of macros that declare handler functions, see [BEGIN_MSG_MAP](#begin_msg_map).  
-=======
- Message maps are used to process messages sent to a window. For example, [CContainedWindow](../../atl/reference/ccontainedwindowt-class.md) allows you to specify the identifier of a message map in the containing object. [CContainedWindow::WindowProc](ccontainedwindowt-class.md#windowproc) then uses this message map to direct the contained window's messages either to the appropriate handler function or to another message map. For a list of macros that declare handler functions, see [BEGIN_MSG_MAP](#begin_msg_map).  
->>>>>>> 85ef69ce
   
  Always begin a message map with `BEGIN_MSG_MAP`. You can then declare subsequent alternate message maps.  
   
@@ -117,11 +113,8 @@
  [in] The name of the class containing the message map.  
   
 ### Remarks  
-<<<<<<< HEAD
  [CWindowImpl::WindowProc](cwindowimpl-class.md#cwindowimpl__windowproc) uses the default message map to process messages sent to the window. The message map directs messages either to the appropriate handler function or to another message map.  
-=======
- [CWindowImpl::WindowProc](cwindowimpl-class.md#windowproc) uses the default message map to process messages sent to the window. The message map directs messages either to the appropriate handler function or to another message map.  
->>>>>>> 85ef69ce
+
   
  The following macros map a message to a handler function. This function must be defined in `theClass`.  
   
@@ -268,11 +261,8 @@
  [in] The unique identifier for an object's message map.  
   
 ### Remarks  
-<<<<<<< HEAD
  `CHAIN_MSG_MAP_DYNAMIC` directs messages, at run time, to the default message map in another object. The object and its message map are associated with *dynaChainID*, which you define through [CDynamicChain::SetChainEntry](cdynamicchain-class.md#cdynamicchain__setchainentry). You must derive your class from `CDynamicChain` in order to use `CHAIN_MSG_MAP_DYNAMIC`. For an example, see the [CDynamicChain](../../atl/reference/cdynamicchain-class.md) overview.  
-=======
- `CHAIN_MSG_MAP_DYNAMIC` directs messages, at run time, to the default message map in another object. The object and its message map are associated with *dynaChainID*, which you define through [CDynamicChain::SetChainEntry](cdynamicchain-class.md#setchainentry). You must derive your class from `CDynamicChain` in order to use `CHAIN_MSG_MAP_DYNAMIC`. For an example, see the [CDynamicChain](../../atl/reference/cdynamicchain-class.md) overview.  
->>>>>>> 85ef69ce
+
   
 > [!NOTE]
 >  Always begin a message map with [BEGIN_MSG_MAP](#begin_msg_map). You can then declare subsequent alternate message maps with `ALT_MSG_MAP`. The [END_MSG_MAP](#end_msg_map) macro marks the end of the message map. Every message map must have exactly one instance of `BEGIN_MSG_MAP` and `END_MSG_MAP`.  
