--- conflicted
+++ resolved
@@ -153,11 +153,7 @@
  Variable that receives the looked-up value.  
   
 ### Return Value  
-<<<<<<< HEAD
- The first form of the method returns true if the key is found, otherwise false. The second and third forms return a pointer to a [CPair](../topic/crbtree::cpair%20class.md).  
-=======
  The first form of the method returns true if the key is found, otherwise false. The second and third forms return a pointer to a [CPair](crbtree-class.md#crbtree__cpair_class).  
->>>>>>> 85ef69ce
   
 ### Remarks  
  See the documentation for the base class [CRBTree](../../atl/reference/crbtree-class.md) for information on the other methods available.  
