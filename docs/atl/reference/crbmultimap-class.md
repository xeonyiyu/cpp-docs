---
title: "CRBMultiMap Class | Microsoft Docs"
ms.custom: ""
ms.date: "11/04/2016"
ms.reviewer: ""
ms.suite: ""
ms.technology: 
  - "devlang-cpp"
ms.tgt_pltfrm: ""
ms.topic: "reference"
f1_keywords: 
  - "CRBMultiMap"
  - "ATL.CRBMultiMap"
  - "ATL::CRBMultiMap"
dev_langs: 
  - "C++"
helpviewer_keywords: 
  - "CRBMultiMap class"
ms.assetid: 94d3ec0c-3e30-4ab7-a101-d8da4fb8add3
caps.latest.revision: 19
author: "mikeblome"
ms.author: "mblome"
manager: "ghogen"
translation.priority.ht: 
  - "cs-cz"
  - "de-de"
  - "es-es"
  - "fr-fr"
  - "it-it"
  - "ja-jp"
  - "ko-kr"
  - "pl-pl"
  - "pt-br"
  - "ru-ru"
  - "tr-tr"
  - "zh-cn"
  - "zh-tw"
---
# CRBMultiMap Class
This class represents a mapping structure that allows each key can be associated with more than one value, using a Red-Black binary tree.  
  
## Syntax  
  
```
template<typename K,
    typename V, class KTraits = CElementTraits<K>, class VTraits = CElementTraits<V>> class CRBMultiMap : public CRBTree<K,
    V,
 KTraits,
    VTraits>
```    
  
#### Parameters  
 `K`  
 The key element type.  
  
 *V*  
 The value element type.  
  
 `KTraits`  
 The code used to copy or move key elements. See [CElementTraits Class](../../atl/reference/celementtraits-class.md) for more details.  
  
 `VTraits`  
 The code used to copy or move value elements.  
  
## Members  
  
### Public Constructors  
  
|Name|Description|  
|----------|-----------------|  
|[CRBMultiMap::CRBMultiMap](#crbmultimap__crbmultimap)|The constructor.|  
|[CRBMultiMap::~CRBMultiMap](#crbmultimap___dtorcrbmultimap)|The destructor.|  
  
### Public Methods  
  
|Name|Description|  
|----------|-----------------|  
|[CRBMultiMap::FindFirstWithKey](#crbmultimap__findfirstwithkey)|Call this method to find the position of the first element with a given key.|  
|[CRBMultiMap::GetNextValueWithKey](#crbmultimap__getnextvaluewithkey)|Call this method to get the value associated with a given key, and update the position value.|  
|[CRBMultiMap::GetNextWithKey](#crbmultimap__getnextwithkey)|Call this method to get the element associated with a given key, and update the position value.|  
|[CRBMultiMap::Insert](#crbmultimap__insert)|Call this method to insert an element pair into the map.|  
|[CRBMultiMap::RemoveKey](#crbmultimap__removekey)|Call this method to remove all of the key/value elements for a given key.|  
  
## Remarks  
 `CRBMultiMap` provides support for a mapping array of any given type, managing an ordered array of key elements and values. Unlike the [CRBMap](../../atl/reference/crbmap-class.md) class, each key can be associated with more than one value.  
  
 Elements (consisting of a key and a value) are stored in a binary tree structure, using the [CRBMultiMap::Insert](#crbmultimap__insert) method. Elements can be removed using the [CRBMultiMap::RemoveKey](#crbmultimap__removekey) method, which deletes all elements which match the given key.  
  
 Traversing the tree is made possible with methods such as [CRBTree::GetHeadPosition](../../atl/reference/crbtree-class.md#crbtree__getheadposition), [CRBTree::GetNext](../../atl/reference/crbtree-class.md#crbtree__getnext), and [CRBTree::GetNextValue](../../atl/reference/crbtree-class.md#crbtree__getnextvalue). Accessing the potentially multiple values per key is possible using the [CRBMultiMap::FindFirstWithKey](#crbmultimap__findfirstwithkey), [CRBMultiMap::GetNextValueWithKey](#crbmultimap__getnextvaluewithkey), and [CRBMultiMap::GetNextWithKey](#crbmultimap__getnextwithkey) methods. See the example for [CRBMultiMap::CRBMultiMap](#crbmultimap__crbmultimap) for an illustration of this in practice.  
  
 The `KTraits` and `VTraits` parameters are traits classes that contain any supplemental code needed to copy or move elements.  
  
 `CRBMultiMap` is derived from [CRBTree](../../atl/reference/crbtree-class.md), which implements a binary tree using the Red-Black algorithm. An alternative to `CRBMultiMap` and `CRBMap` is offered by the [CAtlMap](../../atl/reference/catlmap-class.md) class. When only a small number of elements needs to be stored, consider using the [CSimpleMap](../../atl/reference/csimplemap-class.md) class instead.  
  
 For a more complete discussion of the various collection classes and their features and performance characteristics, see [ATL Collection Classes](../../atl/atl-collection-classes.md).  
  
## Inheritance Hierarchy  
 [CRBTree](../../atl/reference/crbtree-class.md)  
  
 `CRBMultiMap`  
  
## Requirements  
 **Header:** atlcoll.h  
  
##  <a name="crbmultimap__crbmultimap"></a>  CRBMultiMap::CRBMultiMap  
 The constructor.  
  
```
explicit CRBMultiMap(size_t nBlockSize = 10) throw();
```  
  
### Parameters  
 `nBlockSize`  
 The block size.  
  
### Remarks  
 The `nBlockSize` parameter is a measure of the amount of memory allocated when a new element is required. Larger block sizes reduce calls to memory allocation routines, but use more resources. The default will allocate space for 10 elements at a time.  
  
 See the documentation for the base class [CRBTree](../../atl/reference/crbtree-class.md) for information on the other methods available.  
  
### Example  
 [!code-cpp[NVC_ATL_Utilities#85](../../atl/codesnippet/cpp/crbmultimap-class_1.cpp)]  
  
##  <a name="crbmultimap___dtorcrbmultimap"></a>  CRBMultiMap::~CRBMultiMap  
 The destructor.  
  
```
~CRBMultiMap() throw();
```  
  
### Remarks  
 Frees any allocated resources.  
  
 See the documentation for the base class [CRBTree](../../atl/reference/crbtree-class.md) for information on the other methods available.  
  
##  <a name="crbmultimap__findfirstwithkey"></a>  CRBMultiMap::FindFirstWithKey  
 Call this method to find the position of the first element with a given key.  
  
```
POSITION FindFirstWithKey(KINARGTYPE key) const throw();
```  
  
### Parameters  
 `key`  
 Specifies the key that identifies the element to be found.  
  
### Return Value  
 Returns the POSITION of the first key/value element if the key is found, NULL otherwise.  
  
### Remarks  
 A key in the `CRBMultiMap` can have one or more associated values. This method will provide the position value of the first value (which may, in fact, be the only value) associated with that particular key. The position value returned can then be used with [CRBMultiMap::GetNextValueWithKey](#crbmultimap__getnextvaluewithkey) or [CRBMultiMap::GetNextWithKey](#crbmultimap__getnextwithkey) to obtain the value and update the position.  
  
 See the documentation for the base class [CRBTree](../../atl/reference/crbtree-class.md) for information on the other methods available.  
  
### Example  
 See the example for [CRBMultiMap::CRBMultiMap](#crbmultimap__crbmultimap).  
  
##  <a name="crbmultimap__getnextvaluewithkey"></a>  CRBMultiMap::GetNextValueWithKey  
 Call this method to get the value associated with a given key and update the position value.  
  
```
const V& GetNextValueWithKey(
    POSITION& pos,
    KINARGTYPE key) const throw();
V& GetNextValueWithKey(
    POSITION& pos,
    KINARGTYPE key) throw();
```  
  
### Parameters  
 `pos`  
 The position value, obtained with either a call to [CRBMultiMap::FindFirstWithKey](#crbmultimap__findfirstwithkey) or [CRBMultiMap::GetNextWithKey](#crbmultimap__getnextwithkey), or a previous call to `GetNextValueWithKey`.  
  
 `key`  
 Specifies the key that identifies the element to be found.  
  
### Return Value  
 Returns the element pair associated with the given key.  
  
### Remarks  
 The position value is updated to point to the next value associated with the key. If no more values exist, the position value is set to NULL.  
  
 See the documentation for the base class [CRBTree](../../atl/reference/crbtree-class.md) for information on the other methods available.  
  
### Example  
 See the example for [CRBMultiMap::CRBMultiMap](#crbmultimap__crbmultimap).  
  
##  <a name="crbmultimap__getnextwithkey"></a>  CRBMultiMap::GetNextWithKey  
 Call this method to get the element associated with a given key and update the position value.  
  
```
const CPair* GetNextWithKey(
    POSITION& pos,
    KINARGTYPE key) const throw();
CPair* GetNextWithKey(
    POSITION& pos,
    KINARGTYPE key) throw();
```  
  
### Parameters  
 `pos`  
 The position value, obtained with either a call to [CRBMultiMap::FindFirstWithKey](#crbmultimap__findfirstwithkey) or [CRBMultiMap::GetNextValueWithKey](#crbmultimap__getnextvaluewithkey), or a previous call to `GetNextWithKey`.  
  
 `key`  
 Specifies the key that identifies the element to be found.  
  
### Return Value  
<<<<<<< HEAD
 Returns the next [CRBTree::CPair Class](../topic/crbtree::cpair%20class.md) element associated with the given key.  
=======
 Returns the next [CRBTree::CPair Class](crbtree-class.md#crbtree__cpair_class) element associated with the given key.  
>>>>>>> 85ef69ce
  
### Remarks  
 The position value is updated to point to the next value associated with the key. If no more values exist, the position value is set to NULL.  
  
 See the documentation for the base class [CRBTree](../../atl/reference/crbtree-class.md) for information on the other methods available.  
  
##  <a name="crbmultimap__insert"></a>  CRBMultiMap::Insert  
 Call this method to insert an element pair into the map.  
  
```
POSITION Insert(KINARGTYPE key,  VINARGTYPE value) throw(...);
```  
  
### Parameters  
 `key`  
 The key value to add to the `CRBMultiMap` object.  
  
 *value*  
 The value to add to the `CRBMultiMap` object, associated with `key`.  
  
### Return Value  
 Returns the position of the key/value element pair in the `CRBMultiMap` object.  
  
### Remarks  
 See the documentation for the base class [CRBTree](../../atl/reference/crbtree-class.md) for information on the other methods available.  
  
### Example  
 See the example for [CRBMultiMap::CRBMultiMap](#crbmultimap__crbmultimap).  
  
##  <a name="crbmultimap__removekey"></a>  CRBMultiMap::RemoveKey  
 Call this method to remove all of the key/value elements for a given key.  
  
```
size_t RemoveKey(KINARGTYPE key) throw();
```  
  
### Parameters  
 `key`  
 Specifies the key that identifies the element(s) to be deleted.  
  
### Return Value  
 Returns the number of values associated with the given key.  
  
### Remarks  
 `RemoveKey` deletes all of the key/value elements that have a key that matches `key`.  
  
 See the documentation for the base class [CRBTree](../../atl/reference/crbtree-class.md) for information on the other methods available.  
  
### Example  
 See the example for [CRBMultiMap::CRBMultiMap](#crbmultimap__crbmultimap).  
  
## See Also  
 [CRBTree Class](../../atl/reference/crbtree-class.md)   
 [CAtlMap Class](../../atl/reference/catlmap-class.md)   
 [CRBMap Class](../../atl/reference/crbmap-class.md)   
 [Class Overview](../../atl/atl-class-overview.md)<|MERGE_RESOLUTION|>--- conflicted
+++ resolved
@@ -205,11 +205,7 @@
  Specifies the key that identifies the element to be found.  
   
 ### Return Value  
-<<<<<<< HEAD
- Returns the next [CRBTree::CPair Class](../topic/crbtree::cpair%20class.md) element associated with the given key.  
-=======
  Returns the next [CRBTree::CPair Class](crbtree-class.md#crbtree__cpair_class) element associated with the given key.  
->>>>>>> 85ef69ce
   
 ### Remarks  
  The position value is updated to point to the next value associated with the key. If no more values exist, the position value is set to NULL.  
