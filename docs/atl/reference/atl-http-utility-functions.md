--- conflicted
+++ resolved
@@ -161,11 +161,7 @@
  The [ATL_URL_SCHEME](http://msdn.microsoft.com/library/f4131046-8ba0-4ec1-8209-84203f05d20e) value identifying the scheme for which you want to obtain the port number.  
   
 ### Return Value  
-<<<<<<< HEAD
- The [ATL_URL_PORT](../topic/atl_url_port.md) associated with the specified scheme or ATL_URL_INVALID_PORT_NUMBER if the scheme is not recognized.  
-=======
  The [ATL_URL_PORT](atl-typedefs.md#atl_url_port) associated with the specified scheme or ATL_URL_INVALID_PORT_NUMBER if the scheme is not recognized.  
->>>>>>> 85ef69ce
   
 ### Requirements  
  **Header:** atlutil.h  
