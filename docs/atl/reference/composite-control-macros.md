--- conflicted
+++ resolved
@@ -191,15 +191,10 @@
   
 -   Supply type information for each event by passing a pointer to an [_ATL_FUNC_INFO](../../atl/reference/atl-func-info-structure.md) structure as a parameter to each entry. On the x86 platform, the `_ATL_FUNC_INFO.cc` value must be CC_CDECL with the callback function calling method of __stdcall.  
   
-<<<<<<< HEAD
 -   Call [DispEventAdvise](idispeventsimpleimpl-class.md#idispeventsimpleimpl__dispeventadvise) to establish the connection between the source object and the base class.  
   
 -   Call [DispEventUnadvise](idispeventsimpleimpl-class.md#idispeventsimpleimpl__dispeventunadvise) to break the connection.  
-=======
--   Call [DispEventAdvise](idispeventsimpleimpl-class.md#dispeventadvise) to establish the connection between the source object and the base class.  
-  
--   Call [DispEventUnadvise](idispeventsimpleimpl-class.md#dispeventunadvise) to break the connection.  
->>>>>>> 85ef69ce
+
   
  You must derive from `IDispEventSimpleImpl` (using a unique value for `nID`) for each object for which you need to handle events. You can reuse the base class by unadvising against one source object then advising against a different source object, but the maximum number of source objects that can be handled by a single object at one time is limited by the number of `IDispEventSimpleImpl` base classes.  
   
