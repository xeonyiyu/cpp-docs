---
title: "CAtlMap Class | Microsoft Docs"
ms.custom: ""
ms.date: "11/04/2016"
ms.reviewer: ""
ms.suite: ""
ms.technology: 
  - "devlang-cpp"
ms.tgt_pltfrm: ""
ms.topic: "reference"
f1_keywords: 
  - "ATL.CAtlMap"
  - "CAtlMap"
  - "ATL::CAtlMap"
dev_langs: 
  - "C++"
helpviewer_keywords: 
  - "CAtlMap class"
ms.assetid: 5e2fe028-8e6d-4686-93df-1433d2080ec3
caps.latest.revision: 21
author: "mikeblome"
ms.author: "mblome"
manager: "ghogen"
translation.priority.ht: 
  - "cs-cz"
  - "de-de"
  - "es-es"
  - "fr-fr"
  - "it-it"
  - "ja-jp"
  - "ko-kr"
  - "pl-pl"
  - "pt-br"
  - "ru-ru"
  - "tr-tr"
  - "zh-cn"
  - "zh-tw"
---
# CAtlMap Class
This class provides methods for creating and managing a map object.  
  
## Syntax  
  
```
template <typename   K,
    typename V, class KTraits = CElementTraits<K>, class VTraits = CElementTraits<V>>
    class CAtlMap
```  
  
#### Parameters  
 `K`  
 The key element type.  
  
 V  
 The value element type.  
  
 `KTraits`  
 The code used to copy or move key elements. See [CElementTraits Class](../../atl/reference/celementtraits-class.md) for more details.  
  
 `VTraits`  
 The code used to copy or move value elements.  
  
## Members  
  
### Public Typedefs  
  
|Name|Description|  
|----------|-----------------|  
|[CAtlMap::KINARGTYPE](#catlmap__kinargtype)|Type used when a key is passed as an input argument|  
|[CAtlMap::KOUTARGTYPE](#catlmap__koutargtype)|Type used when a key is returned as an output argument.|  
|[CAtlMap::VINARGTYPE](#catlmap__vinargtype)|Type used when a value is passed as an input argument.|  
|[CAtlMap::VOUTARGTYPE](#catlmap__voutargtype)|Type used when a value is passed as an output argument.|  
  
### Public Classes  
  
|Name|Description|  
|----------|-----------------|  
<<<<<<< HEAD
|[CAtlMap::CPair Class](#catlmap_cpair_class)|A class containing the key and value elements.|  
=======
|[CAtlMap::CPair Class](#catlmap__cpair_class)|A class containing the key and value elements.|  
>>>>>>> 85ef69ce
  
### CPair Data Members  
  
|Name|Description|  
|----------|-----------------|  
|[CPair::m_key](#catlmap__cpair__m_key)|The data member storing the key element.|  
|[CPair::m_value](#catlmap__cpair__m_value)|The data member storing the value element.|  
  
### Public Constructors  
  
|Name|Description|  
|----------|-----------------|  
|[CAtlMap::CAtlMap](#catlmap__catlmap)|The constructor.|  
|[CAtlMap::~CAtlMap](#catlmap___dtorcatlmap)|The destructor.|  
  
### Public Methods  
  
|Name|Description|  
|----------|-----------------|  
|[CAtlMap::AssertValid](#catlmap__assertvalid)|Call this method to cause an ASSERT if the `CAtlMap` is not valid.|  
|[CAtlMap::DisableAutoRehash](#catlmap__disableautorehash)|Call this method to disable automatic rehashing of the `CAtlMap` object.|  
|[CAtlMap::EnableAutoRehash](#catlmap__enableautorehash)|Call this method to enable automatic rehashing of the `CAtlMap` object.|  
|[CAtlMap::GetAt](#catlmap__getat)|Call this method to return the element at a specified position in the map.|  
|[CAtlMap::GetCount](#catlmap__getcount)|Call this method to retrieve the number of elements in the map.|  
|[CAtlMap::GetHashTableSize](#catlmap__gethashtablesize)|Call this method to determine the number of bins in the map's hash table.|  
|[CAtlMap::GetKeyAt](#catlmap__getkeyat)|Call this method to retrieve the key stored at the given position in the `CAtlMap` object.|  
|[CAtlMap::GetNext](#catlmap__getnext)|Call this method to obtain a pointer to the next element pair stored in the `CAtlMap` object.|  
|[CAtlMap::GetNextAssoc](#catlmap__getnextassoc)|Gets the next element for iterating.|  
|[CAtlMap::GetNextKey](#catlmap__getnextkey)|Call this method to retrieve the next key from the `CAtlMap` object.|  
|[CAtlMap::GetNextValue](#catlmap__getnextvalue)|Call this method to get the next value from the `CAtlMap` object.|  
|[CAtlMap::GetStartPosition](#catlmap__getstartposition)|Call this method to start a map iteration.|  
|[CAtlMap::GetValueAt](#catlmap__getvalueat)|Call this method to retrieve the value stored at a given position in the `CAtlMap` object.|  
|[CAtlMap::InitHashTable](#catlmap__inithashtable)|Call this method to initialize the hash table.|  
|[CAtlMap::IsEmpty](#catlmap__isempty)|Call this method to test for an empty map object.|  
|[CAtlMap::Lookup](#catlmap__lookup)|Call this method to look up keys or values in the `CAtlMap` object.|  
|[CAtlMap::Rehash](#catlmap__rehash)|Call this method to rehash the `CAtlMap` object.|  
|[CAtlMap::RemoveAll](#catlmap__removeall)|Call this method to remove all elements from the `CAtlMap` object.|  
|[CAtlMap::RemoveAtPos](#catlmap__removeatpos)|Call this method to remove the element at the given position in the `CAtlMap` object.|  
|[CAtlMap::RemoveKey](#catlmap__removekey)|Call this method to remove an element from the `CAtlMap` object, given the key.|  
|[CAtlMap::SetAt](#catlmap__setat)|Call this method to insert an element pair into the map.|  
|[CAtlMap::SetOptimalLoad](#catlmap__setoptimalload)|Call this method to set the optimal load of the `CAtlMap` object.|  
|[CAtlMap::SetValueAt](#catlmap__setvalueat)|Call this method to change the value stored at a given position in the `CAtlMap` object.|  
  
### Public Operators  
  
|Name|Description|  
|----------|-----------------|  
<<<<<<< HEAD
|[CAtlMap::operator](catlmap-class.md#catlmap__operator)|Replaces or adds a new element to the `CAtlMap`.|  
=======
|[CAtlMap::operator](catlmap-class.md#operator)|Replaces or adds a new element to the `CAtlMap`.|  
>>>>>>> 85ef69ce
  
## Remarks  
 `CAtlMap` provides support for a mapping array of any given type, managing an unordered array of key elements and their associated values. Elements (consisting of a key and a value) are stored using a hashing algorithm, allowing a large amount of data to be efficiently stored and retrieved.  
  
 The `KTraits` and `VTraits` parameters are traits classes that contain any supplemental code needed to copy or move elements.  
  
 An alternative to `CAtlMap` is offered by the [CRBMap](../../atl/reference/crbmap-class.md) class. `CRBMap` also stores key/value pairs, but exhibits different performance characteristics. The time taken to insert an item, look up a key, or delete a key from a `CRBMap` object is of order *log(n)*, where *n* is the number of elements. For `CAtlMap`, all of these operations typically take a constant time, although worst-case scenarios might be of order *n*. Therefore, in a typical case, `CAtlMap` is faster.  
  
 The other difference between `CRBMap` and `CAtlMap` becomes apparent when iterating through the stored elements. In a `CRBMap`, the elements are visited in a sorted order. In a `CAtlMap`, the elements are not ordered, and no order can be inferred.  
  
 When a small number of elements need to be stored, consider using the [CSimpleMap](../../atl/reference/csimplemap-class.md) class instead.  
  
 For more information, see [ATL Collection Classes](../../atl/atl-collection-classes.md).  
  
## Requirements  
 **Header:** atlcoll.h  
  
##  <a name="catlmap__assertvalid"></a>  CAtlMap::AssertValid  
 Call this method to cause an ASSERT if the `CAtlMap` object is not valid.  
  
```
void AssertValid() const;
```  
  
### Remarks  
 In debug builds, this method will cause an ASSERT if the `CAtlMap` object is not valid.  
  
### Example  
 See the example for [CAtlMap::CAtlMap](#catlmap__catlmap).  
  
##  <a name="catlmap__catlmap"></a>  CAtlMap::CAtlMap  
 The constructor.  
  
```
CAtlMap(
    UINT nBins = 17,
    float fOptimalLoad = 0.75f,
    float fLoThreshold = 0.25f,
    float fHiThreshold = 2.25f,
    UINT nBlockSize = 10) throw ();
```  
  
### Parameters  
 `nBins`  
 The number of bins providing pointers to the stored elements. See Remarks later in this topic for an explanation of bins.  
  
 `fOptimalLoad`  
 The optimal load ratio.  
  
 `fLoThreshold`  
 The lower threshold for the load ratio.  
  
 `fHiThreshold`  
 The upper threshold for the load ratio.  
  
 `nBlockSize`  
 The block size.  
  
### Remarks  
 `CAtlMap` references all of its stored elements by first creating an index using a hashing algorithm on the key. This index references a "bin" which contains a pointer to the stored elements. If the bin is already in use, a linked-list is created to access the subsequent elements. Traversing a list is slower than directly accessing the correct element, and so the map structure needs to balance storage requirements against performance. The default parameters have been chosen to give good results in most cases.  
  
 The load ratio is the ratio of the number of bins to the number of elements stored in the map object. When the map structure is recalculated, the *fOptimalLoad* parameter value will be used to calculate the number of bins required. This value can be changed using the [CAtlMap::SetOptimalLoad](#catlmap__setoptimalload) method.  
  
 The `fLoThreshold` parameter is the lower value that the load ratio can reach before `CAtlMap` will recalculate the optimal size of the map.  
  
 The `fHiThreshold` parameter is the upper value that the load ratio can reach before the `CAtlMap` object will recalculate the optimal size of the map.  
  
 This recalculation process (known as rehashing) is enabled by default. If you want to disable this process, perhaps when entering a lot of data at one time, call the [CAtlMap::DisableAutoRehash](#catlmap__disableautorehash) method. Reactivate it with the [CAtlMap::EnableAutoRehash](#catlmap__enableautorehash) method.  
  
 The `nBlockSize` parameter is a measure of the amount of memory allocated when a new element is required. Larger block sizes reduce calls to memory allocation routines, but use more resources.  
  
 Before any data can be stored, it is necessary to initialize the hash table with a call to [CAtlMap::InitHashTable](#catlmap__inithashtable).  
  
### Example  
 [!code-cpp[NVC_ATL_Utilities#72](../../atl/codesnippet/cpp/catlmap-class_1.cpp)]  
  
##  <a name="catlmap___dtorcatlmap"></a>  CAtlMap::~CAtlMap  
 The destructor.  
  
```
~CAtlMap() throw();
```  
  
### Remarks  
 Frees any allocated resources.  
  
##  <a name="catlmap__cpair_class"></a>  CAtlMap::CPair Class  
 A class containing the key and value elements.  
  
```
class CPair : public __POSITION
```  
  
### Remarks  
 This class is used by the methods [CAtlMap::GetNext](#catlmap__getnext) and [CAtlMap::Lookup](#catlmap__lookup) to access the key and value elements stored in the mapping structure.  
  
##  <a name="catlmap__disableautorehash"></a>  CAtlMap::DisableAutoRehash  
 Call this method to disable automatic rehashing of the `CAtlMap` object.  
  
```
void DisableAutoRehash() throw();
```  
  
### Remarks  
 When automatic rehashing is enabled (which it is by default), the number of bins in the hash table will automatically be recalculated if the load value (the ratio of the number of bins to the number of elements stored in the array) exceeds the maximum or minimum values specified at the time the map was created.  
  
 `DisableAutoRehash` is most useful when a large number of elements will be added to the map at once. Instead of triggering the rehashing process every time the limits are exceeded, it is more efficient to call `DisableAutoRehash`, add the elements, and finally call [CAtlMap::EnableAutoRehash](#catlmap__enableautorehash).  
  
##  <a name="catlmap__enableautorehash"></a>  CAtlMap::EnableAutoRehash  
 Call this method to enable automatic rehashing of the `CAtlMap` object.  
  
```
void EnableAutoRehash() throw();
```  
  
### Remarks  
 When automatic rehashing is enabled (which it is by default), the number of bins in the hash table will automatically be recalculated if the load value (the ratio of the number of bins to the number of elements stored in the array) exceeds the maximum or minimum values specified at the time the map is created.  
  
 **EnableAutoRefresh** is most often used after a call to [CAtlMap::DisableAutoRehash](#catlmap__disableautorehash).  
  
##  <a name="catlmap__getat"></a>  CAtlMap::GetAt  
 Call this method to return the element at a specified position in the map.  
  
```
void GetAt(
    POSITION pos,
    KOUTARGTYPE key,
    VOUTARGTYPE value) const;

    CPair* GetAt(
    POSITION& pos) throw();
```  
  
### Parameters  
 `pos`  
 The position counter, returned by a previous call to [CAtlMap::GetNextAssoc](#catlmap__getnextassoc) or [CAtlMap::GetStartPosition](#catlmap__getstartposition).  
  
 `key`  
 Template parameter specifying the type of the map's key.  
  
 *value*  
 Template parameter specifying the type of the map's value.  
  
### Return Value  
 Returns a pointer to the current pair of key/value elements stored in the map.  
  
### Remarks  
 In debug builds, an assertion error will occur if `pos` is equal to NULL.  
  
##  <a name="catlmap__getcount"></a>  CAtlMap::GetCount  
 Call this method to retrieve the number of elements in the map.  
  
```
size_t GetCount() const throw();
```  
  
### Return Value  
 Returns the number of elements in the map object. A single element is a key/value pair.  
  
### Example  
 See the example for [CAtlMap::CAtlMap](#catlmap__catlmap).  
  
##  <a name="catlmap__gethashtablesize"></a>  CAtlMap::GetHashTableSize  
 Call this method to determine the number of bins in the map's hash table.  
  
```
UINT GetHashTableSize() const throw();
```  
  
### Return Value  
 Returns the number of bins in the hash table. See [CAtlMap::CAtlMap](#catlmap__catlmap) for an explanation.  
  
##  <a name="catlmap__getkeyat"></a>  CAtlMap::GetKeyAt  
 Call this method to retrieve the key stored at the given position in the `CAtlMap` object.  
  
```
const K& GetKeyAt(POSITION   pos) const throw();
```  
  
### Parameters  
 `pos`  
 The position counter, returned by a previous call to [CAtlMap::GetNextAssoc](#catlmap__getnextassoc) or [CAtlMap::GetStartPosition](#catlmap__getstartposition).  
  
### Return Value  
 Returns a reference to the key stored at the given position in the `CAtlMap` object.  
  
### Example  
 See the example for [CAtlMap::CAtlMap](#catlmap__catlmap).  
  
##  <a name="catlmap__getnext"></a>  CAtlMap::GetNext  
 Call this method to obtain a pointer to the next element pair stored in the `CAtlMap` object.  
  
```
CPair* GetNext(POSITION& pos) throw();

const CPair* GetNext(POSITION& pos) const throw();
```  
  
### Parameters  
 `pos`  
 The position counter, returned by a previous call to [CAtlMap::GetNextAssoc](#catlmap__getnextassoc) or [CAtlMap::GetStartPosition](#catlmap__getstartposition).  
  
### Return Value  
 Returns a pointer to the next pair of key/value elements stored in the map. The `pos` position counter is updated after each call. If the retrieved element is the last in the map, `pos` is set to NULL.  
  
##  <a name="catlmap__getnextassoc"></a>  CAtlMap::GetNextAssoc  
 Gets the next element for iterating.  
  
```
void GetNextAssoc(
    POSITION& pos,
    KOUTARGTYPE key,
    VOUTARGTYPE value) const;
```  
  
### Parameters  
 `pos`  
 The position counter, returned by a previous call to [CAtlMap::GetNextAssoc](#vclrfcatlmapgetnextassoc) or [CAtlMap::GetStartPosition](#catlmap__getstartposition).  
  
 `key`  
 Template parameter specifying the type of the map's key.  
  
 *value*  
 Template parameter specifying the type of the map's value.  
  
### Remarks  
 The `pos` position counter is updated after each call. If the retrieved element is the last in the map, `pos` is set to NULL.  
  
##  <a name="catlmap__getnextkey"></a>  CAtlMap::GetNextKey  
 Call this method to retrieve the next key from the `CAtlMap` object.  
  
```
const K& GetNextKey(POSITION& pos) const throw();
```  
  
### Parameters  
 `pos`  
 The position counter, returned by a previous call to [CAtlMap::GetNextAssoc](#catlmap__getnextassoc) or [CAtlMap::GetStartPosition](#catlmap__getstartposition).  
  
### Return Value  
 Returns a reference to the next key in the map.  
  
### Remarks  
 Updates the current position counter, `pos`. If there are no more entries in the map, the position counter is set to NULL.  
  
##  <a name="catlmap__getnextvalue"></a>  CAtlMap::GetNextValue  
 Call this method to get the next value from the `CAtlMap` object.  
  
```
V& GetNextValue(POSITION& pos) throw();

const V& GetNextValue(POSITION& pos) const throw();
```  
  
### Parameters  
 `pos`  
 The position counter, returned by a previous call to [CAtlMap::GetNextAssoc](#catlmap__getnextassoc) or [CAtlMap::GetStartPosition](#catlmap__getstartposition).  
  
### Return Value  
 Returns a reference to the next value in the map.  
  
### Remarks  
 Updates the current position counter, `pos`. If there are no more entries in the map, the position counter is set to NULL.  
  
### Example  
 See the example for [CAtlMap::CAtlMap](#catlmap__catlmap).  
  
##  <a name="catlmap__getstartposition"></a>  CAtlMap::GetStartPosition  
 Call this method to start a map iteration.  
  
```
POSITION GetStartPosition() const throw();
```  
  
### Return Value  
 Returns the start position, or NULL is returned if the map is empty.  
  
### Remarks  
 Call this method to start a map iteration by returning a **POSITION** value that can be passed to the `GetNextAssoc` method.  
  
> [!NOTE]
>  The iteration sequence is not predictable  
  
### Example  
 See the example for [CAtlMap::CAtlMap](#catlmap__catlmap).  
  
##  <a name="catlmap__getvalueat"></a>  CAtlMap::GetValueAt  
 Call this method to retrieve the value stored at a given position in the `CAtlMap` object.  
  
```
V& GetValueAt(POSITION   pos) throw();

const V& GetValueAt(POSITION   pos) const throw();
```  
  
### Parameters  
 `pos`  
 The position counter, returned by a previous call to [CAtlMap::GetNextAssoc](#catlmap__getnextassoc) or [CAtlMap::GetStartPosition](#catlmap__getstartposition).  
  
### Return Value  
 Returns a reference to the value stored at the given position in the `CAtlMap` object.  
  
##  <a name="catlmap__inithashtable"></a>  CAtlMap::InitHashTable  
 Call this method to initialize the hash table.  
  
```
bool InitHashTable(
    UINT nBins,
    bool bAllocNow = true);
```  
  
### Parameters  
 `nBins`  
 The number of bins used by the hash table. See [CAtlMap::CAtlMap](#catlmap__catlmap) for an explanation.  
  
 `bAllocNow`  
 A flag indication when memory should be allocated.  
  
### Return Value  
 Returns **true** on successful initialization, **false** on failure.  
  
### Remarks  
 `InitHashTable` must be called before any elements are stored in the hash table.  If this method is not called explicitly, it will be called automatically the first time an element is added using the bin count specified by the **CAtlMap** constructor.  Otherwise, the map will be initialized using the new bin count specified by the `nBins` parameter.  
  
 If the `bAllocNow` parameter is false, the memory required by the hash table will not be allocated until it is first required. This can be useful if it is uncertain if the map will be used.  
  
### Example  
 See the example for [CAtlMap::CAtlMap](#catlmap__catlmap).  
  
##  <a name="catlmap__isempty"></a>  CAtlMap::IsEmpty  
 Call this method to test for an empty map object.  
  
```
bool IsEmpty() const throw();
```  
  
### Return Value  
 Returns **true** if the map is empty, **false** otherwise.  
  
##  <a name="catlmap__kinargtype"></a>  CAtlMap::KINARGTYPE  
 Type used when a key is passed as an input argument.  
  
```
typedef KTraits::INARGTYPE KINARGTYPE;
```  
  
##  <a name="catlmap__koutargtype"></a>  CAtlMap::KOUTARGTYPE  
 Type used when a key is returned as an output argument.  
  
```
typedef KTraits::OUTARGTYPE KOUTARGTYPE;
```  
  
##  <a name="catlmap__lookup"></a>  CAtlMap::Lookup  
 Call this method to look up keys or values in the `CAtlMap` object.  
  
```
bool Lookup(
    KINARGTYPE key,
    VOUTARGTYPE value) const;

const CPair* Lookup(
    KINARGTYPE key) const throw();
CPair* Lookup(
    KINARGTYPE key) throw();
```  
  
### Parameters  
 `key`  
 Specifies the key that identifies the element to be looked up.  
  
 *value*  
 Variable that receives the looked-up value.  
  
### Return Value  
<<<<<<< HEAD
 The first form of the method returns true if the key is found, otherwise false. The second and third forms return a pointer to a [CPair](#catlmap_cpair_class) which can be used as a position for calls to [CAtlMap::GetNext](#catlmap__getnext) and so on.  
=======
 The first form of the method returns true if the key is found, otherwise false. The second and third forms return a pointer to a [CPair](#catlmap__cpair_class) which can be used as a position for calls to [CAtlMap::GetNext](#catlmap__getnext) and so on.  
>>>>>>> 85ef69ce
  
### Remarks  
 `Lookup` uses a hashing algorithm to quickly find the map element containing a key that exactly matches the given key parameter.  
  
##  <a name="catlmap__operator_at"></a>  CAtlMap::operator []  
 Replaces or adds a new element to the `CAtlMap`.  
  
```
V& operator[](kinargtype   key) throw();
```  
  
### Parameters  
 `key`  
 The key of the element to add or replace.  
  
### Return Value  
 Returns a reference to the value associated with the given key.  
  
### Example  
 If the key already exists, the element is replaced. If the key does not exist, a new element is added. See the example for [CAtlMap::CAtlMap](#catlmap__catlmap).  
  
##  <a name="catlmap__rehash"></a>  CAtlMap::Rehash  
 Call this method to rehash the `CAtlMap` object.  
  
```
void Rehash(UINT   nBins = 0);
```  
  
### Parameters  
 `nBins`  
 The new number of bins to use in the hash table. See [CAtlMap::CAtlMap](#catlmap__catlmap) for an explanation.  
  
### Remarks  
 If `nBins` is 0, `CAtlMap` calculates a reasonable number based on the number of elements in the map and the optimal load setting. Normally the rehashing process is automatic, but if [CAtlMap::DisableAutoRehash](#catlmap__disableautorehash) has been called, this method will perform the necessary resizing.  
  
##  <a name="catlmap__removeall"></a>  CAtlMap::RemoveAll  
 Call this method to remove all elements from the `CAtlMap` object.  
  
```
void RemoveAll() throw();
```  
  
### Remarks  
 Clears out the `CAtlMap` object, freeing the memory used to store the elements.  
  
##  <a name="catlmap__removeatpos"></a>  CAtlMap::RemoveAtPos  
 Call this method to remove the element at the given position in the `CAtlMap` object.  
  
```
void RemoveAtPos(POSITION   pos) throw();
```  
  
### Parameters  
 `pos`  
 The position counter, returned by a previous call to [CAtlMap::GetNextAssoc](#catlmap__getnextassoc) or [CAtlMap::GetStartPosition](#catlmap__getstartposition).  
  
### Remarks  
 Removes the key/value pair stored at the specified position. The memory used to store the element is freed. The POSITION referenced by `pos` becomes invalid, and while the POSITION of any other elements in the map remains valid, they do not necessarily retain the same order.  
  
##  <a name="catlmap__removekey"></a>  CAtlMap::RemoveKey  
 Call this method to remove an element from the `CAtlMap` object, given the key.  
  
```
bool RemoveKey(KINARGTYPE   key) throw();
```  
  
### Parameters  
 `key`  
 The key corresponding to the element pair you want to remove.  
  
### Return Value  
 Returns **true** if the key is found and removed, **false** on failure.  
  
### Example  
 See the example for [CAtlMap::CAtlMap](#catlmap__catlmap).  
  
##  <a name="catlmap__setat"></a>  CAtlMap::SetAt  
 Call this method to insert an element pair into the map.  
  
```
POSITION SetAt(
    KINARGTYPE key,
    VINARGTYPE value);
```  
  
### Parameters  
 `key`  
 The key value to add to the `CAtlMap` object.  
  
 *value*  
 The value to add to the `CAtlMap` object.  
  
### Return Value  
 Returns the position of the key/value element pair in the `CAtlMap` object.  
  
### Remarks  
 `SetAt` replaces an existing element if a matching key is found. If the key is not found, a new key/value pair is created.  
  
##  <a name="catlmap__setoptimalload"></a>  CAtlMap::SetOptimalLoad  
 Call this method to set the optimal load of the `CAtlMap` object.  
  
```
void SetOptimalLoad(
    float fOptimalLoad,
    float fLoThreshold,
    float fHiThreshold,
    bool bRehashNow = false);
```  
  
### Parameters  
 `fOptimalLoad`  
 The optimal load ratio.  
  
 `fLoThreshold`  
 The lower threshold for the load ratio.  
  
 `fHiThreshold`  
 The upper threshold for the load ratio.  
  
 `bRehashNow`  
 Flag indicating if the hash table should be recalculated.  
  
### Remarks  
 This method redefines the optimal load value for the `CAtlMap` object. See [CAtlMap::CAtlMap](#catlmap__catlmap) for a discussion of the various parameters. If `bRehashNow` is true, and the number of elements is outside the minimum and maximum values, the hash table is recalculated.  
  
##  <a name="catlmap__setvalueat"></a>  CAtlMap::SetValueAt  
 Call this method to change the value stored at a given position in the `CAtlMap` object.  
  
```
void SetValueAt(
    POSITION pos,
    VINARGTYPE value);
```  
  
### Parameters  
 `pos`  
 The position counter, returned by a previous call to [CAtlMap::GetNextAssoc](#catlmap__getnextassoc) or [CAtlMap::GetStartPosition](#catlmap__getstartposition).  
  
 *value*  
 The value to add to the `CAtlMap` object.  
  
### Remarks  
 Changes the value element stored at the given position in the `CAtlMap` object.  
  
##  <a name="catlmap__vinargtype"></a>  CAtlMap::VINARGTYPE  
 Type used when a value is passed as an input argument.  
  
```
typedef VTraits::INARGTYPE VINARGTYPE;
```  
  
##  <a name="catlmap__voutargtype"></a>  CAtlMap::VOUTARGTYPE  
 Type used when a value is passed as an output argument.  
  
```
typedef VTraits::OUTARGTYPE VOUTARGTYPE;
```  
  
##  <a name="catlmap__cpair__m_key"></a>  CAtlMap::CPair::m_key  
 The data member storing the key element.  
  
```
const K
    m_key;
```    
  
### Parameters  
 `K`  
 The key element type.  
  
##  <a name="catlmap__cpair__m_value"></a>  CAtlMap::CPair::m_value  
 The data member storing the value element.  
  
```
V
    m_value;
```    
  
### Parameters  
 *V*  
 The value element type.  
  
## See Also  
 [Marquee Sample](../../top/visual-cpp-samples.md)   
 [UpdatePV Sample](../../top/visual-cpp-samples.md)   
 [Class Overview](../../atl/atl-class-overview.md)<|MERGE_RESOLUTION|>--- conflicted
+++ resolved
@@ -75,11 +75,8 @@
   
 |Name|Description|  
 |----------|-----------------|  
-<<<<<<< HEAD
-|[CAtlMap::CPair Class](#catlmap_cpair_class)|A class containing the key and value elements.|  
-=======
 |[CAtlMap::CPair Class](#catlmap__cpair_class)|A class containing the key and value elements.|  
->>>>>>> 85ef69ce
+
   
 ### CPair Data Members  
   
@@ -127,11 +124,8 @@
   
 |Name|Description|  
 |----------|-----------------|  
-<<<<<<< HEAD
-|[CAtlMap::operator](catlmap-class.md#catlmap__operator)|Replaces or adds a new element to the `CAtlMap`.|  
-=======
-|[CAtlMap::operator](catlmap-class.md#operator)|Replaces or adds a new element to the `CAtlMap`.|  
->>>>>>> 85ef69ce
+|[CAtlMap::operator\[\]](catlmap-class.md#catlmap__operator_at)|Replaces or adds a new element to the `CAtlMap`.|  
+
   
 ## Remarks  
  `CAtlMap` provides support for a mapping array of any given type, managing an unordered array of key elements and their associated values. Elements (consisting of a key and a value) are stored using a hashing algorithm, allowing a large amount of data to be efficiently stored and retrieved.  
@@ -507,16 +501,12 @@
  Variable that receives the looked-up value.  
   
 ### Return Value  
-<<<<<<< HEAD
- The first form of the method returns true if the key is found, otherwise false. The second and third forms return a pointer to a [CPair](#catlmap_cpair_class) which can be used as a position for calls to [CAtlMap::GetNext](#catlmap__getnext) and so on.  
-=======
  The first form of the method returns true if the key is found, otherwise false. The second and third forms return a pointer to a [CPair](#catlmap__cpair_class) which can be used as a position for calls to [CAtlMap::GetNext](#catlmap__getnext) and so on.  
->>>>>>> 85ef69ce
   
 ### Remarks  
  `Lookup` uses a hashing algorithm to quickly find the map element containing a key that exactly matches the given key parameter.  
   
-##  <a name="catlmap__operator_at"></a>  CAtlMap::operator []  
+##  <a name="catlmap__operator_at"></a>  CAtlMap::operator \[\]  
  Replaces or adds a new element to the `CAtlMap`.  
   
 ```
