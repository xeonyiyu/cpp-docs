---
title: "Aggregation and Class Factory Macros | Microsoft Docs"
ms.custom: ""
ms.date: "11/04/2016"
ms.reviewer: ""
ms.suite: ""
ms.technology: 
  - "devlang-cpp"
ms.tgt_pltfrm: ""
ms.topic: "reference"
dev_langs: 
  - "C++"
helpviewer_keywords: 
  - "class factories, ATL macros"
  - "aggregation [C++], ATL macros"
ms.assetid: d99d379a-0eec-481f-8daa-252dac18f163
caps.latest.revision: 17
author: "mikeblome"
ms.author: "mblome"
manager: "ghogen"
translation.priority.ht: 
  - "cs-cz"
  - "de-de"
  - "es-es"
  - "fr-fr"
  - "it-it"
  - "ja-jp"
  - "ko-kr"
  - "pl-pl"
  - "pt-br"
  - "ru-ru"
  - "tr-tr"
  - "zh-cn"
  - "zh-tw"
---
# Aggregation and Class Factory Macros
These macros provide ways of controlling aggregation and of declaring class factories.  
  
|||  
|-|-|  
|[DECLARE_AGGREGATABLE](#declare_aggregatable)|Declares that your object can be aggregated (the default).|  
|[DECLARE_CLASSFACTORY](#declare_classfactory)|Declares the class factory to be [CComClassFactory](../../atl/reference/ccomclassfactory-class.md), the ATL default class factory.|  
|[DECLARE_CLASSFACTORY_EX](#declare_classfactory_ex)|Declares your class factory object to be the class factory.|  
|[DECLARE_CLASSFACTORY2](#declare_classfactory2)|Declares [CComClassFactory2](../../atl/reference/ccomclassfactory2-class.md) to be the class factory.|  
|[DECLARE_CLASSFACTORY_AUTO_THREAD](#declare_classfactory_auto_thread)|Declares [CComClassFactoryAutoThread](../../atl/reference/ccomclassfactoryautothread-class.md) to be the class factory.|  
|[DECLARE_CLASSFACTORY_SINGLETON](#declare_classfactory_singleton)|Declares [CComClassFactorySingleton](../../atl/reference/ccomclassfactorysingleton-class.md) to be the class factory.|  
|[DECLARE_GET_CONTROLLING_UNKNOWN](#declare_get_controlling_unknown)|Declares a virtual `GetControllingUnknown` function.|  
|[DECLARE_NOT_AGGREGATABLE](#declare_not_aggregatable)|Declares that your object cannot be aggregated.|  
|[DECLARE_ONLY_AGGREGATABLE](#declare_only_aggregatable)|Declares that your object must be aggregated.|  
|[DECLARE_POLY_AGGREGATABLE](#declare_poly_aggregatable)|Checks the value of the outer unknown and declares your object aggregatable or not aggregatable, as appropriate.|  
|[DECLARE_PROTECT_FINAL_CONSTRUCT](#declare_protect_final_construct)|Protects the outer object from deletion during construction of an inner object.|  
|[DECLARE_VIEW_STATUS](#declare_view_status)|Specifies the **VIEWSTATUS** flags to the container.|  
  
##  <a name="declare_aggregatable"></a>  DECLARE_AGGREGATABLE  
 Specifies that your object can be aggregated.  
  
```
DECLARE_AGGREGATABLE( x )
```  
  
### Parameters  
 *x*  
 [in] The name of the class you are defining as aggregatable.  
  
### Remarks  
 [CComCoClass](../../atl/reference/ccomcoclass-class.md) contains this macro to specify the default aggregation model. To override this default, specify either the [DECLARE_NOT_AGGREGATABLE](#declare_not_aggregatable) or [DECLARE_ONLY_AGGREGATABLE](#declare_only_aggregatable) macro in your class definition.  
  
### Example  
 [!code-cpp[NVC_ATL_Windowing#121](../../atl/codesnippet/cpp/aggregation-and-class-factory-macros_1.h)]  
  
##  <a name="declare_classfactory"></a>  DECLARE_CLASSFACTORY  
 Declares [CComClassFactory](../../atl/reference/ccomclassfactory-class.md) to be the class factory.  
  
```
DECLARE_CLASSFACTORY()
```  
  
### Remarks  
 [CComCoClass](../../atl/reference/ccomcoclass-class.md) uses this macro to declare the default class factory for your object.  
  
### Example  
 [!code-cpp[NVC_ATL_COM#55](../../atl/codesnippet/cpp/aggregation-and-class-factory-macros_2.h)]  
  
##  <a name="ccomclassfactory_class"></a>  CComClassFactory Class  
 This class implements the [IClassFactory](http://msdn.microsoft.com/library/windows/desktop/ms694364) interface.  
  
```
class CComClassFactory : public IClassFactory,
public CComObjectRootEx<CComGlobalsThreadModel>
```  
  
### Remarks  
 `CComClassFactory` implements the [IClassFactory](http://msdn.microsoft.com/library/windows/desktop/ms694364) interface, which contains methods for creating an object of a particular CLSID, as well as locking the class factory in memory to allow new objects to be created more quickly. **IClassFactory** must be implemented for every class that you register in the system registry and to which you assign a CLSID.  
  
 ATL objects normally acquire a class factory by deriving from [CComCoClass](../../atl/reference/ccomcoclass-class.md). This class includes the macro [DECLARE_CLASSFACTORY](#declare_classfactory), which declares `CComClassFactory` as the default class factory. To override this default, specify one of the `DECLARE_CLASSFACTORY`*XXX* macros in your class definition. For example, the [DECLARE_CLASSFACTORY_EX](#declare_classfactory_ex) macro uses the specified class for the class factory:  
  
 [!code-cpp[NVC_ATL_COM#8](../../atl/codesnippet/cpp/aggregation-and-class-factory-macros_3.h)]  
  
 The above class definition specifies that **CMyClassFactory** will be used as the object's default class factory. **CMyClassFactory** must derive from `CComClassFactory` and override `CreateInstance`.  
  
 ATL provides three other macros that declare a class factory:  
  
- [DECLARE_CLASSFACTORY2](#declare_classfactory2)Ã‚ Ã‚ Ã‚ Uses [CComClassFactory2](../../atl/reference/ccomclassfactory2-class.md), which controls creation through a license.  
  
- [DECLARE_CLASSFACTORY_AUTO_THREAD](#declare_classfactory_auto_thread)Ã‚ Ã‚ Ã‚ Uses [CComClassFactoryAutoThread](../../atl/reference/ccomclassfactoryautothread-class.md), which creates objects in multiple apartments.  
  
- [DECLARE_CLASSFACTORY_SINGLETON](#declare_classfactory_singleton)Ã‚ Ã‚ Ã‚ Uses [CComClassFactorySingleton](../../atl/reference/ccomclassfactorysingleton-class.md), which constructs a single [CComObjectGlobal](../../atl/reference/ccomobjectglobal-class.md) object.  
  
##  <a name="declare_classfactory_ex"></a>  DECLARE_CLASSFACTORY_EX  
 Declares `cf` to be the class factory.  
  
```
DECLARE_CLASSFACTORY_EX( cf )
```  
  
### Parameters  
 `cf`  
 [in] The name of the class that implements your class factory object.  
  
### Remarks  
 The `cf` parameter must derive from [CComClassFactory](../../atl/reference/ccomclassfactory-class.md) and override the `CreateInstance` method.  
  
 [CComCoClass](../../atl/reference/ccomcoclass-class.md) includes the [DECLARE_CLASSFACTORY](#declare_classfactory) macro, which specifies `CComClassFactory` as the default class factory. However, by including the `DECLARE_CLASSFACTORY_EX` macro in your object's class definition, you override this default.  
  
### Example  
 [!code-cpp[NVC_ATL_COM#8](../../atl/codesnippet/cpp/aggregation-and-class-factory-macros_3.h)]  
  
##  <a name="declare_classfactory2"></a>  DECLARE_CLASSFACTORY2  
 Declares [CComClassFactory2](../../atl/reference/ccomclassfactory2-class.md) to be the class factory.  
  
```
DECLARE_CLASSFACTORY2( lic )
```  
  
### Parameters  
 *lic*  
 [in] A class that implements `VerifyLicenseKey`, `GetLicenseKey`, and `IsLicenseValid`.  
  
### Remarks  
 [CComCoClass](../../atl/reference/ccomcoclass-class.md) includes the [DECLARE_CLASSFACTORY](#declare_classfactory) macro, which specifies [CComClassFactory](../../atl/reference/ccomclassfactory-class.md) as the default class factory. However, by including the `DECLARE_CLASSFACTORY2` macro in your object's class definition, you override this default.  
  
### Example  
 [!code-cpp[NVC_ATL_COM#2](../../atl/codesnippet/cpp/aggregation-and-class-factory-macros_4.h)]  
  
##  <a name="ccomclassfactory2_class"></a>  CComClassFactory2 Class  
 This class implements the [IClassFactory2](http://msdn.microsoft.com/library/windows/desktop/ms692720) interface.  
  
```
template <class license>
class  CComClassFactory2 : public IClassFactory2,
    public CComObjectRootEx<CComGlobalsThreadModel>,
    public license
```    
  
### Parameters  
 *license*  
 A class that implements the following static functions:  
  
- **static BOOL VerifyLicenseKey( BSTR** `bstr` **);**  
  
- **static BOOL GetLicenseKey( DWORD** `dwReserved` **, BSTR\*** `pBstr` **);**  
  
- **static BOOL IsLicenseValid( );**  
  
### Remarks  
 `CComClassFactory2` implements the [IClassFactory2](http://msdn.microsoft.com/library/windows/desktop/ms692720) interface, which is an extension of [IClassFactory](http://msdn.microsoft.com/library/windows/desktop/ms694364). **IClassFactory2** controls object creation through a license. A class factory executing on a licensed machine can provide a run-time license key. This license key allows an application to instantiate objects when a full machine license does not exist.  
  
 ATL objects normally acquire a class factory by deriving from [CComCoClass](../../atl/reference/ccomcoclass-class.md). This class includes the macro [DECLARE_CLASSFACTORY](#declare_classfactory), which declares [CComClassFactory](../../atl/reference/ccomclassfactory-class.md) as the default class factory. To use `CComClassFactory2`, specify the [DECLARE_CLASSFACTORY2](#declare_classfactory2) macro in your object's class definition. For example:  
  
 [!code-cpp[NVC_ATL_COM#2](../../atl/codesnippet/cpp/aggregation-and-class-factory-macros_4.h)]  
  
 **CMyLicense**, the template parameter to `CComClassFactory2`, must implement the static functions `VerifyLicenseKey`, `GetLicenseKey`, and `IsLicenseValid`. The following is an example of a simple license class:  
  
 [!code-cpp[NVC_ATL_COM#3](../../atl/codesnippet/cpp/aggregation-and-class-factory-macros_5.h)]  
  
 `CComClassFactory2` derives from both **CComClassFactory2Base** and *license*. **CComClassFactory2Base**, in turn, derives from **IClassFactory2** and **CComObjectRootEx\< CComGlobalsThreadModel >**.  
  
##  <a name="declare_classfactory_auto_thread"></a>  DECLARE_CLASSFACTORY_AUTO_THREAD  
 Declares [CComClassFactoryAutoThread](../../atl/reference/ccomclassfactoryautothread-class.md) to be the class factory.  
  
```
DECLARE_CLASSFACTORY_AUTO_THREAD()
```  
  
### Remarks  
 [CComCoClass](../../atl/reference/ccomcoclass-class.md) includes the [DECLARE_CLASSFACTORY](#declare_classfactory) macro, which specifies [CComClassFactory](../../atl/reference/ccomclassfactory-class.md) as the default class factory. However, by including the `DECLARE_CLASSFACTORY_AUTO_THREAD` macro in your object's class definition, you override this default.  
  
 When you create objects in multiple apartments (in an out-of-proc server), add `DECLARE_CLASSFACTORY_AUTO_THREAD` to your class.  
  
### Example  
 [!code-cpp[NVC_ATL_COM#9](../../atl/codesnippet/cpp/aggregation-and-class-factory-macros_6.h)]  
  
##  <a name="ccomclassfactoryautothread_class"></a>  CComClassFactoryAutoThread Class  
 This class implements the [IClassFactory](http://msdn.microsoft.com/library/windows/desktop/ms694364) interface, and allows objects to be created in multiple apartments.  
  
> [!IMPORTANT]
>  This class and its members cannot be used in applications that execute in the Windows Runtime.  
  
```
class CComClassFactoryAutoThread : public IClassFactory,
public CComObjectRootEx<CComGlobalsThreadModel>
```  
  
### Remarks  
 `CComClassFactoryAutoThread` is similar to [CComClassFactory](../../atl/reference/ccomclassfactory-class.md), but allows objects to be created in multiple apartments. To take advantage of this support, derive your EXE module from [CComAutoThreadModule](../../atl/reference/ccomautothreadmodule-class.md).  
  
 ATL objects normally acquire a class factory by deriving from [CComCoClass](../../atl/reference/ccomcoclass-class.md). This class includes the macro [DECLARE_CLASSFACTORY](#declare_classfactory), which declares [CComClassFactory](../../atl/reference/ccomclassfactory-class.md) as the default class factory. To use `CComClassFactoryAutoThread`, specify the [DECLARE_CLASSFACTORY_AUTO_THREAD](#declare_classfactory_auto_thread) macro in your object's class definition. For example:  
  
 [!code-cpp[NVC_ATL_COM#9](../../atl/codesnippet/cpp/aggregation-and-class-factory-macros_6.h)]  
  
##  <a name="declare_classfactory_singleton"></a>  DECLARE_CLASSFACTORY_SINGLETON  
 Declares [CComClassFactorySingleton](../../atl/reference/ccomclassfactorysingleton-class.md) to be the class factory.  
  
```
DECLARE_CLASSFACTORY_SINGLETON( obj )
```  
  
### Parameters  
 `obj`  
 [in] The name of your class object.  
  
### Remarks  
 [CComCoClass](../../atl/reference/ccomcoclass-class.md) includes the [DECLARE_CLASSFACTORY](#declare_classfactory) macro, which specifies [CComClassFactory](../../atl/reference/ccomclassfactory-class.md) as the default class factory. However, by including the `DECLARE_CLASSFACTORY_SINGLETON` macro in your object's class definition, you override this default.  
  
### Example  
 [!code-cpp[NVC_ATL_COM#10](../../atl/codesnippet/cpp/aggregation-and-class-factory-macros_7.h)]  
  
##  <a name="ccomclassfactorysingleton_class"></a>  CComClassFactorySingleton Class  
 This class derives from [CComClassFactory](../../atl/reference/ccomclassfactory-class.md) and uses [CComObjectGlobal](../../atl/reference/ccomobjectglobal-class.md) to construct a single object.  
  
> [!IMPORTANT]
>  This class and its members cannot be used in applications that execute in the Windows Runtime.  
  
```
template<class T>
class CComClassFactorySingleton :
public CComClassFactory
```  
  
### Parameters  
 `T`  
 Your class.  
  
 `CComClassFactorySingleton` derives from [CComClassFactory](../../atl/reference/ccomclassfactory-class.md) and uses [CComObjectGlobal](../../atl/reference/ccomobjectglobal-class.md) to construct a single object. Each call to the `CreateInstance` method simply queries this object for an interface pointer.  
  
### Remarks  
 ATL objects normally acquire a class factory by deriving from [CComCoClass](../../atl/reference/ccomcoclass-class.md). This class includes the macro [DECLARE_CLASSFACTORY](#declare_classfactory), which declares `CComClassFactory` as the default class factory. To use `CComClassFactorySingleton`, specify the [DECLARE_CLASSFACTORY_SINGLETON](#declare_classfactory_singleton) macro in your object's class definition. For example:  
  
 [!code-cpp[NVC_ATL_COM#10](../../atl/codesnippet/cpp/aggregation-and-class-factory-macros_7.h)]  
  
##  <a name="declare_get_controlling_unknown"></a>  DECLARE_GET_CONTROLLING_UNKNOWN  
 Declares a virtual function `GetControllingUnknown`.  
  
```
DECLARE_GET_CONTROLLING_UNKNOWN()
```  
  
### Remarks  
 Add this macro to your object if you get the compiler error message that `GetControllingUnknown` is undefined (for example, in **CComAggregateCreator**).  
  
##  <a name="declare_not_aggregatable"></a>  DECLARE_NOT_AGGREGATABLE  
 Specifies that your object cannot be aggregated.  
  
```
DECLARE_NOT_AGGREGATABLE( x )
```  
  
### Parameters  
 *x*  
 [in] The name of the class object you are defining as not aggregatable.  
  
### Remarks  
 `DECLARE_NOT_AGGREGATABLE` causes `CreateInstance` to return an error ( **CLASS_E_NOAGGREGATION**) if an attempt is made to aggregate onto your object.  
  
 By default, [CComCoClass](../../atl/reference/ccomcoclass-class.md) contains the [DECLARE_AGGREGATABLE](#declare_aggregatable) macro, which specifies that your object can be aggregated. To override this default behavior, include `DECLARE_NOT_AGGREGATABLE` in your class definition.  
  
### Example  
 [!code-cpp[NVC_ATL_Windowing#121](../../atl/codesnippet/cpp/aggregation-and-class-factory-macros_1.h)]  
  
##  <a name="declare_only_aggregatable"></a>  DECLARE_ONLY_AGGREGATABLE  
 Specifies that your object must be aggregated.  
  
```
DECLARE_ONLY_AGGREGATABLE( x )
```  
  
### Parameters  
 *x*  
 [in] The name of the class object you are defining as only aggregatable.  
  
### Remarks  
 `DECLARE_ONLY_AGGREGATABLE` causes an error ( **E_FAIL**) if an attempt is made to **CoCreate** your object as nonaggregated object.  
  
 By default, [CComCoClass](../../atl/reference/ccomcoclass-class.md) contains the [DECLARE_AGGREGATABLE](#declare_aggregatable) macro, which specifies that your object can be aggregated. To override this default behavior, include `DECLARE_ONLY_AGGREGATABLE` in your class definition.  
  
### Example  
 [!code-cpp[NVC_ATL_Windowing#125](../../atl/codesnippet/cpp/aggregation-and-class-factory-macros_8.h)]  
  
##  <a name="declare_poly_aggregatable"></a>  DECLARE_POLY_AGGREGATABLE  
 Specifies that an instance of **CComPolyObject \<** *x* **>** is created when your object is created.  
  
```
DECLARE_POLY_AGGREGATABLE( x )
```  
  
### Parameters  
 *x*  
 [in] The name of the class object you are defining as aggregatable or not aggregatable.  
  
### Remarks  
 During creation, the value of the outer unknown is checked. If it is **NULL**, **IUnknown** is implemented for a nonaggregated object. If the outer unknown is not **NULL**, **IUnknown** is implemented for an aggregated object.  
  
 The advantage of using `DECLARE_POLY_AGGREGATABLE` is that you avoid having both `CComAggObject` and `CComObject` in your module to handle the aggregated and nonaggregated cases. A single `CComPolyObject` object handles both cases. This means only one copy of the vtable and one copy of the functions exist in your module. If your vtable is large, this can substantially decrease your module size. However, if your vtable is small, using `CComPolyObject` can result in a slightly larger module size because it is not optimized for an aggregated or nonaggregated object, as are `CComAggObject` and `CComObject`.  
  
 The `DECLARE_POLY_AGGREGATABLE` macro is automatically declared in your object if you use the ATL Control Wizard to create a full control.  
  
##  <a name="declare_protect_final_construct"></a>  DECLARE_PROTECT_FINAL_CONSTRUCT  
<<<<<<< HEAD
 Protects your object from being deleted if (during [FinalConstruct](ccomobjectrootex-class.md#ccomobjectrootex__finalconstruct)) the internal aggregated object increments the reference count then decrements the count to 0.  
=======
 Protects your object from being deleted if (during [FinalConstruct](ccomobjectrootex-class.md#finalconstruct)) the internal aggregated object increments the reference count then decrements the count to 0.  
>>>>>>> 85ef69ce
  
```
DECLARE_PROTECT_FINAL_CONSTRUCT()
```  
  
##  <a name="declare_view_status"></a>  DECLARE_VIEW_STATUS  
 Place this macro in an ATL ActiveX control's control class to specify the **VIEWSTATUS** flags to the container.  
  
```
DECLARE_VIEW_STATUS( statusFlags )
```  
  
### Parameters  
 `statusFlags`  
 [in] The **VIEWSTATUS** flags. See [VIEWSTATUS](http://msdn.microsoft.com/library/windows/desktop/ms687201) for a list of flags.  
  
### Example  
 [!code-cpp[NVC_ATL_Windowing#126](../../atl/codesnippet/cpp/aggregation-and-class-factory-macros_9.h)]  
  
## See Also  
 [Macros](../../atl/reference/atl-macros.md)<|MERGE_RESOLUTION|>--- conflicted
+++ resolved
@@ -315,11 +315,8 @@
  The `DECLARE_POLY_AGGREGATABLE` macro is automatically declared in your object if you use the ATL Control Wizard to create a full control.  
   
 ##  <a name="declare_protect_final_construct"></a>  DECLARE_PROTECT_FINAL_CONSTRUCT  
-<<<<<<< HEAD
+
  Protects your object from being deleted if (during [FinalConstruct](ccomobjectrootex-class.md#ccomobjectrootex__finalconstruct)) the internal aggregated object increments the reference count then decrements the count to 0.  
-=======
- Protects your object from being deleted if (during [FinalConstruct](ccomobjectrootex-class.md#finalconstruct)) the internal aggregated object increments the reference count then decrements the count to 0.  
->>>>>>> 85ef69ce
   
 ```
 DECLARE_PROTECT_FINAL_CONSTRUCT()
