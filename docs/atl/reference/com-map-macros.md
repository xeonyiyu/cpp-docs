---
title: "COM Map Macros | Microsoft Docs"
ms.custom: ""
ms.date: "11/04/2016"
ms.reviewer: ""
ms.suite: ""
ms.technology: 
  - "devlang-cpp"
ms.tgt_pltfrm: ""
ms.topic: "reference"
dev_langs: 
  - "C++"
helpviewer_keywords: 
  - "COM interfaces, COM map macros"
ms.assetid: 0f33656d-321f-4996-90cc-9a7f21ab73c3
caps.latest.revision: 16
author: "mikeblome"
ms.author: "mblome"
manager: "ghogen"
translation.priority.ht: 
  - "cs-cz"
  - "de-de"
  - "es-es"
  - "fr-fr"
  - "it-it"
  - "ja-jp"
  - "ko-kr"
  - "pl-pl"
  - "pt-br"
  - "ru-ru"
  - "tr-tr"
  - "zh-cn"
  - "zh-tw"
---
# COM Map Macros
These macros define COM interface maps.  
  
|||  
|-|-|  
|[BEGIN_COM_MAP](#begin_com_map)|Marks the beginning of the COM interface map entries.|  
|[COM_INTERFACE_ENTRY](http://msdn.microsoft.com/library/19dcb768-2e1f-4b8d-a618-453a01a4bd00)|Enters interfaces into the COM interface map.|  
|[COM_INTERFACE_ENTRY2](#com_interface_entry2)|Use this macro to disambiguate two branches of inheritance.|  
|[COM_INTERFACE_ENTRY_IID](#com_interface_entry_iid)|Use this macro to enter the interface into the COM map and specify its IID.|  
|[COM_INTERFACE_ENTRY2_IID](#com_interface_entry2_iid)|Same as [COM_INTERFACE_ENTRY2](#com_interface_entry2), except you can specify a different IID.|  
|[COM_INTERFACE_ENTRY_AGGREGATE](#com_interface_entry_aggregate)|When the interface identified by `iid` is queried for, `COM_INTERFACE_ENTRY_AGGREGATE` forwards to `punk`.|  
|[COM_INTERFACE_ENTRY_AGGREGATE_BLIND](#com_interface_entry_aggregate_blind)|Same as [COM_INTERFACE_ENTRY_AGGREGATE](#com_interface_entry_aggregate), except that querying for any IID results in forwarding the query to `punk`.|  
|[COM_INTERFACE_ENTRY_AUTOAGGREGATE](#com_interface_entry_autoaggregate)|Same as [COM_INTERFACE_ENTRY_AGGREGATE](#com_interface_entry_aggregate), except if `punk` is **NULL**, it automatically creates the aggregate described by the `clsid`.|  
|[COM_INTERFACE_ENTRY_AUTOAGGREGATE_BLIND](#com_interface_entry_autoaggregate_blind)|Same as [COM_INTERFACE_ENTRY_AUTOAGGREGATE](#com_interface_entry_autoaggregate), except that querying for any IID results in forwarding the query to `punk`, and if `punk` is **NULL**, automatically creating the aggregate described by the `clsid`.|  
|[COM_INTERFACE_ENTRY_BREAK](#com_interface_entry_break)|Causes your program to call [DebugBreak](http://msdn.microsoft.com/library/windows/desktop/ms679297) when the specified interface is queried for.|  
|[COM_INTERFACE_ENTRY_CACHED_TEAR_OFF](#com_interface_entry_cached_tear_off)|Saves the interface-specific data for every instance.|  
|[COM_INTERFACE_ENTRY_TEAR_OFF](#com_interface_entry_tear_off)|Exposes your tear-off interfaces.|  
|[COM_INTERFACE_ENTRY_CHAIN](#com_interface_entry_chain)|Processes the COM map of the base class when the processing reaches this entry in the COM map.|  
|[COM_INTERFACE_ENTRY_FUNC](#com_interface_entry_func)|A general mechanism for hooking into ATL's `QueryInterface` logic.|  
|[COM_INTERFACE_ENTRY_FUNC_BLIND](#com_interface_entry_func_blind)|Same as [COM_INTERFACE_ENTRY_FUNC](#com_interface_entry_func), except that querying for any IID results in a call to `func`.|  
|[COM_INTERFACE_ENTRY_NOINTERFACE](#com_interface_entry_nointerface)|Returns **E_NOINTERFACE** and terminates COM map processing when the specified interface is queried for.|  
|[END_COM_MAP](#end_com_map)|Marks the end of the COM interface map entries.|  
  
##  <a name="begin_com_map"></a>  BEGIN_COM_MAP  
 The COM map is the mechanism that exposes interfaces on an object to a client through `QueryInterface`.  
  
```
BEGIN_COM_MAP(x)
```  
  
### Parameters  
 *x*  
 [in] The name of the class object you are exposing interfaces on.  
  
### Remarks  
<<<<<<< HEAD
 [CComObjectRootEx::InternalQueryInterface](ccomobjectrootex-class.md#ccomobjectrootex__internalqueryinterface) only returns pointers for interfaces in the COM map. Start your interface map with the `BEGIN_COM_MAP` macro, add entries for each of your interfaces with the [COM_INTERFACE_ENTRY](http://msdn.microsoft.com/library/c5363b8b-a1a2-471e-ad3a-d472f6c356c5) macro or one of its variants, and complete the map with the [END_COM_MAP](#end_com_map) macro.  
=======
 [CComObjectRootEx::InternalQueryInterface](ccomobjectrootex-class.md#internalqueryinterface) only returns pointers for interfaces in the COM map. Start your interface map with the `BEGIN_COM_MAP` macro, add entries for each of your interfaces with the [COM_INTERFACE_ENTRY](http://msdn.microsoft.com/Library/c5363b8b-a1a2-471e-ad3a-d472f6c356c5) macro or one of its variants, and complete the map with the [END_COM_MAP](#end_com_map) macro.  
>>>>>>> 85ef69ce
  
### Example  
 From the ATL [BEEPER](../../top/visual-cpp-samples.md) sample:  
  
 [!code-cpp[NVC_ATL_COM#1](../../atl/codesnippet/cpp/com-map-macros_1.h)]  
  
##  <a name="com_interface_entry_macros"></a>  COM_INTERFACE_ENTRY Macros  
 These macros enter an object's interfaces into its COM map so that they can be accessed by `QueryInterface`. The order of entries in the COM map is the order interfaces will be checked for a matching **IID** during `QueryInterface`.  
  
##  <a name="com_interface_entry2_x2"></a>  COM_INTERFACE_ENTRY2  
 Use this macro to disambiguate two branches of inheritance.  
  
```
COM_INTERFACE_ENTRY2(x, x2)
```  
  
### Parameters  
 *x*  
 [in] The name of an interface you want to expose from your object.  
  
 `x2`  
 [in] The name of the inheritance branch from which *x* is exposed.  
  
### Remarks  
 For example, if you derive your class object from two dual interfaces, you expose `IDispatch` using `COM_INTERFACE_ENTRY2` since `IDispatch` can be obtained from either one of the interfaces.  
  
 See [COM_INTERFACE_ENTRY Macros](http://msdn.microsoft.com/library/19dcb768-2e1f-4b8d-a618-453a01a4bd00) for remarks about COM map entries.  
  
### Example  
 [!code-cpp[NVC_ATL_Windowing#118](../../atl/codesnippet/cpp/com-map-macros_2.h)]  
  
##  <a name="com_interface_entry_iid"></a>  COM_INTERFACE_ENTRY_IID  
 Use this macro to enter the interface into the COM map and specify its IID.  
  
```
COM_INTERFACE_ENTRY_IID(iid, x)
```  
  
### Parameters  
 `iid`  
 [in] The GUID of the interface exposed.  
  
 *x*  
 [in] The name of the class whose vtable will be exposed as the interface identified by `iid`.  
  
### Remarks  
 See [COM_INTERFACE_ENTRY Macros](http://msdn.microsoft.com/library/19dcb768-2e1f-4b8d-a618-453a01a4bd00) for remarks about COM map entries.  
  
### Example  
 [!code-cpp[NVC_ATL_Windowing#117](../../atl/codesnippet/cpp/com-map-macros_3.h)]  
  
##  <a name="com_interface_entry2_iid"></a>  COM_INTERFACE_ENTRY2_IID  
 Same as [COM_INTERFACE_ENTRY2](#com_interface_entry2), except you can specify a different IID.  
  
```
COM_INTERFACE_ENTRY2_IID(iid, x, x2)
```   
  
### Parameters  
 `iid`  
 [in] The GUID you are specifying for the interface.  
  
 *x*  
 [in] The name of an interface that your class object derives from directly.  
  
 `x2`  
 [in] The name of a second interface that your class object derives from directly.  
  
### Remarks  
 See [COM_INTERFACE_ENTRY Macros](http://msdn.microsoft.com/library/19dcb768-2e1f-4b8d-a618-453a01a4bd00) for remarks about COM map entries.  
  
##  <a name="com_interface_entry2"></a>  COM_INTERFACE_ENTRY2  
 Use this macro to disambiguate two branches of inheritance.  
  
```
COM_INTERFACE_ENTRY2(x, x2)
```  
  
### Parameters  
 *x*  
 [in] The name of an interface you want to expose from your object.  
  
 `x2`  
 [in] The name of the inheritance branch from which *x* is exposed.  
  
### Remarks  
 For example, if you derive your class object from two dual interfaces, you expose `IDispatch` using `COM_INTERFACE_ENTRY2` since `IDispatch` can be obtained from either one of the interfaces.  
  
 See [COM_INTERFACE_ENTRY Macros](http://msdn.microsoft.com/library/19dcb768-2e1f-4b8d-a618-453a01a4bd00) for remarks about COM map entries.  
  
### Example  
 [!code-cpp[NVC_ATL_Windowing#118](../../atl/codesnippet/cpp/com-map-macros_2.h)]  
  
##  <a name="com_interface_entry_aggregate2"></a>  COM_INTERFACE_ENTRY_AGGREGATE  
 When the interface identified by `iid` is queried for, `COM_INTERFACE_ENTRY_AGGREGATE` forwards to `punk`.  
  
```
COM_INTERFACE_ENTRY_AGGREGATE(iid, punk)
```  
  
### Parameters  
 `iid`  
 [in] The GUID of the interface queried for.  
  
 `punk`  
 [in] The name of an **IUnknown** pointer.  
  
### Remarks  
 The `punk` parameter is assumed to point to the inner unknown of an aggregate or to **NULL**, in which case the entry is ignored. Typically, you would **CoCreate** the aggregate in `FinalConstruct`.  
  
 See [COM_INTERFACE_ENTRY Macros](http://msdn.microsoft.com/library/19dcb768-2e1f-4b8d-a618-453a01a4bd00) for remarks about COM map entries.  
  
### Example  
 [!code-cpp[NVC_ATL_Windowing#112](../../atl/codesnippet/cpp/com-map-macros_4.h)]  
  
##  <a name="com_interface_entry_aggregate_blind"></a>  COM_INTERFACE_ENTRY_AGGREGATE_BLIND  
 Same as [COM_INTERFACE_ENTRY_AGGREGATE](#com_interface_entry_aggregate), except that querying for any IID results in forwarding the query to `punk`.  
  
```
COM_INTERFACE_ENTRY_AGGREGATE_BLIND(punk)
```  
  
### Parameters  
 `punk`  
 [in] The name of an **IUnknown** pointer.  
  
### Remarks  
 If the interface query fails, processing of the COM map continues.  
  
 See [COM_INTERFACE_ENTRY Macros](http://msdn.microsoft.com/library/19dcb768-2e1f-4b8d-a618-453a01a4bd00) for remarks about COM map entries.  
  
### Example  
 [!code-cpp[NVC_ATL_Windowing#113](../../atl/codesnippet/cpp/com-map-macros_5.h)]  
  
##  <a name="com_interface_entry_aggregate3"></a>  COM_INTERFACE_ENTRY_AGGREGATE  
 When the interface identified by `iid` is queried for, `COM_INTERFACE_ENTRY_AGGREGATE` forwards to `punk`.  
  
```
COM_INTERFACE_ENTRY_AGGREGATE(iid,  punk)
```  
  
### Parameters  
 `iid`  
 [in] The GUID of the interface queried for.  
  
 `punk`  
 [in] The name of an **IUnknown** pointer.  
  
### Remarks  
 The `punk` parameter is assumed to point to the inner unknown of an aggregate or to **NULL**, in which case the entry is ignored. Typically, you would **CoCreate** the aggregate in `FinalConstruct`.  
  
 See [COM_INTERFACE_ENTRY Macros](http://msdn.microsoft.com/library/19dcb768-2e1f-4b8d-a618-453a01a4bd00) for remarks about COM map entries.  
  
### Example  
 [!code-cpp[NVC_ATL_Windowing#112](../../atl/codesnippet/cpp/com-map-macros_4.h)]  
  
##  <a name="com_interface_entry_autoaggregate"></a>  COM_INTERFACE_ENTRY_AUTOAGGREGATE  
 Same as [COM_INTERFACE_ENTRY_AGGREGATE](#com_interface_entry_aggregate), except if `punk` is **NULL**, it automatically creates the aggregate described by the `clsid`.  
  
```
COM_INTERFACE_ENTRY_AUTOAGGREGATE(iid, punk, clsid)
```   
  
### Parameters  
 `iid`  
 [in] The GUID of the interface queried for.  
  
 `punk`  
 [in] The name of an **IUnknown** pointer. Must be a member of the class containing the COM map.  
  
 `clsid`  
 [in] The identifier of the aggregate that will be created if `punk` is **NULL**.  
  
### Remarks  
 See [COM_INTERFACE_ENTRY Macros](http://msdn.microsoft.com/library/19dcb768-2e1f-4b8d-a618-453a01a4bd00) for remarks about COM map entries.  
  
### Example  
 [!code-cpp[NVC_ATL_Windowing#114](../../atl/codesnippet/cpp/com-map-macros_6.h)]  
  
##  <a name="com_interface_entry_aggregate"></a>  COM_INTERFACE_ENTRY_AGGREGATE  
 When the interface identified by `iid` is queried for, `COM_INTERFACE_ENTRY_AGGREGATE` forwards to `punk`.  
  
```
COM_INTERFACE_ENTRY_AGGREGATE(iid, punk)
```  
  
### Parameters  
 `iid`  
 [in] The GUID of the interface queried for.  
  
 `punk`  
 [in] The name of an **IUnknown** pointer.  
  
### Remarks  
 The `punk` parameter is assumed to point to the inner unknown of an aggregate or to **NULL**, in which case the entry is ignored. Typically, you would **CoCreate** the aggregate in `FinalConstruct`.  
  
 See [COM_INTERFACE_ENTRY Macros](http://msdn.microsoft.com/library/19dcb768-2e1f-4b8d-a618-453a01a4bd00) for remarks about COM map entries.  
  
### Example  
 [!code-cpp[NVC_ATL_Windowing#112](../../atl/codesnippet/cpp/com-map-macros_4.h)]  
  
##  <a name="com_interface_entry_autoaggregate_blind"></a>  COM_INTERFACE_ENTRY_AUTOAGGREGATE_BLIND  
 Same as [COM_INTERFACE_ENTRY_AUTOAGGREGATE](#com_interface_entry_autoaggregate), except that querying for any IID results in forwarding the query to `punk`, and if `punk` is **NULL**, automatically creating the aggregate described by the `clsid`.  
  
```
COM_INTERFACE_ENTRY_AUTOAGGREGATE_BLIND(punk, clsid)
```  
  
### Parameters  
 `punk`  
 [in] The name of an **IUnknown** pointer. Must be a member of the class containing the COM map.  
  
 `clsid`  
 [in] The identifier of the aggregate that will be created if `punk` is **NULL**.  
  
### Remarks  
 If the interface query fails, processing of the COM map continues.  
  
 See [COM_INTERFACE_ENTRY Macros](http://msdn.microsoft.com/library/19dcb768-2e1f-4b8d-a618-453a01a4bd00) for remarks about COM map entries.  
  
### Example  
 [!code-cpp[NVC_ATL_Windowing#115](../../atl/codesnippet/cpp/com-map-macros_7.h)]  
  
##  <a name="com_interface_entry_autoaggregate2"></a>  COM_INTERFACE_ENTRY_AUTOAGGREGATE  
 Same as [COM_INTERFACE_ENTRY_AGGREGATE](#com_interface_entry_aggregate), except if `punk` is **NULL**, it automatically creates the aggregate described by the `clsid`.  
  
```
COM_INTERFACE_ENTRY_AUTOAGGREGATE(iid, punk, clsid)
```   
  
### Parameters  
 `iid`  
 [in] The GUID of the interface queried for.  
  
 `punk`  
 [in] The name of an **IUnknown** pointer. Must be a member of the class containing the COM map.  
  
 `clsid`  
 [in] The identifier of the aggregate that will be created if `punk` is **NULL**.  
  
### Remarks  
 See [COM_INTERFACE_ENTRY Macros](http://msdn.microsoft.com/library/19dcb768-2e1f-4b8d-a618-453a01a4bd00) for remarks about COM map entries.  
  
### Example  
 [!code-cpp[NVC_ATL_Windowing#114](../../atl/codesnippet/cpp/com-map-macros_6.h)]  
  
##  <a name="com_interface_entry_break"></a>  COM_INTERFACE_ENTRY_BREAK  
 Causes your program to call [DebugBreak](http://msdn.microsoft.com/library/windows/desktop/ms679297) when the specified interface is queried for.  
  
```
COM_INTERFACE_ENTRY_BREAK(x)
```  
  
### Parameters  
 *x*  
 [in] Text used to construct the interface identifier.  
  
### Remarks  
 The interface IID will be constructed by appending *x* to `IID_`. For example, if *x* is `IPersistStorage`, the IID will be `IID_IPersistStorage`.  
  
 See [COM_INTERFACE_ENTRY Macros](http://msdn.microsoft.com/library/19dcb768-2e1f-4b8d-a618-453a01a4bd00) for remarks about COM map entries.  
  
##  <a name="com_interface_entry_cached_tear_off"></a>  COM_INTERFACE_ENTRY_CACHED_TEAR_OFF  
 Saves the interface-specific data for every instance.  
  
```
COM_INTERFACE_ENTRY_CACHED_TEAR_OFF(iid, x, punk)
```   
  
### Parameters  
 `iid`  
 [in] The GUID of the tear-off interface.  
  
 *x*  
 [in] The name of the class implementing the interface.  
  
 `punk`  
 [in] The name of an **IUnknown** pointer. Must be a member of the class containing the COM map. Should be initialized to **NULL** in the class object's constructor.  
  
### Remarks  
 If the interface is not used, this lowers the overall instance size of your object.  
  
 See [COM_INTERFACE_ENTRY Macros](http://msdn.microsoft.com/library/19dcb768-2e1f-4b8d-a618-453a01a4bd00) for remarks about COM map entries.  
  
### Example  
 [!code-cpp[NVC_ATL_COM#54](../../atl/codesnippet/cpp/com-map-macros_8.h)]  
  
##  <a name="com_interface_entry_tear_off"></a>  COM_INTERFACE_ENTRY_TEAR_OFF  
 Exposes your tear-off interfaces.  
  
```
COM_INTERFACE_ENTRY_TEAR_OFF(iid, x)
```  
  
### Parameters  
 `iid`  
 [in] The GUID of the tear-off interface.  
  
 *x*  
 [in] The name of the class implementing the interface.  
  
### Remarks  
 A tear-off interface is implemented as a separate object that is instantiated every time the interface it represents is queried for. Typically, you build your interface as a tear-off if the interface is rarely used, since this saves a vtable pointer in every instance of your main object. The tear-off is deleted when its reference count becomes zero. The class implementing the tear-off should be derived from `CComTearOffObjectBase` and have its own COM map.  
  
 See [COM_INTERFACE_ENTRY Macros](http://msdn.microsoft.com/library/19dcb768-2e1f-4b8d-a618-453a01a4bd00) for remarks about COM map entries.  
  
### Example  
 [!code-cpp[NVC_ATL_COM#1](../../atl/codesnippet/cpp/com-map-macros_1.h)]  
  
##  <a name="com_interface_entry_chain"></a>  COM_INTERFACE_ENTRY_CHAIN  
 Processes the COM map of the base class when the processing reaches this entry in the COM map.  
  
```
COM_INTERFACE_ENTRY_CHAIN(classname)
```  
  
### Parameters  
 *classname*  
 [in] A base class of the current object.  
  
### Remarks  
 For example, in the following code:  
  
 [!code-cpp[NVC_ATL_Windowing#116](../../atl/codesnippet/cpp/com-map-macros_9.h)]  
  
 Note that the first entry in the COM map must be an interface on the object containing the COM map. Thus, you cannot start your COM map entries with `COM_INTERFACE_ENTRY_CHAIN`, which causes the COM map of a different object to be searched at the point where **COM_INTERFACE_ENTRY_CHAIN(**`COtherObject`**)** appears in your object's COM map. If you want to search the COM map of another object first, add an interface entry for **IUnknown** to your COM map, then chain the other object's COM map. For example:  
  
 [!code-cpp[NVC_ATL_Windowing#111](../../atl/codesnippet/cpp/com-map-macros_10.h)]  
  
 See [COM_INTERFACE_ENTRY Macros](http://msdn.microsoft.com/library/19dcb768-2e1f-4b8d-a618-453a01a4bd00) for remarks about COM map entries.  
  
##  <a name="com_interface_entry_func2"></a>  COM_INTERFACE_ENTRY_FUNC  
 A general mechanism for hooking into ATL's `QueryInterface` logic.  
  
```
COM_INTERFACE_ENTRY_FUNC(iid, dw, func)
```   
  
### Parameters  
 `iid`  
 [in] The GUID of the interface exposed.  
  
 `dw`  
 [in] A parameter passed through to the `func`.  
  
 `func`  
 [in] The function pointer that will return `iid`.  
  
### Remarks  
 If *iid* matches the IID of the interface queried for, then the function specified by `func` is called. The declaration for the function should be:  
  
 `HRESULT WINAPI func(void* pv, REFIID riid, LPVOID* ppv, DWORD_PTR dw);`  
  
 When your function is called, `pv` points to your class object. The `riid` parameter refers to the interface being queried for, `ppv` is the pointer to the location where the function should store the pointer to the interface, and `dw` is the parameter you specified in the entry. The function should set \* `ppv` to **NULL** and return **E_NOINTERFACE** or **S_FALSE** if it chooses not to return an interface. With **E_NOINTERFACE**, COM map processing terminates. With **S_FALSE**, COM map processing continues, even though no interface pointer was returned. If the function returns an interface pointer, it should return `S_OK`.  
  
 See [COM_INTERFACE_ENTRY Macros](http://msdn.microsoft.com/library/19dcb768-2e1f-4b8d-a618-453a01a4bd00) for remarks about COM map entries.  
  
##  <a name="com_interface_entry_func_blind"></a>  COM_INTERFACE_ENTRY_FUNC_BLIND  
 Same as [COM_INTERFACE_ENTRY_FUNC](#com_interface_entry_func), except that querying for any IID results in a call to `func`.  
  
```
COM_INTERFACE_ENTRY_FUNC_BLIND(dw, func)
```  
  
### Parameters  
 `dw`  
 [in] A parameter passed through to the `func`.  
  
 `func`  
 [in] The function that gets called when this entry in the COM map is processed.  
  
### Remarks  
 Any failure will cause processing to continue on the COM map. If the function returns an interface pointer, it should return `S_OK`.  
  
 See [COM_INTERFACE_ENTRY Macros](http://msdn.microsoft.com/library/19dcb768-2e1f-4b8d-a618-453a01a4bd00) for remarks about COM map entries.  
  
##  <a name="com_interface_entry_func"></a>  COM_INTERFACE_ENTRY_FUNC  
 A general mechanism for hooking into ATL's `QueryInterface` logic.  
  
```
COM_INTERFACE_ENTRY_FUNC(iid, dw, func)
```   
  
### Parameters  
 `iid`  
 [in] The GUID of the interface exposed.  
  
 `dw`  
 [in] A parameter passed through to the `func`.  
  
 `func`  
 [in] The function pointer that will return `iid`.  
  
### Remarks  
 If *iid* matches the IID of the interface queried for, then the function specified by `func` is called. The declaration for the function should be:  
  
 `HRESULT WINAPI func(void* pv, REFIID riid, LPVOID* ppv, DWORD_PTR dw);`  
  
 When your function is called, `pv` points to your class object. The `riid` parameter refers to the interface being queried for, `ppv` is the pointer to the location where the function should store the pointer to the interface, and `dw` is the parameter you specified in the entry. The function should set \* `ppv` to **NULL** and return **E_NOINTERFACE** or **S_FALSE** if it chooses not to return an interface. With **E_NOINTERFACE**, COM map processing terminates. With **S_FALSE**, COM map processing continues, even though no interface pointer was returned. If the function returns an interface pointer, it should return `S_OK`.  
  
 See [COM_INTERFACE_ENTRY Macros](http://msdn.microsoft.com/library/19dcb768-2e1f-4b8d-a618-453a01a4bd00) for remarks about COM map entries.  
  
##  <a name="com_interface_entry_nointerface"></a>  COM_INTERFACE_ENTRY_NOINTERFACE  
 Returns **E_NOINTERFACE** and terminates COM map processing when the specified interface is queried for.  
  
```
COM_INTERFACE_ENTRY_NOINTERFACE(x)
```  
  
### Parameters  
 *x*  
 [in] Text used to construct the interface identifier.  
  
### Remarks  
 You can use this macro to prevent an interface from being used in a particular case. For example, you can insert this macro into your COM map right before `COM_INTERFACE_ENTRY_AGGREGATE_BLIND` to prevent a query for the interface from being forwarded to the aggregate's inner unknown.  
  
 The interface IID will be constructed by appending *x* to `IID_`. For example, if *x* is `IPersistStorage`, the IID will be `IID_IPersistStorage`.  
  
 See [COM_INTERFACE_ENTRY Macros](http://msdn.microsoft.com/library/19dcb768-2e1f-4b8d-a618-453a01a4bd00) for remarks about COM map entries.  
  
##  <a name="end_com_map"></a>  END_COM_MAP  
 Ends the definition of your COM interface map.  
  
```
END_COM_MAP()
```  
  
## See Also  
 [Macros](../../atl/reference/atl-macros.md)   
 [COM Map Global Functions](../../atl/reference/com-map-global-functions.md)<|MERGE_RESOLUTION|>--- conflicted
+++ resolved
@@ -67,11 +67,8 @@
  [in] The name of the class object you are exposing interfaces on.  
   
 ### Remarks  
-<<<<<<< HEAD
  [CComObjectRootEx::InternalQueryInterface](ccomobjectrootex-class.md#ccomobjectrootex__internalqueryinterface) only returns pointers for interfaces in the COM map. Start your interface map with the `BEGIN_COM_MAP` macro, add entries for each of your interfaces with the [COM_INTERFACE_ENTRY](http://msdn.microsoft.com/library/c5363b8b-a1a2-471e-ad3a-d472f6c356c5) macro or one of its variants, and complete the map with the [END_COM_MAP](#end_com_map) macro.  
-=======
- [CComObjectRootEx::InternalQueryInterface](ccomobjectrootex-class.md#internalqueryinterface) only returns pointers for interfaces in the COM map. Start your interface map with the `BEGIN_COM_MAP` macro, add entries for each of your interfaces with the [COM_INTERFACE_ENTRY](http://msdn.microsoft.com/Library/c5363b8b-a1a2-471e-ad3a-d472f6c356c5) macro or one of its variants, and complete the map with the [END_COM_MAP](#end_com_map) macro.  
->>>>>>> 85ef69ce
+
   
 ### Example  
  From the ATL [BEEPER](../../top/visual-cpp-samples.md) sample:  
