--- conflicted
+++ resolved
@@ -94,11 +94,8 @@
  For more information on modules in ATL, see [ATL Module Classes](../../atl/atl-module-classes.md).  
   
 ## Inheritance Hierarchy  
-<<<<<<< HEAD
- [_ATL_MODULE](../topic/_atl_module.md)  
-=======
  [_ATL_MODULE](atl-typedefs.md#_atl_module)  
->>>>>>> 85ef69ce
+
   
  [CAtlModule](../../atl/reference/catlmodule-class.md)  
   
