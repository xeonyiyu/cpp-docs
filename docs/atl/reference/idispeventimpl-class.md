---
title: "IDispEventImpl Class | Microsoft Docs"
ms.custom: ""
ms.date: "11/04/2016"
ms.technology: ["cpp-atl"]
ms.topic: "reference"
f1_keywords: ["IDispEventImpl", "ATLCOM/ATL::IDispEventImpl", "ATLCOM/ATL::IDispEventImpl::IDispEventImpl", "ATLCOM/ATL::IDispEventImpl::GetFuncInfoFromId", "ATLCOM/ATL::IDispEventImpl::GetIDsOfNames", "ATLCOM/ATL::IDispEventImpl::GetTypeInfo", "ATLCOM/ATL::IDispEventImpl::GetTypeInfoCount", "ATLCOM/ATL::IDispEventImpl::GetUserDefinedType"]
dev_langs: ["C++"]
helpviewer_keywords: ["IDispEventImpl class"]
ms.assetid: a64b5288-35cb-4638-aad6-2d15b1c7cf7b
author: "mikeblome"
ms.author: "mblome"
ms.workload: ["cplusplus"]
---
# IDispEventImpl Class
This class provides implementations of the `IDispatch` methods.  
  
> [!IMPORTANT]
>  This class and its members cannot be used in applications that execute in the Windows Runtime.  
  
## Syntax  
  
```
template <UINT nID, class T,
    const IID* pdiid = &IID_NULL,
    const GUID* plibid = &GUID_NULL,
    WORD wMajor = 0,
    WORD wMinor = 0, 
    class tihclass = CcomTypeInfoHolder>  
class ATL_NO_VTABLE IDispEventImpl : public IDispEventSimpleImpl<nID, T, pdiid>
```  
  
#### Parameters  
 *nID*  
 A unique identifier for the source object. When `IDispEventImpl` is the base class for a composite control, use the resource ID of the desired contained control for this parameter. In other cases, use an arbitrary positive integer.  
  
 *T*  
 The user's class, which is derived from `IDispEventImpl`.  
  
 *pdiid*  
 The pointer to the IID of the event dispinterface implemented by this class. This interface must be defined in the type library denoted by *plibid*, *wMajor*, and *wMinor*.  
  
 *plibid*  
 A pointer to the type library that defines the dispatch interface pointed to by *pdiid*. If **&GUID_NULL**, the type library will be loaded from the object sourcing the events.  
  
 *wMajor*  
 The major version of the type library. The default value is 0.  
  
 *wMinor*  
 The minor version of the type library. The default value is 0.  
  
 *tihclass*  
 The class used to manage the type information for *T*. The default value is a class of type `CComTypeInfoHolder`; however, you can override this template parameter by providing a class of a type other than `CComTypeInfoHolder`.  
  
## Members  
  
### Public Typedefs  
  
|Name|Description|  
|----------|-----------------|  
|[IDispEventImpl::_tihclass](../../atl/reference/idispeventimpl-class.md)|The class used to manage the type information. By default, `CComTypeInfoHolder`.|  
  
### Public Constructors  
  
|Name|Description|  
|----------|-----------------|  
|[IDispEventImpl::IDispEventImpl](#idispeventimpl)|The constructor.|  
  
### Public Methods  
  
|Name|Description|  
|----------|-----------------|  
|[IDispEventImpl::GetFuncInfoFromId](#getfuncinfofromid)|Locates the function index for the specified dispatch identifier.|  
|[IDispEventImpl::GetIDsOfNames](#getidsofnames)|Maps a single member and an optional set of argument names to a corresponding set of integer DISPIDs.|  
|[IDispEventImpl::GetTypeInfo](#gettypeinfo)|Retrieves the type information for an object.|  
|[IDispEventImpl::GetTypeInfoCount](#gettypeinfocount)|Retrieves the number of type information interfaces.|  
|[IDispEventImpl::GetUserDefinedType](#getuserdefinedtype)|Retrieves the basic type of a user-defined type.|  
  
## Remarks  
 `IDispEventImpl` provides a way of implementing an event dispinterface without requiring you to supply implementation code for every method/event on that interface. `IDispEventImpl` provides implementations of the `IDispatch` methods. You only need to supply implementations for the events that you are interested in handling.  
  
 `IDispEventImpl` works in conjunction with the event sink map in your class to route events to the appropriate handler function. To use this class:  
  

 Add a [SINK_ENTRY](composite-control-macros.md#sink_entry) or [SINK_ENTRY_EX](composite-control-macros.md#sink_entry_ex) macro to the event sink map for each event on each object that you want to handle. When using `IDispEventImpl` as a base class of a composite control, you can call [AtlAdviseSinkMap](connection-point-global-functions.md#atladvisesinkmap) to establish and break the connection with the event sources for all entries in the event sink map. In other cases, or for greater control, call [DispEventAdvise](idispeventsimpleimpl-class.md#dispeventadvise) to establish the connection between the source object and the base class. Call [DispEventUnadvise](idispeventsimpleimpl-class.md#dispeventunadvise) to break the connection.  

  
 You must derive from `IDispEventImpl` (using a unique value for *nID*) for each object for which you need to handle events. You can reuse the base class by unadvising against one source object then advising against a different source object, but the maximum number of source objects that can be handled by a single object at one time is limited by the number of `IDispEventImpl` base classes.  
  
 `IDispEventImpl` provides the same functionality as [IDispEventSimpleImpl](../../atl/reference/idispeventsimpleimpl-class.md), except it gets type information about the interface from a type library rather than having it supplied as a pointer to an [_ATL_FUNC_INFO](../../atl/reference/atl-func-info-structure.md) structure. Use `IDispEventSimpleImpl` when you do not have a type library describing the event interface or want to avoid the overhead associated with using the type library.  
  
> [!NOTE]
> `IDispEventImpl` and `IDispEventSimpleImpl` provide their own implementation of `IUnknown::QueryInterface` enabling each `IDispEventImpl` and `IDispEventSimpleImpl` base class to act as a separate COM identity while still allowing direct access to class members in your main COM object.  
  
 CE ATL implementation of ActiveX event sinks only supports return values of type HRESULT or void from your event handler methods; any other return value is unsupported and its behavior is undefined.  
  
 For more information, see [Supporting IDispEventImpl](../../atl/supporting-idispeventimpl.md).  
  
## Inheritance Hierarchy  
 `_IDispEvent`  
  
 `_IDispEventLocator`  
  
 [IDispEventSimpleImpl](../../atl/reference/idispeventsimpleimpl-class.md)  
  
 `IDispEventImpl`  
  
## Requirements  
 **Header:** atlcom.h  
  
##  <a name="getfuncinfofromid"></a>  IDispEventImpl::GetFuncInfoFromId  
 Locates the function index for the specified dispatch identifier.  
  
```
HRESULT GetFuncInfoFromId(
    const IID& iid,
    DISPID dispidMember,
    LCID lcid,
    _ATL_FUNC_INFO& info);
```  
  
### Parameters  
 *iid*  
 [in] A reference to the ID of the function.  
  
 *dispidMember*  
 [in] The dispatch ID of the function.  
  
 *lcid*  
 [in] The locale context of the function ID.  
  
 *info*  
 [in] The structure indicating how the function is called.  
  
### Return Value  
 A standard HRESULT value.  
  
##  <a name="getidsofnames"></a>  IDispEventImpl::GetIDsOfNames  
 Maps a single member and an optional set of argument names to a corresponding set of integer DISPIDs, which can be used on subsequent calls to [IDispatch::Invoke](/previous-versions/windows/desktop/api/oaidl/nf-oaidl-idispatch-invoke).  
  
```
STDMETHOD(GetIDsOfNames)(
    REFIID riid,
    LPOLESTR* rgszNames,
    UINT cNames,
    LCID lcid,
    DISPID* rgdispid);
```  
  
### Remarks  
 See [IDispatch::GetIDsOfNames](/previous-versions/windows/desktop/api/oaidl/nf-oaidl-idispatch-getidsofnames) in the Windows SDK.  
  
##  <a name="gettypeinfo"></a>  IDispEventImpl::GetTypeInfo  
 Retrieves the type information for an object, which can then be used to get the type information for an interface.  
  
```
STDMETHOD(GetTypeInfo)(
    UINT itinfo,
    LCID lcid,
    ITypeInfo** pptinfo);
```  
  
### Remarks  
  
##  <a name="gettypeinfocount"></a>  IDispEventImpl::GetTypeInfoCount  
 Retrieves the number of type information interfaces that an object provides (either 0 or 1).  
  
```
STDMETHOD(GetTypeInfoCount)(UINT* pctinfo);
```  
  
### Remarks  
 See [IDispatch::GetTypeInfoCount](/previous-versions/windows/desktop/api/oaidl/nf-oaidl-idispatch-gettypeinfocount) in the Windows SDK.  
  
##  <a name="getuserdefinedtype"></a>  IDispEventImpl::GetUserDefinedType  
 Retrieves the basic type of a user-defined type.  
  
```
VARTYPE GetUserDefinedType(
    ITypeInfo* pTI,
    HREFTYPE hrt);
```  
  
### Parameters  
<<<<<<< HEAD
 `pTI`  
 [in] A pointer to the [ITypeInfo](/previous-versions/windows/desktop/api/oaidl/nn-oaidl-itypeinfo) interface containing the user-defined type.  
=======
 *pTI*  
 [in] A pointer to the [ITypeInfo](http://msdn.microsoft.com/en-us/f3356463-3373-4279-bae1-953378aa2680) interface containing the user-defined type.  
>>>>>>> 7f0315d5
  
 *hrt*  
 [in] A handle to the type description to be retrieved.  
  
### Return Value  
 The type of variant.  
  
### Remarks  
 See [ITypeInfo::GetRefTypeInfo](/previous-versions/windows/desktop/api/oaidl/nf-oaidl-itypeinfo-getreftypeinfo).  
  
##  <a name="idispeventimpl"></a>  IDispEventImpl::IDispEventImpl  
 The constructor. Stores the values of the class template parameters *plibid*, *pdiid*, *wMajor*, and *wMinor*.  
  
```
IDispEventImpl();
```  
  
##  <a name="tihclass"></a>  IDispEventImpl::tihclass  
 This typedef is an instance of the class template parameter *tihclass*.  
  
```
typedef tihclass _tihclass;
```  
  
### Remarks  
 By default, the class is `CComTypeInfoHolder`. `CComTypeInfoHolder` manages the type information for the class.  
  
## See Also  
 [_ATL_FUNC_INFO Structure](../../atl/reference/atl-func-info-structure.md)   
 [IDispatchImpl Class](../../atl/reference/idispatchimpl-class.md)   
 [IDispEventSimpleImpl Class](../../atl/reference/idispeventsimpleimpl-class.md)   
 [SINK_ENTRY](composite-control-macros.md#sink_entry)   
 [SINK_ENTRY_EX](composite-control-macros.md#sink_entry_ex)   
 [SINK_ENTRY_INFO](composite-control-macros.md#sink_entry_info)   
 [Class Overview](../../atl/atl-class-overview.md)<|MERGE_RESOLUTION|>--- conflicted
+++ resolved
@@ -182,13 +182,8 @@
 ```  
   
 ### Parameters  
-<<<<<<< HEAD
- `pTI`  
+ *pTI*  
  [in] A pointer to the [ITypeInfo](/previous-versions/windows/desktop/api/oaidl/nn-oaidl-itypeinfo) interface containing the user-defined type.  
-=======
- *pTI*  
- [in] A pointer to the [ITypeInfo](http://msdn.microsoft.com/en-us/f3356463-3373-4279-bae1-953378aa2680) interface containing the user-defined type.  
->>>>>>> 7f0315d5
   
  *hrt*  
  [in] A handle to the type description to be retrieved.  
