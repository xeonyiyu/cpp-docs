--- conflicted
+++ resolved
@@ -105,11 +105,9 @@
   
  `IDispEventImpl` works in conjunction with the [event sink map](http://msdn.microsoft.com/library/32542b3d-ac43-4139-8ac4-41c48481744f) in your class to route events to the appropriate handler function. To use this class:  
   
-<<<<<<< HEAD
+
  Add a [SINK_ENTRY](http://msdn.microsoft.com/library/33a5fff6-5248-47c0-8cf4-8bdf760e86e5) or [SINK_ENTRY_EX](http://msdn.microsoft.com/library/e1d14342-838f-4791-ac2f-5dae2801c1ac) macro to the event sink map for each event on each object that you want to handle. When using `IDispEventImpl` as a base class of a composite control, you can call [AtlAdviseSinkMap](http://msdn.microsoft.com/library/0757a6af-3de3-4179-8b4f-ccd137d919b4) to establish and break the connection with the event sources for all entries in the event sink map. In other cases, or for greater control, call [DispEventAdvise](idispeventsimpleimpl-class.md#idispeventsimpleimpl__dispeventadvise) to establish the connection between the source object and the base class. Call [DispEventUnadvise](idispeventsimpleimpl-class.md#idispeventsimpleimpl__dispeventunadvise) to break the connection.  
-=======
- Add a [SINK_ENTRY](http://msdn.microsoft.com/Library/33a5fff6-5248-47c0-8cf4-8bdf760e86e5) or [SINK_ENTRY_EX](http://msdn.microsoft.com/Library/e1d14342-838f-4791-ac2f-5dae2801c1ac) macro to the event sink map for each event on each object that you want to handle. When using `IDispEventImpl` as a base class of a composite control, you can call [AtlAdviseSinkMap](http://msdn.microsoft.com/Library/0757a6af-3de3-4179-8b4f-ccd137d919b4) to establish and break the connection with the event sources for all entries in the event sink map. In other cases, or for greater control, call [DispEventAdvise](idispeventsimpleimpl-class.md#dispeventadvise) to establish the connection between the source object and the base class. Call [DispEventUnadvise](idispeventsimpleimpl-class.md#dispeventunadvise) to break the connection.  
->>>>>>> 85ef69ce
+
   
  You must derive from `IDispEventImpl` (using a unique value for `nID`) for each object for which you need to handle events. You can reuse the base class by unadvising against one source object then advising against a different source object, but the maximum number of source objects that can be handled by a single object at one time is limited by the number of `IDispEventImpl` base classes.  
   
