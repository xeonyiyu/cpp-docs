---
title: "CAtlBaseModule Class | Microsoft Docs"
ms.custom: ""
ms.date: "11/04/2016"
ms.reviewer: ""
ms.suite: ""
ms.technology: 
  - "devlang-cpp"
ms.tgt_pltfrm: ""
ms.topic: "reference"
f1_keywords: 
  - "ATL::CAtlBaseModule"
  - "ATL.CAtlBaseModule"
  - "CAtlBaseModule"
dev_langs: 
  - "C++"
helpviewer_keywords: 
  - "CAtlBaseModule class"
ms.assetid: 55ade80c-9b0c-4c51-933e-2158436c1096
caps.latest.revision: 18
author: "mikeblome"
ms.author: "mblome"
manager: "ghogen"
translation.priority.ht: 
  - "cs-cz"
  - "de-de"
  - "es-es"
  - "fr-fr"
  - "it-it"
  - "ja-jp"
  - "ko-kr"
  - "pl-pl"
  - "pt-br"
  - "ru-ru"
  - "tr-tr"
  - "zh-cn"
  - "zh-tw"
---
# CAtlBaseModule Class
This class is instantiated in every ATL project.  
  
## Syntax  
  
```
class CAtlBaseModule :
    public _ATL_BASE_MODULE
```  
  
## Members  
  
### Public Constructors  
  
|Name|Description|  
|----------|-----------------|  
|[CAtlBaseModule::CAtlBaseModule](#catlbasemodule__catlbasemodule)|The constructor.|  
  
### Public Methods  
  
|Name|Description|  
|----------|-----------------|  
|[CAtlBaseModule::AddResourceInstance](#catlbasemodule__addresourceinstance)|Adds a resource instance to the list of stored handles.|  
|[CAtlBaseModule::GetHInstanceAt](#catlbasemodule__gethinstanceat)|Returns a handle to a specified resource instance.|  
|[CAtlBaseModule::GetModuleInstance](#catlbasemodule__getmoduleinstance)|Returns the module instance from a `CAtlBaseModule` object.|  
|[CAtlBaseModule::GetResourceInstance](#catlbasemodule__getresourceinstance)|Returns the resource instance from a `CAtlBaseModule` object.|  
|[CAtlBaseModule::RemoveResourceInstance](#catlbasemodule__removeresourceinstance)|Removes a resource instance from the list of stored handles.|  
|[CAtlBaseModule::SetResourceInstance](#catlbasemodule__setresourceinstance)|Sets the resource instance of a `CAtlBaseModule` object.|  
  
### Public Data Members  
  
|Name|Description|  
|----------|-----------------|  
|[CAtlBaseModule::m_bInitFailed](#catlbasemodule__m_binitfailed)|A variable that indicates if the module initialization has failed.|  
  
## Remarks  
 An instance of `CAtlBaseModule` named _AtlBaseModule is present in every ATL project, containing a handle to the module instance, a handle to the module containing resources (which by default, are one and the same), and an array of handles to modules providing primary resources. `CAtlBaseModule` can be safely accessed from multiple threads.  
  
 This class replaces the obsolete [CComModule](../../atl/reference/ccommodule-class.md) class used in earlier versions of ATL.  
  
## Inheritance Hierarchy  
<<<<<<< HEAD
 [_ATL_BASE_MODULE](../topic/_atl_base_module.md)  
=======
 [_ATL_BASE_MODULE](atl-typedefs.md#-atl_base_module)  
>>>>>>> 85ef69ce
  
 `CAtlBaseModule`  
  
## Requirements  
 **Header:** atlcore.h  
  
##  <a name="catlbasemodule__addresourceinstance"></a>  CAtlBaseModule::AddResourceInstance  
 Adds a resource instance to the list of stored handles.  
  
```
bool AddResourceInstance(HINSTANCE   hInst) throw();
```  
  
### Parameters  
 `hInst`  
 The resource instance to add.  
  
### Return Value  
 Returns true if the resource was successfully added, false otherwise.  
  
##  <a name="catlbasemodule__catlbasemodule"></a>  CAtlBaseModule::CAtlBaseModule  
 The constructor.  
  
```
CAtlBaseModule() throw();
```  
  
### Remarks  
 Creates the `CAtlBaseModule`.  
  
##  <a name="catlbasemodule__gethinstanceat"></a>  CAtlBaseModule::GetHInstanceAt  
 Returns a handle to a specified resource instance.  
  
```
HINSTANCE GetHInstanceAt(int   i) throw();
```  
  
### Parameters  
 *i*  
 The number of the resource instance.  
  
### Return Value  
 Returns the handle to the resource instance, or NULL if no corresponding resource instance exists.  
  
##  <a name="catlbasemodule__getmoduleinstance"></a>  CAtlBaseModule::GetModuleInstance  
 Returns the module instance from a `CAtlBaseModule` object.  
  
```
HINSTANCE GetModuleInstance() throw();
```  
  
### Return Value  
 Returns the module instance.  
  
##  <a name="catlbasemodule__getresourceinstance"></a>  CAtlBaseModule::GetResourceInstance  
 Returns the resource instance.  
  
```
HINSTANCE GetResourceInstance() throw();
```  
  
### Return Value  
 Returns the resource instance.  
  
##  <a name="catlbasemodule__m_binitfailed"></a>  CAtlBaseModule::m_bInitFailed  
 A variable that indicates if the module initialization has failed.  
  
```
static bool m_bInitFailed;
```  
  
### Remarks  
 True if the module initialized, false if it failed to initialize.  
  
##  <a name="catlbasemodule__removeresourceinstance"></a>  CAtlBaseModule::RemoveResourceInstance  
 Removes a resource instance from the list of stored handles.  
  
```
bool RemoveResourceInstance(HINSTANCE   hInst) throw();
```  
  
### Parameters  
 `hInst`  
 The resource instance to remove.  
  
### Return Value  
 Returns true if the resource was successfully removed, false otherwise.  
  
##  <a name="catlbasemodule__setresourceinstance"></a>  CAtlBaseModule::SetResourceInstance  
 Sets the resource instance of a `CAtlBaseModule` object.  
  
```
HINSTANCE SetResourceInstance(HINSTANCE   hInst) throw();
```  
  
### Parameters  
 `hInst`  
 The new resource instance.  
  
### Return Value  
 Returns the updated resource instance.  
  
## See Also  
 [Class Overview](../../atl/atl-class-overview.md)   
 [Module Classes](../../atl/atl-module-classes.md)<|MERGE_RESOLUTION|>--- conflicted
+++ resolved
@@ -77,11 +77,7 @@
  This class replaces the obsolete [CComModule](../../atl/reference/ccommodule-class.md) class used in earlier versions of ATL.  
   
 ## Inheritance Hierarchy  
-<<<<<<< HEAD
- [_ATL_BASE_MODULE](../topic/_atl_base_module.md)  
-=======
  [_ATL_BASE_MODULE](atl-typedefs.md#-atl_base_module)  
->>>>>>> 85ef69ce
   
  `CAtlBaseModule`  
   
