---
title: "CAtlModule Class | Microsoft Docs"
ms.custom: ""
ms.date: "11/04/2016"
ms.reviewer: ""
ms.suite: ""
ms.technology: 
  - "devlang-cpp"
ms.tgt_pltfrm: ""
ms.topic: "reference"
f1_keywords: 
  - "ATL::CAtlModule"
  - "CAtlModule"
  - "ATL.CAtlModule"
dev_langs: 
  - "C++"
helpviewer_keywords: 
  - "CAtlModule class"
ms.assetid: 63fe02f1-4c4b-4e7c-ae97-7ad7b4252415
caps.latest.revision: 19
author: "mikeblome"
ms.author: "mblome"
manager: "ghogen"
translation.priority.ht: 
  - "cs-cz"
  - "de-de"
  - "es-es"
  - "fr-fr"
  - "it-it"
  - "ja-jp"
  - "ko-kr"
  - "pl-pl"
  - "pt-br"
  - "ru-ru"
  - "tr-tr"
  - "zh-cn"
  - "zh-tw"
---
# CAtlModule Class
This class provides methods used by several ATL module classes.  
  
## Syntax  
  
```
class ATL_NO_VTABLE CAtlModule :  public _ATL_MODULE
```  
  
## Members  
  
### Public Constructors  
  
|Name|Description|  
|----------|-----------------|  
|[CAtlModule::CAtlModule](#catlmodule__catlmodule)|The constructor.|  
|[CAtlModule::~CAtlModule](#catlmodule___dtorcatlmodule)|The destructor.|  
  
### Public Methods  
  
|Name|Description|  
|----------|-----------------|  
|[CAtlModule::AddCommonRGSReplacements](#catlmodule__addcommonrgsreplacements)|Override this method to add parameters to the ATL Registry Component (Registrar) replacement map.|  
|[CAtlModule::AddTermFunc](#catlmodule__addtermfunc)|Adds a new function to be called when the module terminates.|  
|[CAtlModule::GetGITPtr](#catlmodule__getgitptr)|Returns the Global Interface Pointer.|  
|[CAtlModule::GetLockCount](#catlmodule__getlockcount)|Returns the lock count.|  
|[CAtlModule::Lock](#catlmodule__lock)|Increments the lock count.|  
|[CAtlModule::Term](#catlmodule__term)|Releases all data members.|  
|[CAtlModule::Unlock](#catlmodule__unlock)|Decrements the lock count.|  
|[CAtlModule::UpdateRegistryFromResourceD](#catlmodule__updateregistryfromresourced)|Runs the script contained in a specified resource to register or unregister an object.|  
|[CAtlModule::UpdateRegistryFromResourceDHelper](#catlmodule__updateregistryfromresourcedhelper)|This method is called by `UpdateRegistryFromResourceD` to perform the registry update.|  
|[CAtlModule::UpdateRegistryFromResourceS](#catlmodule__updateregistryfromresources)|Runs the script contained in a specified resource to register or unregister an object. This method statically links to the ATL Registry Component.|  
  
### Public Data Members  
  
|Name|Description|  
|----------|-----------------|  
|[CAtlModule::m_libid](#catlmodule__m_libid)|Contains the GUID of the current module.|  
|[CAtlModule::m_pGIT](#catlmodule__m_pgit)|Pointer to the Global Interface Table.|  
  
## Remarks  
 This class is used by [CAtlDllModuleT Class](../../atl/reference/catldllmodulet-class.md), [CAtlExeModuleT Class](../../atl/reference/catlexemodulet-class.md), and [CAtlServiceModuleT Class](../../atl/reference/catlservicemodulet-class.md) to provide support for DLL applications, EXE applications, and Windows services, respectively.  
  
 For more information on modules in ATL, see [ATL Module Classes](../../atl/atl-module-classes.md).  
  
 This class replaces the obsolete [CComModule Class](../../atl/reference/ccommodule-class.md) used in earlier versions of ATL.  
  
## Inheritance Hierarchy  
<<<<<<< HEAD
 [_ATL_MODULE](../topic/_atl_module.md)  
=======
 [_ATL_MODULE](atl-typedefs.md#_atl_module)  
>>>>>>> 85ef69ce
  
 `CAtlModule`  
  
## Requirements  
 **Header:** atlbase.h  
  
##  <a name="catlmodule__addcommonrgsreplacements"></a>  CAtlModule::AddCommonRGSReplacements  
 Override this method to add parameters to the ATL Registry Component (Registrar) replacement map.  
  
```
virtual HRESULT AddCommonRGSReplacements(IRegistrarBase* /* pRegistrar*/) throw() = 0;
```  
  
### Parameters  
 *pRegistrar*  
 Reserved.  
  
### Return Value  
 Returns S_OK on success, or an error HRESULT on failure.  
  
### Remarks  
 Replaceable parameters allow a Registrar's client to specify run-time data. To do this, the Registrar maintains a replacement map into which it enters the values associated with the replaceable parameters in your script. The Registrar makes these entries at run time.  
  
 See the topic [Using Replaceable Parameters (The Registrar's Preprocessor)](../../atl/using-replaceable-parameters-the-registrar-s-preprocessor.md) for more details.  
  
##  <a name="catlmodule__addtermfunc"></a>  CAtlModule::AddTermFunc  
 Adds a new function to be called when the module terminates.  
  
```
HRESULT AddTermFunc(
    _ATL_TERMFUNC* pFunc,  DWORD_PTR dw) throw();
```  
  
### Parameters  
 *pFunc*  
 Pointer to the function to add.  
  
 `dw`  
 User-defined data, passed to the function.  
  
### Return Value  
 Returns S_OK on success, or an error HRESULT on failure.  
  
##  <a name="catlmodule__catlmodule"></a>  CAtlModule::CAtlModule  
 The constructor.  
  
```
CAtlModule() throw();
```  
  
### Remarks  
 Initializes data members and initiates a critical section around the module's thread.  
  
##  <a name="catlmodule___dtorcatlmodule"></a>  CAtlModule::~CAtlModule  
 The destructor.  
  
```
~CAtlModule() throw();
```  
  
### Remarks  
 Releases all data members.  
  
##  <a name="catlmodule__getgitptr"></a>  CAtlModule::GetGITPtr  
 Retrieves a pointer to the Global Interface Table.  
  
```
virtual HRESULT GetGITPtr(IGlobalInterfaceTable** ppGIT) throw();
```  
  
### Parameters  
 `ppGIT`  
 Pointer to the variable which will receive the pointer to the Global Interface Table.  
  
### Return Value  
 Returns S_OK on success, or an error code on failure. E_POINTER is returned if `ppGIT` is equal to NULL.  
  
### Remarks  
 If the Global Interface Table object does not exist, it is created, and its address is stored in the member variable [CAtlModule::m_pGIT](#catlmodule__m_pgit).  
  
 In debug builds, an assertion error will occur if `ppGIT` is equal to NULL, or if the Global Interface Table pointer cannot be obtained.  
  
 See [IGlobalInterfaceTable](http://msdn.microsoft.com/library/windows/desktop/ms678517) for information on the Global Interface Table.  
  
##  <a name="catlmodule__getlockcount"></a>  CAtlModule::GetLockCount  
 Returns the lock count.  
  
```
virtual LONG GetLockCount() throw();
```  
  
### Return Value  
 Returns the lock count. This value may be useful for diagnostics and debugging.  
  
##  <a name="catlmodule__lock"></a>  CAtlModule::Lock  
 Increments the lock count.  
  
```
virtual LONG Lock() throw();
```  
  
### Return Value  
 Increments the lock count and returns the updated value. This value may be useful for diagnostics and debugging.  
  
##  <a name="catlmodule__m_libid"></a>  CAtlModule::m_libid  
 Contains the GUID of the current module.  
  
```
static GUID m_libid;
```  
  
##  <a name="catlmodule__m_pgit"></a>  CAtlModule::m_pGIT  
 Pointer to the Global Interface Table.  
  
```
IGlobalInterfaceTable* m_pGIT;
```  
  
##  <a name="catlmodule__term"></a>  CAtlModule::Term  
 Releases all data members.  
  
```
void Term() throw();
```  
  
### Remarks  
 Releases all data members. This method is called by the destructor.  
  
##  <a name="catlmodule__unlock"></a>  CAtlModule::Unlock  
 Decrements the lock count.  
  
```
virtual LONG Unlock() throw();
```  
  
### Return Value  
 Decrements the lock count and returns the updated value. This value may be useful for diagnostics and debugging.  
  
##  <a name="catlmodule__updateregistryfromresourced"></a>  CAtlModule::UpdateRegistryFromResourceD  
 Runs the script contained in a specified resource to register or unregister an object.  
  
```
HRESULT WINAPI UpdateRegistryFromResourceD(UINT nResID,
    BOOL bRegister,
    struct _ATL_REGMAP_ENTRY* pMapEntries = NULL) throw();
HRESULT WINAPI UpdateRegistryFromResourceD(LPCTSTR lpszRes,
    BOOL bRegister,
    struct _ATL_REGMAP_ENTRY* pMapEntries = NULL) throw();
```  
  
### Parameters  
 `lpszRes`  
 A resource name.  
  
 `nResID`  
 A resource ID.  
  
 `bRegister`  
 **TRUE** if the object should be registered; **FALSE** otherwise.  
  
 `pMapEntries`  
 A pointer to the replacement map storing values associated with the script's replaceable parameters. ATL automatically uses %MODULE%. To use additional replaceable parameters, see [CAtlModule::AddCommonRGSReplacements](#catlmodule__addcommonrgsreplacements). Otherwise, use the **NULL** default value.  
  
### Return Value  
 Returns S_OK on success, or an error HRESULT on failure.  
  
### Remarks  
 Runs the script contained in the resource specified by *lpszRes or nResID*. If `bRegister` is **TRUE**, this method registers the object in the system registry; otherwise it removes the object from the registry.  
  
 To statically link to the ATL Registry Component (Registrar), see [CAtlModule::UpdateRegistryFromResourceS](#catlmodule__updateregistryfromresources).  
  
 This method calls [CAtlModule::UpdateRegistryFromResourceDHelper](#catlmodule__updateregistryfromresourcedhelper).  
  
##  <a name="catlmodule__updateregistryfromresourcedhelper"></a>  CAtlModule::UpdateRegistryFromResourceDHelper  
 This method is called by `UpdateRegistryFromResourceD` to perform the registry update.  
  
```
inline HRESULT WINAPI UpdateRegistryFromResourceDHelper(LPCOLESTR lpszRes,
    BOOL bRegister,
    struct _ATL_REGMAP_ENTRY* pMapEntries = NULL) throw();
```  
  
### Parameters  
 `lpszRes`  
 A resource name.  
  
 `bRegister`  
 Indicates whether the object should be registered.  
  
 `pMapEntries`  
 A pointer to the replacement map storing values associated with the script's replaceable parameters. ATL automatically uses %MODULE%. To use additional replaceable parameters, see [CAtlModule::AddCommonRGSReplacements](#catlmodule__addcommonrgsreplacements). Otherwise, use the **NULL** default value.  
  
### Return Value  
 Returns S_OK on success, or an error HRESULT on failure.  
  
### Remarks  
 This method provides the implementation of [CAtlModule::UpdateRegistryFromResourceD](#catlmodule__updateregistryfromresourced).  
  
##  <a name="catlmodule__updateregistryfromresources"></a>  CAtlModule::UpdateRegistryFromResourceS  
 Runs the script contained in a specified resource to register or unregister an object. This method statically links to the ATL Registry Component.  
  
```
HRESULT WINAPI UpdateRegistryFromResourceS(UINT nResID,
    BOOL bRegister,
    struct _ATL_REGMAP_ENTRY* pMapEntries = NULL) throw();
HRESULT WINAPI UpdateRegistryFromResourceS(LPCTSTR lpszRes,
    BOOL bRegister,
    struct _ATL_REGMAP_ENTRY* pMapEntries = NULL) throw();
```  
  
### Parameters  
 `nResID`  
 A resource ID.  
  
 `lpszRes`  
 A resource name.  
  
 `bRegister`  
 Indicates whether the resource script should be registered.  
  
 `pMapEntries`  
 A pointer to the replacement map storing values associated with the script's replaceable parameters. ATL automatically uses %MODULE%. To use additional replaceable parameters, see [CAtlModule::AddCommonRGSReplacements](#catlmodule__addcommonrgsreplacements). Otherwise, use the **NULL** default value.  
  
### Return Value  
 Returns S_OK on success, or an error HRESULT on failure.  
  
### Remarks  
 Similar to [CAtlModule::UpdateRegistryFromResourceD](#catlmodule__updateregistryfromresourced) except `CAtlModule::UpdateRegistryFromResourceS` creates a static link to the ATL Registry Component (Registrar).  
  
## See Also  
<<<<<<< HEAD
 [_ATL_MODULE](../topic/_atl_module.md)   
=======
 [_ATL_MODULE](atl-typedefs.md#_atl_module)   
>>>>>>> 85ef69ce
 [Class Overview](../../atl/atl-class-overview.md)   
 [Module Classes](../../atl/atl-module-classes.md)   
 [Registry Component (Registrar)](../../atl/atl-registry-component-registrar.md)








<|MERGE_RESOLUTION|>--- conflicted
+++ resolved
@@ -84,11 +84,7 @@
  This class replaces the obsolete [CComModule Class](../../atl/reference/ccommodule-class.md) used in earlier versions of ATL.  
   
 ## Inheritance Hierarchy  
-<<<<<<< HEAD
- [_ATL_MODULE](../topic/_atl_module.md)  
-=======
  [_ATL_MODULE](atl-typedefs.md#_atl_module)  
->>>>>>> 85ef69ce
   
  `CAtlModule`  
   
@@ -319,11 +315,7 @@
  Similar to [CAtlModule::UpdateRegistryFromResourceD](#catlmodule__updateregistryfromresourced) except `CAtlModule::UpdateRegistryFromResourceS` creates a static link to the ATL Registry Component (Registrar).  
   
 ## See Also  
-<<<<<<< HEAD
- [_ATL_MODULE](../topic/_atl_module.md)   
-=======
  [_ATL_MODULE](atl-typedefs.md#_atl_module)   
->>>>>>> 85ef69ce
  [Class Overview](../../atl/atl-class-overview.md)   
  [Module Classes](../../atl/atl-module-classes.md)   
  [Registry Component (Registrar)](../../atl/atl-registry-component-registrar.md)
