---
title: "_U_MENUorID Class | Microsoft Docs"
ms.custom: ""
ms.date: "11/04/2016"
ms.reviewer: ""
ms.suite: ""
ms.technology: 
  - "devlang-cpp"
ms.tgt_pltfrm: ""
ms.topic: "reference"
f1_keywords: 
  - "ATL._U_MENUorID"
  - "ATL::_U_MENUorID"
  - "_U_MENUorID"
dev_langs: 
  - "C++"
helpviewer_keywords: 
  - "U_MENUorID class"
  - "_U_MENUorID class"
ms.assetid: cfc8032b-61b4-4a68-ba3a-92b82500ccae
caps.latest.revision: 20
author: "mikeblome"
ms.author: "mblome"
manager: "ghogen"
translation.priority.ht: 
  - "de-de"
  - "es-es"
  - "fr-fr"
  - "it-it"
  - "ja-jp"
  - "ko-kr"
  - "ru-ru"
  - "zh-cn"
  - "zh-tw"
translation.priority.mt: 
  - "cs-cz"
  - "pl-pl"
  - "pt-br"
  - "tr-tr"
---
# _U_MENUorID Class
This class provides wrappers for **CreateWindow** and **CreateWindowEx**.  
  
> [!IMPORTANT]
>  This class and its members cannot be used in applications that execute in the Windows Runtime.  
  
## Syntax  
  
```
class _U_MENUorID
```  
  
## Members  
  
### Public Constructors  
  
|Name|Description|  
|----------|-----------------|  
|[_U_MENUorID::_U_MENUorID](#_u_menuorid___u_menuorid)|The constructor.|  
  
### Public Data Members  
  
|Name|Description|  
|----------|-----------------|  
|[_U_MENUorID::m_hMenu](#_u_menuorid__m_hmenu)|A handle to a menu.|  
  
## Remarks  
 This argument adapter class allows either IDs ( **UINT**s) or menu handles ( `HMENU`s) to be passed to a function without requiring an explicit cast on the part of the caller.  
  
<<<<<<< HEAD
 This class is designed for implementing wrappers to the Windows API, particularly the [CreateWindow](http://msdn.microsoft.com/library/windows/desktop/ms632679) and [CreateWindowEx](http://msdn.microsoft.com/library/windows/desktop/ms632680) functions, both of which accept an `HMENU` argument that may be a child window identifier ( **UINT**) rather than a menu handle. For example, you can see this class in use as a parameter to [CWindowImpl::Create](cwindowimpl-class.md#cwindowimpl__create).  
=======
 This class is designed for implementing wrappers to the Windows API, particularly the [CreateWindow](http://msdn.microsoft.com/library/windows/desktop/ms632679) and [CreateWindowEx](http://msdn.microsoft.com/library/windows/desktop/ms632680) functions, both of which accept an `HMENU` argument that may be a child window identifier ( **UINT**) rather than a menu handle. For example, you can see this class in use as a parameter to [CWindowImpl::Create](cwindowimpl-class.md#create).  
>>>>>>> 85ef69ce
  
 The class defines two constructor overloads: one accepts a **UINT** argument and the other accepts an `HMENU` argument. The **UINT** argument is just cast to an `HMENU` in the constructor and the result stored in the class's single data member, [m_hMenu](#_u_menuorid__m_hmenu). The argument to the `HMENU` constructor is stored directly without conversion.  
  
## Requirements  
 **Header:** atlwin.h  
  
##  <a name="_u_menuorid__m_hmenu"></a>  _U_MENUorID::m_hMenu  
 The class holds the value passed to either of its constructors as a public `HMENU` data member.  
  
```
HMENU m_hMenu;
```  
  
##  <a name="_u_menuorid___u_menuorid"></a>  _U_MENUorID::_U_MENUorID  
 The **UINT** argument is just cast to an `HMENU` in the constructor and the result stored in the class's single data member, [m_hMenu](#_u_menuorid__m_hmenu).  
  
```
_U_MENUorID(UINT nID);

    _U_MENUorID(HMENU hMenu);
```  
  
### Parameters  
 `nID`  
 A child window identifier.  
  
 `hMenu`  
 A menu handle.  
  
### Remarks  
 The argument to the `HMENU` constructor is stored directly without conversion.  
  
## See Also  
 [Class Overview](../../atl/atl-class-overview.md)<|MERGE_RESOLUTION|>--- conflicted
+++ resolved
@@ -67,11 +67,8 @@
 ## Remarks  
  This argument adapter class allows either IDs ( **UINT**s) or menu handles ( `HMENU`s) to be passed to a function without requiring an explicit cast on the part of the caller.  
   
-<<<<<<< HEAD
  This class is designed for implementing wrappers to the Windows API, particularly the [CreateWindow](http://msdn.microsoft.com/library/windows/desktop/ms632679) and [CreateWindowEx](http://msdn.microsoft.com/library/windows/desktop/ms632680) functions, both of which accept an `HMENU` argument that may be a child window identifier ( **UINT**) rather than a menu handle. For example, you can see this class in use as a parameter to [CWindowImpl::Create](cwindowimpl-class.md#cwindowimpl__create).  
-=======
- This class is designed for implementing wrappers to the Windows API, particularly the [CreateWindow](http://msdn.microsoft.com/library/windows/desktop/ms632679) and [CreateWindowEx](http://msdn.microsoft.com/library/windows/desktop/ms632680) functions, both of which accept an `HMENU` argument that may be a child window identifier ( **UINT**) rather than a menu handle. For example, you can see this class in use as a parameter to [CWindowImpl::Create](cwindowimpl-class.md#create).  
->>>>>>> 85ef69ce
+
   
  The class defines two constructor overloads: one accepts a **UINT** argument and the other accepts an `HMENU` argument. The **UINT** argument is just cast to an `HMENU` in the constructor and the result stored in the class's single data member, [m_hMenu](#_u_menuorid__m_hmenu). The argument to the `HMENU` constructor is stored directly without conversion.  
   
