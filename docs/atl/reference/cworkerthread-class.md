--- conflicted
+++ resolved
@@ -259,11 +259,7 @@
  Note that calling **Shutdown** on an object initialized with a pointer to another `CWorkerThread` object has no effect and always returns S_OK.  
   
 ## See Also  
-<<<<<<< HEAD
- [DefaultThreadTraits](../topic/defaultthreadtraits.md)   
-=======
  [DefaultThreadTraits](atl-typedefs.md#defaultthreadtraits)   
->>>>>>> 85ef69ce
  [Classes](../../atl/reference/atl-classes.md)   
  [Multithreading: Creating Worker Threads](../../parallel/multithreading-creating-worker-threads.md)   
  [IWorkerThreadClient Interface](../../atl/reference/iworkerthreadclient-interface.md)