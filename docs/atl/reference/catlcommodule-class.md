---
title: "CAtlComModule Class | Microsoft Docs"
ms.custom: ""
ms.date: "11/04/2016"
ms.reviewer: ""
ms.suite: ""
ms.technology: 
  - "devlang-cpp"
ms.tgt_pltfrm: ""
ms.topic: "reference"
f1_keywords: 
  - "ATL.CAtlComModule"
  - "CAtlComModule"
  - "ATL::CAtlComModule"
dev_langs: 
  - "C++"
helpviewer_keywords: 
  - "CAtlComModule class"
ms.assetid: af5dd71a-a0d1-4a2e-9a24-154a03381c75
caps.latest.revision: 19
author: "mikeblome"
ms.author: "mblome"
manager: "ghogen"
translation.priority.ht: 
  - "cs-cz"
  - "de-de"
  - "es-es"
  - "fr-fr"
  - "it-it"
  - "ja-jp"
  - "ko-kr"
  - "pl-pl"
  - "pt-br"
  - "ru-ru"
  - "tr-tr"
  - "zh-cn"
  - "zh-tw"
---
# CAtlComModule Class
This class implements a COM server module.  
  
## Syntax  
  
```
class CAtlComModule :  public _ATL_COM_MODULE
```  
  
## Members  
  
### Public Constructors  
  
|Name|Description|  
|----------|-----------------|  
|[CAtlComModule::CAtlComModule](#catlcommodule__catlcommodule)|The constructor.|  
|[CAtlComModule::~CAtlComModule](#catlcommodule___dtorcatlcommodule)|The destructor.|  
  
### Public Methods  
  
|Name|Description|  
|----------|-----------------|  
|[CAtlComModule::RegisterServer](#catlcommodule__registerserver)|Call this method to update the system registry for each object in the object map.|  
|[CAtlComModule::RegisterTypeLib](#catlcommodule__registertypelib)|Call this method to register a type library.|  
|[CAtlComModule::UnregisterServer](#catlcommodule__unregisterserver)|Call this method to unregister each object in the object map.|  
|[CAtlComModule::UnRegisterTypeLib](#catlcommodule__unregistertypelib)|Call this method to unregister a type library.|  
  
## Remarks  
 `CAtlComModule` implements a COM server module, allowing a client to access the module's components.  
  
 This class replaces the obsolete [CComModule](../../atl/reference/ccommodule-class.md) class used in earlier versions of ATL. See [ATL Module Classes](../../atl/atl-module-classes.md) for more details.  
  
## Inheritance Hierarchy  
<<<<<<< HEAD
 [_ATL_COM_MODULE](../topic/_atl_com_module.md)  
=======
 [_ATL_COM_MODULE](atl-typedefs.md#_atl_com_module)  
>>>>>>> 85ef69ce
  
 `CAtlComModule`  
  
## Requirements  
 **Header:** atlbase.h  
  
##  <a name="catlcommodule__catlcommodule"></a>  CAtlComModule::CAtlComModule  
 The constructor.  
  
```
CAtlComModule() throw();
```  
  
### Remarks  
 Initializes the module.  
  
##  <a name="catlcommodule___dtorcatlcommodule"></a>  CAtlComModule::~CAtlComModule  
 The destructor.  
  
```
~CAtlComModule();
```  
  
### Remarks  
 Frees all class factories.  
  
##  <a name="catlcommodule__registerserver"></a>  CAtlComModule::RegisterServer  
 Call this method to update the system registry for each object in the object map.  
  
```
HRESULT RegisterServer(BOOL bRegTypeLib = FALSE,  const CLSID* pCLSID = NULL);
```  
  
### Parameters  
 `bRegTypeLib`  
 TRUE if the type library is to be registered. The default value is FALSE.  
  
 `pCLSID`  
 Points to the CLSID of the object to be registered. If NULL (the default value), all objects in the object map will be registered.  
  
### Return Value  
 Returns S_OK on success, or an error HRESULT on failure.  
  
### Remarks  
 Calls the global function [AtlComModuleRegisterServer](http://msdn.microsoft.com/library/d11a0c91-0c56-4b1b-a5f5-1287970f798b).  
  
##  <a name="catlcommodule__registertypelib"></a>  CAtlComModule::RegisterTypeLib  
 Call this method to register a type library.  
  
```
HRESULT RegisterTypeLib(LPCTSTR lpszIndex);

    HRESULT RegisterTypeLib();
```  
  
### Parameters  
 `lpszIndex`  
 String in the format "\\\N", where N is the integer index of the TYPELIB resource.  
  
### Return Value  
 Returns S_OK on success, or an error HRESULT on failure.  
  
### Remarks  
 Adds information about a type library to the system registry. If the module instance contains multiple type libraries, use the first version of this method to specify which type library should be used.  
  
##  <a name="catlcommodule__unregisterserver"></a>  CAtlComModule::UnregisterServer  
 Call this method to unregister each object in the object map.  
  
```
HRESULT UnregisterServer(BOOL bRegTypeLib = FALSE,  const CLSID* pCLSID = NULL);
```  
  
### Parameters  
 `bRegTypeLib`  
 TRUE if the type library is to be unregistered. The default value is FALSE.  
  
 `pCLSID`  
 Points to the CLSID of the object to be unregistered. If NULL (the default value), all objects in the object map will be unregistered.  
  
### Return Value  
 Returns S_OK on success, or an error HRESULT on failure.  
  
### Remarks  
 Calls the global function [AtlComModuleUnregisterServer](http://msdn.microsoft.com/library/c4ef3da4-def7-4aaf-b005-573a02e389d5).  
  
##  <a name="catlcommodule__unregistertypelib"></a>  CAtlComModule::UnRegisterTypeLib  
 Call this method to unregister a type library.  
  
```
HRESULT UnRegisterTypeLib(LPCTSTR lpszIndex);

    HRESULT UnRegisterTypeLib();
```  
  
### Parameters  
 `lpszIndex`  
 String in the format "\\\N", where N is the integer index of the TYPELIB resource.  
  
### Remarks  
 Removes information about a type library from the system registry. If the module instance contains multiple type libraries, use the first version of this method to specify which type library should be used.  
  
### Return Value  
 Returns S_OK on success, or an error HRESULT on failure.  
  
## See Also  
<<<<<<< HEAD
 [_ATL_COM_MODULE](../topic/_atl_com_module.md)   
=======
 [_ATL_COM_MODULE](atl-typedefs.md#_atl_com_module)   
>>>>>>> 85ef69ce
 [Class Overview](../../atl/atl-class-overview.md)<|MERGE_RESOLUTION|>--- conflicted
+++ resolved
@@ -69,11 +69,7 @@
  This class replaces the obsolete [CComModule](../../atl/reference/ccommodule-class.md) class used in earlier versions of ATL. See [ATL Module Classes](../../atl/atl-module-classes.md) for more details.  
   
 ## Inheritance Hierarchy  
-<<<<<<< HEAD
- [_ATL_COM_MODULE](../topic/_atl_com_module.md)  
-=======
  [_ATL_COM_MODULE](atl-typedefs.md#_atl_com_module)  
->>>>>>> 85ef69ce
   
  `CAtlComModule`  
   
@@ -179,9 +175,5 @@
  Returns S_OK on success, or an error HRESULT on failure.  
   
 ## See Also  
-<<<<<<< HEAD
- [_ATL_COM_MODULE](../topic/_atl_com_module.md)   
-=======
  [_ATL_COM_MODULE](atl-typedefs.md#_atl_com_module)   
->>>>>>> 85ef69ce
  [Class Overview](../../atl/atl-class-overview.md)