---
title: "_ATL_MODULE70 Structure | Microsoft Docs"
ms.custom: ""
ms.date: "11/04/2016"
ms.reviewer: ""
ms.suite: ""
ms.technology: 
  - "devlang-cpp"
ms.tgt_pltfrm: ""
ms.topic: "article"
f1_keywords: 
  - "_ATL_MODULE70"
  - "ATL::_ATL_MODULE70"
  - "ATL._ATL_MODULE70"
dev_langs: 
  - "C++"
helpviewer_keywords: 
  - "ATL_MODULE70 structure"
  - "_ATL_MODULE70 structure"
ms.assetid: b059b2c8-dfd1-4ac9-b07d-39df638cc7b3
caps.latest.revision: 16
author: "mikeblome"
ms.author: "mblome"
manager: "ghogen"
translation.priority.ht: 
  - "cs-cz"
  - "de-de"
  - "es-es"
  - "fr-fr"
  - "it-it"
  - "ja-jp"
  - "ko-kr"
  - "pl-pl"
  - "pt-br"
  - "ru-ru"
  - "tr-tr"
  - "zh-cn"
  - "zh-tw"
---
# _ATL_MODULE70 Structure
Contains data used by every ATL module.  
  
## Syntax  
  
```
struct _ATL_MODULE70 {
    UINT cbSize;
    LONG m_nLockCnt;
    _ATL_TERMFUNC_ELEM* m_pTermFuncs;
    CComCriticalSection m_csStaticDataInitAndTypeInfo;
};
```  
  
## Members  
 `cbSize`  
 The size of the structure, used for versioning.  
  
 `m_nLockCnt`  
 Reference count to determine how long the module should stay alive.  
  
 **m_pTermFuncs**  
 Tracks functions that have been registered to be called when ATL shuts down.  
  
 **m_csStaticDataInitAndTypeInfo**  
 Used to coordinate access to internal data in multithreaded situations.  
  
## Remarks  
<<<<<<< HEAD
 [_ATL_MODULE](../topic/_atl_module.md) is defined as a typedef of `_ATL_MODULE70`.  
=======
 [_ATL_MODULE](atl-typedefs.md#_atl_module) is defined as a typedef of `_ATL_MODULE70`.  
>>>>>>> 85ef69ce
  
## Requirements  
 **Header:** atlbase.h  
  
## See Also  
 [Structures](../../atl/reference/atl-structures.md)






<|MERGE_RESOLUTION|>--- conflicted
+++ resolved
@@ -65,11 +65,7 @@
  Used to coordinate access to internal data in multithreaded situations.  
   
 ## Remarks  
-<<<<<<< HEAD
- [_ATL_MODULE](../topic/_atl_module.md) is defined as a typedef of `_ATL_MODULE70`.  
-=======
  [_ATL_MODULE](atl-typedefs.md#_atl_module) is defined as a typedef of `_ATL_MODULE70`.  
->>>>>>> 85ef69ce
   
 ## Requirements  
  **Header:** atlbase.h  
