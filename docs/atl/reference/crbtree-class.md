---
title: "CRBTree Class | Microsoft Docs"
ms.custom: ""
ms.date: "11/04/2016"
ms.reviewer: ""
ms.suite: ""
ms.technology: 
  - "devlang-cpp"
ms.tgt_pltfrm: ""
ms.topic: "reference"
f1_keywords: 
  - "ATL.CRBTree"
  - "CRBTree"
  - "ATL::CRBTree"
dev_langs: 
  - "C++"
helpviewer_keywords: 
  - "CRBTree class"
ms.assetid: a1b1cb63-38e4-4fc2-bb28-f774d1721760
caps.latest.revision: 18
author: "mikeblome"
ms.author: "mblome"
manager: "ghogen"
translation.priority.ht: 
  - "cs-cz"
  - "de-de"
  - "es-es"
  - "fr-fr"
  - "it-it"
  - "ja-jp"
  - "ko-kr"
  - "pl-pl"
  - "pt-br"
  - "ru-ru"
  - "tr-tr"
  - "zh-cn"
  - "zh-tw"
---
# CRBTree Class
This class provides methods for creating and utilizing a Red-Black tree.  
  
## Syntax  
  
```
template <typename   K,
    typename V, class KTraits = CElementTraits<K>, class VTraits = CElementTraits<V>> class CRBTree
```  
  
#### Parameters  
 `K`  
 The key element type.  
  
 *V*  
 The value element type.  
  
 `KTraits`  
 The code used to copy or move key elements. See [CElementTraits Class](../../atl/reference/celementtraits-class.md) for more details.  
  
 `VTraits`  
 The code used to copy or move value elements.  
  
## Members  
  
### Public Typedefs  
  
|Name|Description|  
|----------|-----------------|  
|[CRBTree::KINARGTYPE](#crbtree__kinargtype)|Type used when a key is passed as an input argument.|  
|[CRBTree::KOUTARGTYPE](#crbtree__koutargtype)|Type used when a key is returned as an output argument.|  
|[CRBTree::VINARGTYPE](#crbtree__vinargtype)|Type used when a value is passed as an input argument.|  
|[CRBTree::VOUTARGTYPE](#crbtree__voutargtype)|Type used when a value is passed as an output argument.|  
  
### Public Classes  
  
|Name|Description|  
|----------|-----------------|  
<<<<<<< HEAD
|[CRBTree::CPair Class](../topic/crbtree::cpair%20class.md)|A class containing the key and value elements.|  
=======
|[CRBTree::CPair Class](#crbtree__cpair_class)|A class containing the key and value elements.|  
>>>>>>> 85ef69ce
  
### Public Constructors  
  
|Name|Description|  
|----------|-----------------|  
|[CRBTree::~CRBTree](#crbtree___dtorcrbtree)|The destructor.|  
  
### Public Methods  
  
|Name|Description|  
|----------|-----------------|  
|[CRBTree::FindFirstKeyAfter](#crbtree__findfirstkeyafter)|Call this method to find the position of the element that uses the next available key.|  
|[CRBTree::GetAt](#crbtree__getat)|Call this method to get the element at a given position in the tree.|  
|[CRBTree::GetCount](#crbtree__getcount)|Call this method to get the number of elements in the tree.|  
|[CRBTree::GetHeadPosition](#crbtree__getheadposition)|Call this method to get the position value for the element at the head of the tree.|  
|[CRBTree::GetKeyAt](#crbtree__getkeyat)|Call this method to get the key from a given position in the tree.|  
|[CRBTree::GetNext](#crbtree__getnext)|Call this method to obtain a pointer to an element stored in the `CRBTree` object, and advance the position to the next element.|  
|[CRBTree::GetNextAssoc](#crbtree__getnextassoc)|Call this method to get the key and value of an element stored in the map and advance the position to the next element.|  
|[CRBTree::GetNextKey](#crbtree__getnextkey)|Call this method to get the key of an element stored in the tree and advance the position to the next element.|  
|[CRBTree::GetNextValue](#crbtree__getnextvalue)|Call this method to get the value of an element stored in the tree and advance the position to the next element.|  
|[CRBTree::GetPrev](#crbtree__getprev)|Call this method to obtain a pointer to an element stored in the `CRBTree` object, and then update the position to the previous element.|  
|[CRBTree::GetTailPosition](#crbtree__gettailposition)|Call this method to get the position value for the element at the tail of the tree.|  
|[CRBTree::GetValueAt](#crbtree__getvalueat)|Call this method to retrieve the value stored at a given position in the `CRBTree` object.|  
|[CRBTree::IsEmpty](#crbtree__isempty)|Call this method to test for an empty tree object.|  
|[CRBTree::RemoveAll](#crbtree__removeall)|Call this method to remove all elements from the **CRBTree** object.|  
|[CRBTree::RemoveAt](#crbtree__removeat)|Call this method to remove the element at the given position in the **CRBTree** object.|  
|[CRBTree::SetValueAt](#crbtree__setvalueat)|Call this method to change the value stored at a given position in the `CRBTree` object.|  
  
## Remarks  
 A Red-Black tree is a binary search tree that uses an extra bit of information per node to ensure that it remains "balanced," that is, the tree height doesn't grow disproportionately large and affect performance.  
  
 This template class is designed to be used by [CRBMap](../../atl/reference/crbmap-class.md) and [CRBMultiMap](../../atl/reference/crbmultimap-class.md). The bulk of the methods that make up these derived classes are provided by `CRBTree`.  
  
 For a more complete discussion of the various collection classes and their features and performance characteristics, see [ATL Collection Classes](../../atl/atl-collection-classes.md).  
  
## Requirements  
 **Header:** atlcoll.h  
  
##  <a name="crbtree__cpair_class"></a>  CRBTree::CPair Class  
 A class containing the key and value elements.  
  
```
class CPair : public __POSITION
```  
  
### Remarks  
 This class is used by the methods [CRBTree::GetAt](#crbtree__getat), [CRBTree::GetNext](#crbtree__getnext), and [CRBTree::GetPrev](#crbtree__getprev) to access the key and value elements stored in the tree structure.  
  
 The members are as follows:  
  
|||  
|-|-|  
<<<<<<< HEAD
|[m_key](../topic/catlmap::cpair::m_key.md)|The data member storing the key element.|  
|[m_value](../topic/catlmap::cpair::m_value.md)|The data member storing the value element.|  
=======
|[m_key](catlmap-class.md#cpair-class.md#m_key)|The data member storing the key element.|  
|[m_value](catlmap-class.md#cpair-class.md#m_value)|The data member storing the value element.|  
>>>>>>> 85ef69ce
  
##  <a name="crbtree___dtorcrbtree"></a>  CRBTree::~CRBTree  
 The destructor.  
  
```
~CRBTree() throw();
```  
  
### Remarks  
 Frees any allocated resources. Calls [CRBTree::RemoveAll](#crbtree__removeall) to delete all elements.  
  
##  <a name="crbtree__findfirstkeyafter"></a>  CRBTree::FindFirstKeyAfter  
 Call this method to find the position of the element that uses the next available key.  
  
```
POSITION FindFirstKeyAfter(KINARGTYPE   key) const throw();
```  
  
### Parameters  
 `key`  
 A key value.  
  
### Return Value  
 Returns the position value of the element that uses the next available key. If there are no more elements, NULL is returned.  
  
### Remarks  
 This method makes it easy to traverse the tree without having to calculate position values beforehand.  
  
##  <a name="crbtree__getat"></a>  CRBTree::GetAt  
 Call this method to get the element at a given position in the tree.  
  
```
CPair* GetAt(
    POSITION pos) throw();

const CPair* GetAt(
    POSITION pos) const throw();
void GetAt(
    POSITION pos,
    KOUTARGTYPE key,
    VOUTARGTYPE value) const;
```  
  
### Parameters  
 `pos`  
 The position value.  
  
 `key`  
 The variable that receives the key.  
  
 *value*  
 The variable that receives the value.  
  
### Return Value  
<<<<<<< HEAD
 The first two forms return a pointer to a [CPair](../topic/crbtree::cpair%20class.md). The third form obtains a key and a value for the given position.  
=======
 The first two forms return a pointer to a [CPair](#crbtree__cpair_class). The third form obtains a key and a value for the given position.  
>>>>>>> 85ef69ce
  
### Remarks  
 The position value can be previously determined with a call to a method such as [CRBTree::GetHeadPosition](#crbtree__getheadposition) or [CRBTree::GetTailPosition](#crbtree__gettailposition).  
  
 In debug builds, an assertion failure will occur if `pos` is equal to NULL.  
  
##  <a name="crbtree__getcount"></a>  CRBTree::GetCount  
 Call this method to get the number of elements in the tree.  
  
```
size_t GetCount() const throw();
```  
  
### Return Value  
 Returns the number of elements (each key/value pair is one element) stored in the tree.  
  
##  <a name="crbtree__getheadposition"></a>  CRBTree::GetHeadPosition  
 Call this method to get the position value for the element at the head of the tree.  
  
```
POSITION GetHeadPosition() const throw();
```  
  
### Return Value  
 Returns the position value for the element at the head of the tree.  
  
### Remarks  
 The value returned by `GetHeadPosition` can be used with methods such as [CRBTree::GetKeyAt](#crbtree__getkeyat) or [CRBTree::GetNext](#crbtree__getnext) to traverse the tree and retrieve values.  
  
##  <a name="crbtree__getkeyat"></a>  CRBTree::GetKeyAt  
 Call this method to get the key from a given position in the tree.  
  
```
const K& GetKeyAt(POSITION   pos) const throw();
```  
  
### Parameters  
 `pos`  
 The position value.  
  
### Return Value  
 Returns the key stored at position `pos` in the tree.  
  
### Remarks  
 If `pos` is not a valid position value, results are unpredictable. In debug builds, an assertion failure will occur if `pos` is equal to NULL.  
  
##  <a name="crbtree__getnext"></a>  CRBTree::GetNext  
 Call this method to obtain a pointer to an element stored in the `CRBTree` object, and advance the position to the next element.  
  
```
const CPair* GetNext(POSITION& pos) const throw();
CPair* GetNext(POSITION& pos) throw();
```  
  
### Parameters  
 `pos`  
 The position counter, returned by a previous call to methods such as [CRBTree::GetHeadPosition](#crbtree__getheadposition) or [CRBTree::FindFirstKeyAfter](#crbtree__findfirstkeyafter).  
  
### Return Value  
<<<<<<< HEAD
 Returns a pointer to the next [CPair](../topic/crbtree::cpair%20class.md) value in the tree.  
=======
 Returns a pointer to the next [CPair](#crbtree__cpair_class) value in the tree.  
>>>>>>> 85ef69ce
  
### Remarks  
 The `pos` position counter is updated after each call. If the retrieved element is the last in the tree, `pos` is set to NULL.  
  
##  <a name="crbtree__getnextassoc"></a>  CRBTree::GetNextAssoc  
 Call this method to get the key and value of an element stored in the map and advance the position to the next element.  
  
```
void GetNextAssoc(
    POSITION& pos,
    KOUTARGTYPE key,
    VOUTARGTYPE value) const;
```  
  
### Parameters  
 `pos`  
 The position counter, returned by a previous call to methods such as [CRBTree::GetHeadPosition](#crbtree__getheadposition) or [CRBTree::FindFirstKeyAfter](#crbtree__findfirstkeyafter).  
  
 `key`  
 Template parameter specifying the type of the tree's key.  
  
 *value*  
 Template parameter specifying the type of the tree's value.  
  
### Remarks  
 The `pos` position counter is updated after each call. If the retrieved element is the last in the tree, `pos` is set to NULL.  
  
##  <a name="crbtree__getnextkey"></a>  CRBTree::GetNextKey  
 Call this method to get the key of an element stored in the tree and advance the position to the next element.  
  
```
const K& GetNextKey(POSITION& pos) const throw();
```  
  
### Parameters  
 `pos`  
 The position counter, returned by a previous call to methods such as [CRBTree::GetHeadPosition](#crbtree__getheadposition) or [CRBTree::FindFirstKeyAfter](#crbtree__findfirstkeyafter).  
  
### Return Value  
 Returns a reference to the next key in the tree.  
  
### Remarks  
 Updates the current position counter, `pos`. If there are no more entries in the tree, the position counter is set to NULL.  
  
##  <a name="crbtree__getnextvalue"></a>  CRBTree::GetNextValue  
 Call this method to get the value of an element stored in the tree and advance the position to the next element.  
  
```
const V& GetNextValue(POSITION& pos) const throw();
V& GetNextValue(POSITION& pos) throw();
```  
  
### Parameters  
 `pos`  
 The position counter, returned by a previous call to methods such as [CRBTree::GetHeadPosition](#crbtree__getheadposition) or [CRBTree::FindFirstKeyAfter](#crbtree__findfirstkeyafter).  
  
### Return Value  
 Returns a reference to the next value in the tree.  
  
### Remarks  
 Updates the current position counter, `pos`. If there are no more entries in the tree, the position counter is set to NULL.  
  
##  <a name="crbtree__getprev"></a>  CRBTree::GetPrev  
 Call this method to obtain a pointer to an element stored in the `CRBTree` object, and then update the position to the previous element.  
  
```
const CPair* GetPrev(POSITION& pos) const throw();
CPair* GetPrev(POSITION& pos) throw();
```  
  
### Parameters  
 `pos`  
 The position counter, returned by a previous call to methods such as [CRBTree::GetHeadPosition](#crbtree__getheadposition) or [CRBTree::FindFirstKeyAfter](#crbtree__findfirstkeyafter).  
  
### Return Value  
<<<<<<< HEAD
 Returns a pointer to the previous [CPair](../topic/crbtree::cpair%20class.md) value stored in the tree.  
=======
 Returns a pointer to the previous [CPair](#crbtree_cpair_class) value stored in the tree.  
>>>>>>> 85ef69ce
  
### Remarks  
 Updates the current position counter, `pos`. If there are no more entries in the tree, the position counter is set to NULL.  
  
##  <a name="crbtree__gettailposition"></a>  CRBTree::GetTailPosition  
 Call this method to get the position value for the element at the tail of the tree.  
  
```
POSITION GetTailPosition() const throw();
```  
  
### Return Value  
 Returns the position value for the element at the tail of the tree.  
  
### Remarks  
 The value returned by `GetTailPosition` can be used with methods such as [CRBTree::GetKeyAt](#crbtree__getkeyat) or [CRBTree::GetPrev](#crbtree__getprev) to traverse the tree and retrieve values.  
  
##  <a name="crbtree__getvalueat"></a>  CRBTree::GetValueAt  
 Call this method to retrieve the value stored at a given position in the `CRBTree` object.  
  
```
const V& GetValueAt(POSITION   pos) const throw();
V& GetValueAt(POSITION   pos) throw();
```  
  
### Parameters  
 `pos`  
 The position counter, returned by a previous call to methods such as [CRBTree::GetHeadPosition](#crbtree__getheadposition) or [CRBTree::FindFirstKeyAfter](#crbtree__findfirstkeyafter).  
  
### Return Value  
 Returns a reference to the value stored at the given position in the `CRBTree` object.  
  
##  <a name="crbtree__isempty"></a>  CRBTree::IsEmpty  
 Call this method to test for an empty tree object.  
  
```
bool IsEmpty() const throw();
```  
  
### Return Value  
 Returns **true** if the tree is empty, **false** otherwise.  
  
##  <a name="crbtree__kinargtype"></a>  CRBTree::KINARGTYPE  
 Type used when a key is passed as an input argument.  
  
```
typedef KTraits::INARGTYPE KINARGTYPE;
```  
  
##  <a name="crbtree__koutargtype"></a>  CRBTree::KOUTARGTYPE  
 Type used when a key is returned as an output argument.  
  
```
typedef KTraits::OUTARGTYPE KOUTARGTYPE;
```  
  
##  <a name="crbtree__removeall"></a>  CRBTree::RemoveAll  
 Call this method to remove all elements from the `CRBTree` object.  
  
```
void RemoveAll() throw();
```  
  
### Remarks  
 Clears out the `CRBTree` object, freeing the memory used to store the elements.  
  
##  <a name="crbtree__removeat"></a>  CRBTree::RemoveAt  
 Call this method to remove the element at the given position in the **CRBTree** object.  
  
```
void RemoveAt(POSITION   pos) throw();
```  
  
### Parameters  
 `pos`  
 The position counter, returned by a previous call to methods such as [CRBTree::GetHeadPosition](#crbtree__getheadposition) or [CRBTree::FindFirstKeyAfter](#crbtree__findfirstkeyafter).  
  
### Remarks  
 Removes the key/value pair stored at the specified position. The memory used to store the element is freed. The POSITION referenced by `pos` becomes invalid, and while the POSITION of any other elements in the tree remains valid, they do not necessarily retain the same order.  
  
##  <a name="crbtree__setvalueat"></a>  CRBTree::SetValueAt  
 Call this method to change the value stored at a given position in the `CRBTree` object.  
  
```
void SetValueAt(
    POSITION pos,
    VINARGTYPE value);
```  
  
### Parameters  
 `pos`  
 The position counter, returned by a previous call to methods such as [CRBTree::GetHeadPosition](#crbtree__getheadposition) or [CRBTree::FindFirstKeyAfter](#crbtree__findfirstkeyafter).  
  
 *value*  
 The value to add to the `CRBTree` object.  
  
### Remarks  
 Changes the value element stored at the given position in the `CRBTree` object.  
  
##  <a name="crbtree__vinargtype"></a>  CRBTree::VINARGTYPE  
 Type used when a value is passed as an input argument.  
  
```
typedef VTraits::INARGTYPE VINARGTYPE;
```  
  
##  <a name="crbtree__voutargtype"></a>  CRBTree::VOUTARGTYPE  
 Type used when a value is passed as an output argument.  
  
```
typedef VTraits::OUTARGTYPE VOUTARGTYPE;
```  
  
## See Also  
 [Class Overview](../../atl/atl-class-overview.md)<|MERGE_RESOLUTION|>--- conflicted
+++ resolved
@@ -74,11 +74,7 @@
   
 |Name|Description|  
 |----------|-----------------|  
-<<<<<<< HEAD
-|[CRBTree::CPair Class](../topic/crbtree::cpair%20class.md)|A class containing the key and value elements.|  
-=======
 |[CRBTree::CPair Class](#crbtree__cpair_class)|A class containing the key and value elements.|  
->>>>>>> 85ef69ce
   
 ### Public Constructors  
   
@@ -131,13 +127,8 @@
   
 |||  
 |-|-|  
-<<<<<<< HEAD
-|[m_key](../topic/catlmap::cpair::m_key.md)|The data member storing the key element.|  
-|[m_value](../topic/catlmap::cpair::m_value.md)|The data member storing the value element.|  
-=======
 |[m_key](catlmap-class.md#cpair-class.md#m_key)|The data member storing the key element.|  
 |[m_value](catlmap-class.md#cpair-class.md#m_value)|The data member storing the value element.|  
->>>>>>> 85ef69ce
   
 ##  <a name="crbtree___dtorcrbtree"></a>  CRBTree::~CRBTree  
  The destructor.  
@@ -192,11 +183,7 @@
  The variable that receives the value.  
   
 ### Return Value  
-<<<<<<< HEAD
- The first two forms return a pointer to a [CPair](../topic/crbtree::cpair%20class.md). The third form obtains a key and a value for the given position.  
-=======
  The first two forms return a pointer to a [CPair](#crbtree__cpair_class). The third form obtains a key and a value for the given position.  
->>>>>>> 85ef69ce
   
 ### Remarks  
  The position value can be previously determined with a call to a method such as [CRBTree::GetHeadPosition](#crbtree__getheadposition) or [CRBTree::GetTailPosition](#crbtree__gettailposition).  
@@ -256,11 +243,7 @@
  The position counter, returned by a previous call to methods such as [CRBTree::GetHeadPosition](#crbtree__getheadposition) or [CRBTree::FindFirstKeyAfter](#crbtree__findfirstkeyafter).  
   
 ### Return Value  
-<<<<<<< HEAD
- Returns a pointer to the next [CPair](../topic/crbtree::cpair%20class.md) value in the tree.  
-=======
  Returns a pointer to the next [CPair](#crbtree__cpair_class) value in the tree.  
->>>>>>> 85ef69ce
   
 ### Remarks  
  The `pos` position counter is updated after each call. If the retrieved element is the last in the tree, `pos` is set to NULL.  
@@ -336,11 +319,7 @@
  The position counter, returned by a previous call to methods such as [CRBTree::GetHeadPosition](#crbtree__getheadposition) or [CRBTree::FindFirstKeyAfter](#crbtree__findfirstkeyafter).  
   
 ### Return Value  
-<<<<<<< HEAD
- Returns a pointer to the previous [CPair](../topic/crbtree::cpair%20class.md) value stored in the tree.  
-=======
  Returns a pointer to the previous [CPair](#crbtree_cpair_class) value stored in the tree.  
->>>>>>> 85ef69ce
   
 ### Remarks  
  Updates the current position counter, `pos`. If there are no more entries in the tree, the position counter is set to NULL.  
