---
title: "CAtlServiceModuleT Class | Microsoft Docs"
ms.custom: ""
ms.date: "11/04/2016"
ms.reviewer: ""
ms.suite: ""
ms.technology: 
  - "devlang-cpp"
ms.tgt_pltfrm: ""
ms.topic: "reference"
f1_keywords: 
  - "ATL::CAtlServiceModuleT"
  - "ATL.CAtlServiceModuleT"
  - "CAtlServiceModuleT"
dev_langs: 
  - "C++"
helpviewer_keywords: 
  - "CAtlServiceModuleT class"
ms.assetid: 8fc753ce-4a50-402b-9b4a-0a4ce5dd496c
caps.latest.revision: 20
author: "mikeblome"
ms.author: "mblome"
manager: "ghogen"
translation.priority.ht: 
  - "cs-cz"
  - "de-de"
  - "es-es"
  - "fr-fr"
  - "it-it"
  - "ja-jp"
  - "ko-kr"
  - "pl-pl"
  - "pt-br"
  - "ru-ru"
  - "tr-tr"
  - "zh-cn"
  - "zh-tw"
---
# CAtlServiceModuleT Class
This class implements a service.  
  
> [!IMPORTANT]
>  This class and its members cannot be used in applications that execute in the Windows Runtime.  
  
## Syntax  
  
```
template <class T,  UINT nServiceNameID>  class ATL_NO_VTABLE CAtlServiceModuleT :  public CAtlExeModuleT<T>
```  
  
#### Parameters  
 `T`  
 Your class derived from `CAtlServiceModuleT`.  
  
 *nServiceNameID*  
 The resource identifier of the service.  
  
## Members  
  
### Public Constructors  
  
|Name|Description|  
|----------|-----------------|  
|[CAtlServiceModuleT::CAtlServiceModuleT](#catlservicemodulet__catlservicemodulet)|The constructor.|  
  
### Public Methods  
  
|Name|Description|  
|----------|-----------------|  
|[CAtlServiceModuleT::Handler](#catlservicemodulet__handler)|The handler routine for the service.|  
|[CAtlServiceModuleT::InitializeSecurity](#catlservicemodulet__initializesecurity)|Provides the default security settings for the service.|  
|[CAtlServiceModuleT::Install](#catlservicemodulet__install)|Installs and creates the service.|  
|[CAtlServiceModuleT::IsInstalled](#catlservicemodulet__isinstalled)|Confirms that the service has been installed.|  
|[CAtlServiceModuleT::LogEvent](#catlservicemodulet__logevent)|Writes to the event log.|  
|[CAtlServiceModuleT::OnContinue](#catlservicemodulet__oncontinue)|Override this method to continue the service.|  
|[CAtlServiceModuleT::OnInterrogate](#catlservicemodulet__oninterrogate)|Override this method to interrogate the service.|  
|[CAtlServiceModuleT::OnPause](#catlservicemodulet__onpause)|Override this method to pause the service.|  
|[CAtlServiceModuleT::OnShutdown](#catlservicemodulet__onshutdown)|Override this method to shut down the service|  
|[CAtlServiceModuleT::OnStop](#catlservicemodulet__onstop)|Override this method to stop the service|  
|[CAtlServiceModuleT::OnUnknownRequest](#catlservicemodulet__onunknownrequest)|Override this method to handle unknown requests to the service|  
|[CAtlServiceModuleT::ParseCommandLine](#catlservicemodulet__parsecommandline)|Parses the command line and performs registration if necessary.|  
|[CAtlServiceModuleT::PreMessageLoop](#catlservicemodulet__premessageloop)|This method is called immediately before entering the message loop.|  
|[CAtlServiceModuleT::RegisterAppId](#catlservicemodulet__registerappid)|Registers the service in the registry.|  
|[CAtlServiceModuleT::Run](#catlservicemodulet__run)|Runs the service.|  
|[CAtlServiceModuleT::ServiceMain](#catlservicemodulet__servicemain)|The method called by the Service Control Manager.|  
|[CAtlServiceModuleT::SetServiceStatus](#catlservicemodulet__setservicestatus)|Updates the service status.|  
|[CAtlServiceModuleT::Start](#catlservicemodulet__start)|Called by `CAtlServiceModuleT::WinMain` when the service starts.|  
|[CAtlServiceModuleT::Uninstall](#catlservicemodulet__uninstall)|Stops and removes the service.|  
|[CAtlServiceModuleT::Unlock](#catlservicemodulet__unlock)|Decrements the service's lock count.|  
|[CAtlServiceModuleT::UnregisterAppId](#catlservicemodulet__unregisterappid)|Removes the service from the registry.|  
|[CAtlServiceModuleT::WinMain](#catlservicemodulet__winmain)|This method implements the code required to run the service.|  
  
### Public Data Members  
  
|Name|Description|  
|----------|-----------------|  
|[CAtlServiceModuleT::m_bService](#catlservicemodulet__m_bservice)|Flag indicating the program is running as a service.|  
|[CAtlServiceModuleT::m_dwThreadID](#catlservicemodulet__m_dwthreadid)|Member variable storing the thread identifier.|  
|[CAtlServiceModuleT::m_hServiceStatus](#catlservicemodulet__m_hservicestatus)|Member variable storing a handle to the status information structure for the current service.|  
|[CAtlServiceModuleT::m_status](#catlservicemodulet__m_status)|Member variable storing the status information structure for the current service.|  
|[CAtlServiceModuleT::m_szServiceName](#catlservicemodulet__m_szservicename)|The name of the service being registered.|  
  
## Remarks  
 `CAtlServiceModuleT`, derived from [CAtlExeModuleT](../../atl/reference/catlexemodulet-class.md), implements a ATL Service module. `CAtlServiceModuleT` provides methods for command-line processing, installation, registering, and removal. If extra functionality is required, these and other methods can be overridden.  
  
 This class replaces the obsolete [CComModule Class](../../atl/reference/ccommodule-class.md) used in earlier versions of ATL. See [ATL Module Classes](../../atl/atl-module-classes.md) for more details.  
  
## Inheritance Hierarchy  
<<<<<<< HEAD
 [_ATL_MODULE](../topic/_atl_module.md)  
=======
 [_ATL_MODULE](atl-typedefs.md#_atl_module)  
>>>>>>> 85ef69ce
  
 [CAtlModule](../../atl/reference/catlmodule-class.md)  
  
 [CAtlModuleT](../../atl/reference/catlmodulet-class.md)  
  
 [CAtlExeModuleT](../../atl/reference/catlexemodulet-class.md)  
  
 `CAtlServiceModuleT`  
  
## Requirements  
 **Header:** atlbase.h  
  
##  <a name="catlservicemodulet__catlservicemodulet"></a>  CAtlServiceModuleT::CAtlServiceModuleT  
 The constructor.  
  
```
CAtlServiceModuleT() throw();
```  
  
### Remarks  
 Initializes the data members and sets the initial service status.  
  
##  <a name="catlservicemodulet__handler"></a>  CAtlServiceModuleT::Handler  
 The handler routine for the service.  
  
```
void Handler(DWORD dwOpcode) throw();
```  
  
### Parameters  
 *dwOpcode*  
 A switch that defines the handler operation. For details, see the Remarks.  
  
### Remarks  
 This is the code that the Service Control Manager (SCM) calls to retrieve the status of the service and issue instructions such as stop or pause. The SCM passes an operation code, shown below, to `Handler` to indicate what the service should do.  
  
|Operation code|Meaning|  
|--------------------|-------------|  
|SERVICE_CONTROL_STOP|Stops the service. Override the method [CAtlServiceModuleT::OnStop](#catlservicemodulet__onstop) in atlbase.h to change the behavior.|  
|SERVICE_CONTROL_PAUSE|User implemented. Override the empty method [CAtlServiceModuleT::OnPause](#catlservicemodulet__onpause) in atlbase.h to pause the service.|  
|SERVICE_CONTROL_CONTINUE|User implemented. Override the empty method [CAtlServiceModuleT::OnContinue](#catlservicemodulet__oncontinue) in atlbase.h to continue the service.|  
|SERVICE_CONTROL_INTERROGATE|User implemented. Override the empty method [CAtlServiceModuleT::OnInterrogate](#catlservicemodulet__oninterrogate) in atlbase.h to interrogate the service.|  
|SERVICE_CONTROL_SHUTDOWN|User implemented. Override the empty method [CAtlServiceModuleT::OnShutdown](#catlservicemodulet__onshutdown) in atlbase.h to shutdown the service.|  
  
 If the operation code isn't recognized, the method [CAtlServiceModuleT::OnUnknownRequest](#catlservicemodulet__onunknownrequest) is called.  
  
 A default ATL-generated service only handles the stop instruction. If the SCM passes the stop instruction, the service tells the SCM that the program is about to stop. The service then calls `PostThreadMessage` to post a quit message to itself. This terminates the message loop and the service will ultimately close.  
  
##  <a name="catlservicemodulet__initializesecurity"></a>  CAtlServiceModuleT::InitializeSecurity  
 Provides the default security settings for the service.  
  
```
HRESULT InitializeSecurity() throw();
```  
  
### Return Value  
 Returns S_OK on success, or an error HRESULT on failure.  
  
### Remarks  
 In Visual Studio .NET 2003, this method is not implemented in the base class. The Visual Studio project wizard includes this method in the generated code, but a compilation error will occur if a project created in an earlier version of Visual C++ is compiled using ATL 7.1. Any class that derives from `CAtlServiceModuleT` must implement this method in the derived class.  
  
 Use PKT-level authentication, impersonation level of RPC_C_IMP_LEVEL_IDENTIFY and an appropriate non-null security descriptor in the call to **CoInitializeSecurity**.  
  
 For wizard-generated nonattributed service projects, this would be in  
  
 [!code-cpp[NVC_ATL_Service#1](../../atl/reference/codesnippet/cpp/catlservicemodulet-class_1.cpp)]  
  
 For attributed service projects, this would be in  
  
 [!code-cpp[NVC_ATL_ServiceAttrib#1](../../atl/reference/codesnippet/cpp/catlservicemodulet-class_2.cpp)]  
  
##  <a name="catlservicemodulet__install"></a>  CAtlServiceModuleT::Install  
 Installs and creates the service.  
  
```
BOOL Install() throw();
```  
  
### Return Value  
 Returns TRUE on success, FALSE on failure.  
  
### Remarks  
 Installs the service into the Service Control Manager (SCM) database and then creates the service object. If the service could not be created, a message box is displayed and the method returns FALSE.  
  
##  <a name="catlservicemodulet__isinstalled"></a>  CAtlServiceModuleT::IsInstalled  
 Confirms that the service has been installed.  
  
```
BOOL IsInstalled() throw();
```  
  
### Return Value  
 Returns TRUE if the service is installed, FALSE otherwise.  
  
##  <a name="catlservicemodulet__logevent"></a>  CAtlServiceModuleT::LogEvent  
 Writes to the event log.  
  
```
void __cdecl LogEvent(LPCTSTR pszFormat,
 ...) throw();
```  
  
### Parameters  
 `pszFormat`  
 The string to write to the event log.  
  
 ...  
 Optional extra strings to be written to the event log.  
  
### Remarks  
 This method writes details out to an event log, using the function [ReportEvent](http://msdn.microsoft.com/library/windows/desktop/aa363679). If no service is running, the string is sent to the console.  
  
##  <a name="catlservicemodulet__m_bservice"></a>  CAtlServiceModuleT::m_bService  
 Flag indicating the program is running as a service.  
  
```
BOOL m_bService;
```  
  
### Remarks  
 Used to distinguish a Service EXE from an Application EXE.  
  
##  <a name="catlservicemodulet__m_dwthreadid"></a>  CAtlServiceModuleT::m_dwThreadID  
 Member variable storing the thread identifier of the Service.  
  
```
DWORD m_dwThreadID;
```  
  
### Remarks  
 This variable stores the thread identifier of the current thread.  
  
##  <a name="catlservicemodulet__m_hservicestatus"></a>  CAtlServiceModuleT::m_hServiceStatus  
 Member variable storing a handle to the status information structure for the current service.  
  
```
SERVICE_STATUS_HANDLE m_hServiceStatus;
```  
  
### Remarks  
 The [SERVICE_STATUS](http://msdn.microsoft.com/library/windows/desktop/ms685996) structure contains information about a service.  
  
##  <a name="catlservicemodulet__m_status"></a>  CAtlServiceModuleT::m_status  
 Member variable storing the status information structure for the current service.  
  
```
SERVICE_STATUS m_status;
```  
  
### Remarks  
 The [SERVICE_STATUS](http://msdn.microsoft.com/library/windows/desktop/ms685996) structure contains information about a service.  
  
##  <a name="catlservicemodulet__m_szservicename"></a>  CAtlServiceModuleT::m_szServiceName  
 The name of the service being registered.  
  
```
TCHAR [256] m_szServiceName;
```  
  
### Remarks  
 A null-terminated string which stores the name of the service.  
  
##  <a name="catlservicemodulet__oncontinue"></a>  CAtlServiceModuleT::OnContinue  
 Override this method to continue the service.  
  
```
void OnContinue() throw();
```  
  
##  <a name="catlservicemodulet__oninterrogate"></a>  CAtlServiceModuleT::OnInterrogate  
 Override this method to interrogate the service.  
  
```
void OnInterrogate() throw();
```  
  
##  <a name="catlservicemodulet__onpause"></a>  CAtlServiceModuleT::OnPause  
 Override this method to pause the service.  
  
```
void OnPause() throw();
```  
  
##  <a name="catlservicemodulet__onshutdown"></a>  CAtlServiceModuleT::OnShutdown  
 Override this method to shut down the service.  
  
```
void OnShutdown() throw();
```  
  
##  <a name="catlservicemodulet__onstop"></a>  CAtlServiceModuleT::OnStop  
 Override this method to stop the service.  
  
```
void OnStop() throw();
```  
  
##  <a name="catlservicemodulet__onunknownrequest"></a>  CAtlServiceModuleT::OnUnknownRequest  
 Override this method to handle unknown requests to the service.  
  
```
void OnUnknownRequest(DWORD /* dwOpcode*/) throw();
```  
  
### Parameters  
 */\* dwOpcode \*/*  
 Reserved.  
  
##  <a name="catlservicemodulet__parsecommandline"></a>  CAtlServiceModuleT::ParseCommandLine  
 Parses the command line and performs registration if necessary.  
  
```
bool ParseCommandLine(LPCTSTR lpCmdLine,
    HRESULT* pnRetCode) throw();
```  
  
### Parameters  
 `lpCmdLine`  
 The command line.  
  
 `pnRetCode`  
 The HRESULT corresponding to the registration (if it took place).  
  
### Return Value  
 Returns true on success, or false if the RGS file supplied in the command line could not be registered.  
  
### Remarks  
 Parses the command line and registers or unregisters the supplied RGS file if necessary. This method calls [CAtlExeModuleT::ParseCommandLine](../../atl/reference/catlexemodulet-class.md#catlexemodulet__parsecommandline) to check for **/RegServer** and **/UnregServer**. Adding the argument **-/Service** will register the service.  
  
##  <a name="catlservicemodulet__premessageloop"></a>  CAtlServiceModuleT::PreMessageLoop  
 This method is called immediately before entering the message loop.  
  
```
HRESULT PreMessageLoop(int nShowCmd) throw();
```  
  
### Parameters  
 `nShowCmd`  
 This parameter is passed to [CAtlExeModuleT::PreMessageLoop](../../atl/reference/catlexemodulet-class.md#catlexemodulet__premessageloop).  
  
### Return Value  
 Returns S_OK on success, or an error HRESULT on failure.  
  
### Remarks  
 Override this method to add custom initialization code for the Service.  
  
##  <a name="catlservicemodulet__registerappid"></a>  CAtlServiceModuleT::RegisterAppId  
 Registers the service in the registry.  
  
```
inline HRESULT RegisterAppId(bool bService = false) throw();
```  
  
### Parameters  
 *bService*  
 Must be true to register as a service.  
  
### Return Value  
 Returns S_OK on success, or an error HRESULT on failure.  
  
##  <a name="catlservicemodulet__run"></a>  CAtlServiceModuleT::Run  
 Runs the service.  
  
```
HRESULT Run(int nShowCmd = SW_HIDE) throw();
```  
  
### Parameters  
 `nShowCmd`  
 Specifies how the window is to be shown. This parameter can be one of the values discussed in the [WinMain](http://msdn.microsoft.com/library/windows/desktop/ms633559) section. The default value is SW_HIDE.  
  
### Return Value  
 Returns S_OK on success, or an error HRESULT on failure.  
  
### Remarks  
 After being called, **Run** calls [CAtlServiceModuleT::PreMessageLoop](#catlservicemodulet__premessageloop), [CAtlExeModuleT::RunMessageLoop](../../atl/reference/catlexemodulet-class.md#catlexemodulet__runmessageloop), and [CAtlExeModuleT::PostMessageLoop](../../atl/reference/catlexemodulet-class.md#catlexemodulet__postmessageloop).  
  
##  <a name="catlservicemodulet__servicemain"></a>  CAtlServiceModuleT::ServiceMain  
 This method is called by the Service Control Manager.  
  
```
void ServiceMain(DWORD dwArgc,
    LPTSTR* lpszArgv) throw();
```  
  
### Parameters  
 *dwArgc*  
 The argc argument.  
  
 *lpszArgv*  
 The argv argument.  
  
### Remarks  
 The Service Control Manager (SCM) calls `ServiceMain` when you open the Services application in the Control Panel, select the service, and click Start.  
  
 After the SCM calls `ServiceMain`, a service must give the SCM a handler function. This function lets the SCM obtain the service's status and pass specific instructions (such as pausing or stopping). Subsequently, [CAtlServiceModuleT::Run](#catlservicemodulet__run) is called to perform the main work of the service. **Run** continues to execute until the service is stopped.  
  
##  <a name="catlservicemodulet__setservicestatus"></a>  CAtlServiceModuleT::SetServiceStatus  
 This method updates the service status.  
  
```
void SetServiceStatus(DWORD dwState) throw();
```  
  
### Parameters  
 `dwState`  
 The new status. See [SetServiceStatus](http://msdn.microsoft.com/library/windows/desktop/ms686241) for possible values.  
  
### Remarks  
 Updates the Service Control Manager's status information for the service. It is called by [CAtlServiceModuleT::Run](#catlservicemodulet__run), [CAtlServiceModuleT::ServiceMain](#catlservicemodulet__servicemain) and other handler methods. The status is also stored in the member variable [CAtlServiceModuleT::m_status](#catlservicemodulet__m_status).  
  
##  <a name="catlservicemodulet__start"></a>  CAtlServiceModuleT::Start  
 Called by `CAtlServiceModuleT::WinMain` when the service starts.  
  
```
HRESULT Start(int nShowCmd) throw();
```  
  
### Parameters  
 `nShowCmd`  
 Specifies how the window is to be shown. This parameter can be one of the values discussed in the [WinMain](http://msdn.microsoft.com/library/windows/desktop/ms633559) section.  
  
### Return Value  
 Returns S_OK on success, or an error HRESULT on failure.  
  
### Remarks  
 The [CAtlServiceModuleT::WinMain](#catlservicemodulet__winmain) method handles both registration and installation, as well as tasks involved in removing registry entries and uninstalling the module. When the service is run, `WinMain` calls **Start**.  
  
##  <a name="catlservicemodulet__uninstall"></a>  CAtlServiceModuleT::Uninstall  
 Stops and removes the service.  
  
```
BOOL Uninstall() throw();
```  
  
### Return Value  
 Returns TRUE on success, FALSE on failure.  
  
### Remarks  
 Stops the service from running and removes it from the Service Control Manager database.  
  
##  <a name="catlservicemodulet__unlock"></a>  CAtlServiceModuleT::Unlock  
 Decrements the service's lock count.  
  
```
LONG Unlock() throw();
```  
  
### Return Value  
 Returns the lock count, which may be useful for diagnostics and debugging.  
  
##  <a name="catlservicemodulet__unregisterappid"></a>  CAtlServiceModuleT::UnregisterAppId  
 Removes the service from the registry.  
  
```
HRESULT UnregisterAppId() throw();
```  
  
### Return Value  
 Returns S_OK on success, or an error HRESULT on failure.  
  
##  <a name="catlservicemodulet__winmain"></a>  CAtlServiceModuleT::WinMain  
 This method implements the code required to start the service.  
  
```
int WinMain(int nShowCmd) throw();
```  
  
### Parameters  
 `nShowCmd`  
 Specifies how the window is to be shown. This parameter can be one of the values discussed in the [WinMain](http://msdn.microsoft.com/library/windows/desktop/ms633559) section.  
  
### Return Value  
 Returns the service's return value.  
  
### Remarks  
 This method processes the command line (with [CAtlServiceModuleT::ParseCommandLine](#catlservicemodulet__parsecommandline)) and then starts the service (using [CAtlServiceModuleT::Start](#catlservicemodulet__start)).  
  
## See Also  
 [CAtlExeModuleT Class](../../atl/reference/catlexemodulet-class.md)   
 [Class Overview](../../atl/atl-class-overview.md)<|MERGE_RESOLUTION|>--- conflicted
+++ resolved
@@ -106,11 +106,7 @@
  This class replaces the obsolete [CComModule Class](../../atl/reference/ccommodule-class.md) used in earlier versions of ATL. See [ATL Module Classes](../../atl/atl-module-classes.md) for more details.  
   
 ## Inheritance Hierarchy  
-<<<<<<< HEAD
- [_ATL_MODULE](../topic/_atl_module.md)  
-=======
  [_ATL_MODULE](atl-typedefs.md#_atl_module)  
->>>>>>> 85ef69ce
   
  [CAtlModule](../../atl/reference/catlmodule-class.md)  
   
