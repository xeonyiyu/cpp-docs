---
title: "CPathT Class | Microsoft Docs"
ms.custom: ""
ms.date: "11/04/2016"
ms.reviewer: ""
ms.suite: ""
ms.technology: 
  - "devlang-cpp"
ms.tgt_pltfrm: ""
ms.topic: "reference"
f1_keywords: 
  - "ATL.CPathT"
  - "CPathT"
  - "ATL::CPathT<StringType>"
  - "ATL::CPathT"
  - "ATL.CPathT<StringType>"
dev_langs: 
  - "C++"
helpviewer_keywords: 
  - "CPathT class"
ms.assetid: eba4137d-1fd2-4b44-a2e1-0944db64df3c
caps.latest.revision: 20
author: "mikeblome"
ms.author: "mblome"
manager: "ghogen"
translation.priority.ht: 
  - "cs-cz"
  - "de-de"
  - "es-es"
  - "fr-fr"
  - "it-it"
  - "ja-jp"
  - "ko-kr"
  - "pl-pl"
  - "pt-br"
  - "ru-ru"
  - "tr-tr"
  - "zh-cn"
  - "zh-tw"
---
# CPathT Class
This class represents a path.  
  
> [!IMPORTANT]
>  This class and its members cannot be used in applications that execute in the Windows Runtime.  
  
## Syntax  
  
```
template <typename StringType>
class CPathT
```  
  
#### Parameters  
 `StringType`  
 The ATL/MFC string class to use for the path (see [CStringT](../../atl-mfc-shared/reference/cstringt-class.md)).  
  
## Members  
  
### Public Typedefs  
  
|Name|Description|  
|----------|-----------------|  
|[CPathT::PCXSTR](#cpatht__pcxstr)|A constant string type.|  
|[CPathT::PXSTR](#cpatht__pxstr)|A string type.|  
|[CPathT::XCHAR](#cpatht__xchar)|A character type.|  
  
### Public Constructors  
  
|Name|Description|  
|----------|-----------------|  
|[CPathT::CPathT](#cpatht__cpatht)|The constructor for the path.|  
  
### Public Methods  
  
|Name|Description|  
|----------|-----------------|  
|[CPathT::AddBackslash](#cpatht__addbackslash)|Call this method to add a backslash to the end of a string to create the correct syntax for a path.|  
|[CPathT::AddExtension](#cpatht__addextension)|Call this method to add a file extension to a path.|  
|[CPathT::Append](#cpatht__append)|Call this method to append a string to the current path.|  
|[CPathT::BuildRoot](#cpatht__buildroot)|Call this method to create a root path from a given drive number.|  
|[CPathT::Canonicalize](#cpatht__canonicalize)|Call this method to convert the path to canonical form.|  
|[CPathT::Combine](#cpatht__combine)|Call this method to concatenate a string representing a directory name and a string representing a file path name into one path.|  
|[CPathT::CommonPrefix](#cpatht__commonprefix)|Call this method to determine whether the specified path shares a common prefix with the current path.|  
|[CPathT::CompactPath](#cpatht__compactpath)|Call this method to truncate a file path to fit within a given pixel width by replacing path components with ellipses.|  
|[CPathT::CompactPathEx](#cpatht__compactpathex)|Call this method to truncate a file path to fit within a given number of characters by replacing path components with ellipses.|  
|[CPathT::FileExists](#cpatht__fileexists)|Call this method to check whether the file at this path name exists.|  
|[CPathT::FindExtension](#cpatht__findextension)|Call this method to find the position of the file extension within the path.|  
|[CPathT::FindFileName](#cpatht__findfilename)|Call this method to find the position of the file name within the path.|  
|[CPathT::GetDriveNumber](#cpatht__getdrivenumber)|Call this method to search the path for a drive letter within the range of 'A' to 'Z' and return the corresponding drive number.|  
|[CPathT::GetExtension](#cpatht__getextension)|Call this method to get the file extension from the path.|  
|[CPathT::IsDirectory](#cpatht__isdirectory)|Call this method to check whether the path is a valid directory.|  
|[CPathT::IsFileSpec](#cpatht__isfilespec)|Call this method to search a path for any path-delimiting characters (for example, ':' or '\\' ). If there are no path-delimiting characters present, the path is considered to be a File Spec path.|  
|[CPathT::IsPrefix](#cpatht__isprefix)|Call this method to determine whether a path contains a valid prefix of the type passed by `pszPrefix`.|  
|[CPathT::IsRelative](#cpatht__isrelative)|Call this method to determine if the path is relative.|  
|[CPathT::IsRoot](#cpatht__isroot)|Call this method to determine if the path is a directory root.|  
|[CPathT::IsSameRoot](#cpatht__issameroot)|Call this method to determine whether another path has a common root component with the current path.|  
|[CPathT::IsUNC](#cpatht__isunc)|Call this method to determine whether the path is a valid UNC (universal naming convention) path for a server and share.|  
|[CPathT::IsUNCServer](#cpatht__isuncserver)|Call this method to determine whether the path is a valid UNC (universal naming convention) path for a server only.|  
|[CPathT::IsUNCServerShare](#cpatht__isuncservershare)|Call this method to determine whether the path is a valid UNC (universal naming convention) share path, \\\ *server*\ *share*.|  
|[CPathT::MakePretty](#cpatht__makepretty)|Call this method to convert a path to all lowercase characters to give the path a consistent appearance.|  
|[CPathT::MatchSpec](#cpatht__matchspec)|Call this method to search the path for a string containing a wildcard match type.|  
|[CPathT::QuoteSpaces](#cpatht__quotespaces)|Call this method to enclose the path in quotation marks if it contains any spaces.|  
|[CPathT::RelativePathTo](#cpatht__relativepathto)|Call this method to create a relative path from one file or folder to another.|  
|[CPathT::RemoveArgs](#cpatht__removeargs)|Call this method to remove any command-line arguments from the path.|  
|[CPathT::RemoveBackslash](#cpatht__removebackslash)|Call this method to remove the trailing backslash from the path.|  
|[CPathT::RemoveBlanks](#cpatht__removeblanks)|Call this method to remove all leading and trailing spaces from the path.|  
|[CPathT::RemoveExtension](#cpatht__removeextension)|Call this method to remove the file extension from the path, if there is one.|  
|[CPathT::RemoveFileSpec](#cpatht__removefilespec)|Call this method to remove the trailing file name and backslash from the path, if it has them.|  
|[CPathT::RenameExtension](#cpatht__renameextension)|Call this method to replace the file name extension in the path with a new extension. If the file name does not contain an extension, the extension will be attached to the end of the string.|  
|[CPathT::SkipRoot](#cpatht__skiproot)|Call this method to parse a path, ignoring the drive letter or UNC server/share path parts.|  
|[CPathT::StripPath](#cpatht__strippath)|Call this method to remove the path portion of a fully qualified path and file name.|  
|[CPathT::StripToRoot](#cpatht__striptoroot)|Call this method to remove all parts of the path except for the root information.|  
|[CPathT::UnquoteSpaces](#cpatht__unquotespaces)|Call this method to remove quotation marks from the beginning and end of a path.|  
  
### Public Operators  
  
|Name|Description|  
|----------|-----------------|  
<<<<<<< HEAD
|[CPathT::operator const StringType &](../topic/cpatht::operator%20const%20stringtype%20&.md)|This operator allows the object to be treated like a string.|  
|[CPathT::operator CPathT::PCXSTR](#cpatht__operator_cpatht__pcxstr)|This operator allows the object to be treated like a string.|  
|[CPathT::operator StringType &](../topic/cpatht::operator%20stringtype%20&.md)|This operator allows the object to be treated like a string.|  
|[CPathT::operator +=](#cpatht__operator_add_eq)|This operator appends a string to the path.|  
=======
|[CPathT::operator const StringType &](#cpatht__operator_const_stringtype_amp)|This operator allows the object to be treated like a string.|  
|[CPathT::operator CPathT::PCXSTR](#cpatht__operator_cpatht__pcxstr)|This operator allows the object to be treated like a string.|  
|[CPathT::operator StringType &](#cpatht__operator_stringtype)|This operator allows the object to be treated like a string.|  
|[CPathT::operator +=](#cpatht__operator__add_eq)|This operator appends a string to the path.|  
>>>>>>> 85ef69ce
  
### Public Data Members  
  
|Name|Description|  
|----------|-----------------|  
|[CPathT::m_strPath](#cpatht__m_strpath)|The path.|  
  
## Remarks  
 `CPath`, `CPathA`, and `CPathW` are instantiations of `CPathT` defined as follows:  
  
 `typedef CPathT< CString > CPath;`  
  
 `typedef CPathT< CStringA > CPathA;`  
  
 `typedef CPathT< CStringW > CPathW;`  
  
## Requirements  
 **Header:** atlpath.h  
  
##  <a name="cpatht__addbackslash"></a>  CPathT::AddBackslash  
 Call this method to add a backslash to the end of a string to create the correct syntax for a path. If the path already has a trailing backslash, no backslash will be added.  
  
```
void AddBackslash();
```  
  
### Remarks  
 For more information, see [PathAddBackSlash](http://msdn.microsoft.com/library/windows/desktop/bb773561).  
  
##  <a name="cpatht__addextension"></a>  CPathT::AddExtension  
 Call this method to add a file extension to a path.  
  
```
BOOL AddExtension(PCXSTR    pszExtension);
```  
  
### Parameters  
 `pszExtension`  
 The file extension to add.  
  
### Return Value  
 Returns TRUE on success, FALSE on failure.  
  
### Remarks  
 For more information, see [PathAddExtension](http://msdn.microsoft.com/library/windows/desktop/bb773563).  
  
##  <a name="cpatht__append"></a>  CPathT::Append  
 Call this method to append a string to the current path.  
  
```
BOOL Append(PCXSTR    pszMore);
```  
  
### Parameters  
 `pszMore`  
 The string to append.  
  
### Return Value  
 Returns TRUE on success, FALSE on failure.  
  
### Remarks  
 For more information, see [PathAppend](http://msdn.microsoft.com/library/windows/desktop/bb773565).  
  
##  <a name="cpatht__buildroot"></a>  CPathT::BuildRoot  
 Call this method to create a root path from a given drive number.  
  
```
void BuildRoot(int    iDrive);
```  
  
### Parameters  
 *iDrive*  
 The drive number (0 is A:, 1 is B:, and so on).  
  
### Remarks  
 For more information, see [PathBuildRoot](http://msdn.microsoft.com/library/windows/desktop/bb773567).  
  
##  <a name="cpatht__canonicalize"></a>  CPathT::Canonicalize  
 Call this method to convert the path to canonical form.  
  
```
void Canonicalize();
```  
  
### Remarks  
 For more information, see [PathCanonicalize](http://msdn.microsoft.com/library/windows/desktop/bb773569).  
  
##  <a name="cpatht__combine"></a>  CPathT::Combine  
 Call this method to concatenate a string representing a directory name and a string representing a file path name into one path.  
  
```
void Combine(
    PCXSTR
pszDir,
 PCXSTR   pszFile);
```  
  
### Parameters  
 `pszDir`  
 The directory path.  
  
 *pszFile*  
 The file path.  
  
### Remarks  
 For more information, see [PathCombine](http://msdn.microsoft.com/library/windows/desktop/bb773571).  
  
##  <a name="cpatht__commonprefix"></a>  CPathT::CommonPrefix  
 Call this method to determine whether the specified path shares a common prefix with the current path.  
  
```
CPathT<StringType> CommonPrefix(PCXSTR    pszOther);
```  
  
### Parameters  
 `pszOther`  
 The path to compare to the current one.  
  
### Return Value  
 Returns the common prefix.  
  
### Remarks  
 A prefix is one of these types: "C:\\\\", ".", "..", "..\\\\". For more information, see [PathCommonPrefix](http://msdn.microsoft.com/library/windows/desktop/bb773574).  
  
##  <a name="cpatht__compactpath"></a>  CPathT::CompactPath  
 Call this method to truncate a file path to fit within a given pixel width by replacing path components with ellipses.  
  
```
BOOL CompactPath(
    HDC
hDC,
 UINT   nWidth);
```  
  
### Parameters  
 `hDC`  
 The device context used for font metrics.  
  
 `nWidth`  
 The width, in pixels, that the string will be forced to fit in.  
  
### Return Value  
 Returns TRUE on success, FALSE on failure.  
  
### Remarks  
 For more information, see [PathCompactPath](http://msdn.microsoft.com/library/windows/desktop/bb773575).  
  
##  <a name="cpatht__compactpathex"></a>  CPathT::CompactPathEx  
 Call this method to truncate a file path to fit within a given number of characters by replacing path components with ellipses.  
  
```
BOOL CompactPathEx(
    UINT
nMaxChars,
 DWORD
dwFlags = 0);
```  
  
### Parameters  
 `nMaxChars`  
 The maximum number of characters to be contained in the new string, including the terminating NULL character.  
  
 `dwFlags`  
 Reserved.  
  
### Return Value  
 Returns TRUE on success, FALSE on failure.  
  
### Remarks  
 For more information, see [PathCompactPathEx](http://msdn.microsoft.com/library/windows/desktop/bb773578).  
  
##  <a name="cpatht__cpatht"></a>  CPathT::CPathT  
 The constructor.  
  
```
CPathT(PCXSTR    pszPath);

CPathT(const CPathT<StringType>& path);

CPathT() throw();
```  
  
### Parameters  
 *pszPath*  
 The pointer to a path string.  
  
 *path*  
 The path string.  
  
##  <a name="cpatht__fileexists"></a>  CPathT::FileExists  
 Call this method to check whether the file at this path name exists.  
  
```
BOOL FileExists() const;
```  
  
### Return Value  
 Returns TRUE if the file exists, FALSE otherwise.  
  
### Remarks  
 For more information, see [PathFileExists](http://msdn.microsoft.com/library/windows/desktop/bb773584).  
  
##  <a name="cpatht__findextension"></a>  CPathT::FindExtension  
 Call this method to find the position of the file extension within the path.  
  
```
int FindExtension() const;
```  
  
### Return Value  
 Returns the position of the "." preceding the extension. If no extension is found, returns –1.  
  
### Remarks  
 For more information, see [PathFindExtension](http://msdn.microsoft.com/library/windows/desktop/bb773587).  
  
##  <a name="cpatht__findfilename"></a>  CPathT::FindFileName  
 Call this method to find the position of the file name within the path.  
  
```
int FindFileName() const;
```  
  
### Return Value  
 Returns the position of the file name. If no file name is found, returns –1.  
  
### Remarks  
 For more information, see [PathFindFileName](http://msdn.microsoft.com/library/windows/desktop/bb773589).  
  
##  <a name="cpatht__getdrivenumber"></a>  CPathT::GetDriveNumber  
 Call this method to search the path for a drive letter within the range of 'A' to 'Z' and return the corresponding drive number.  
  
```
int GetDriveNumber() const;
```  
  
### Return Value  
 Returns the drive number as an integer from 0 through 25 (corresponding to 'A' through 'Z') if the path has a drive letter, or -1 otherwise.  
  
### Remarks  
 For more information, see [PathGetDriveNumber](http://msdn.microsoft.com/library/windows/desktop/bb773612).  
  
##  <a name="cpatht__getextension"></a>  CPathT::GetExtension  
 Call this method to get the file extension from the path.  
  
```
StringType GetExtension() const;
```  
  
### Return Value  
 Returns the file extension.  
  
##  <a name="cpatht__isdirectory"></a>  CPathT::IsDirectory  
 Call this method to check whether the path is a valid directory.  
  
```
BOOL IsDirectory() const;
```  
  
### Return Value  
 Returns a non-zero value (16) if the path is a directory, `FALSE` otherwise.  
  
### Remarks  
 For more information, see [PathIsDirectory](http://msdn.microsoft.com/library/windows/desktop/bb773621).  
  
##  <a name="cpatht__isfilespec"></a>  CPathT::IsFileSpec  
 Call this method to search a path for any path-delimiting characters (for example, ':' or '\\' ). If there are no path-delimiting characters present, the path is considered to be a File Spec path.  
  
```
BOOL IsFileSpec() const;
```  
  
### Return Value  
 Returns TRUE if there are no path-delimiting characters within the path, or FALSE if there are path-delimiting characters.  
  
### Remarks  
 For more information, see [PathIsFileSpec](http://msdn.microsoft.com/library/windows/desktop/bb773627).  
  
##  <a name="cpatht__isprefix"></a>  CPathT::IsPrefix  
 Call this method to determine whether a path contains a valid prefix of the type passed by `pszPrefix`.  
  
```
BOOL IsPrefix(PCXSTR    pszPrefix) const;
```  
  
### Parameters  
 `pszPrefix`  
 The prefix for which to search. A prefix is one of these types: "C:\\\\", ".", "..", "..\\\\".  
  
### Return Value  
 Returns TRUE if the path contains the prefix, or FALSE otherwise.  
  
### Remarks  
 For more information, see [PathIsPrefix](http://msdn.microsoft.com/library/windows/desktop/bb773650).  
  
##  <a name="cpatht__isrelative"></a>  CPathT::IsRelative  
 Call this method to determine if the path is relative.  
  
```
BOOL IsRelative() const;
```  
  
### Return Value  
 Returns TRUE if the path is relative, or FALSE if it is absolute.  
  
### Remarks  
 For more information, see [PathIsRelative](http://msdn.microsoft.com/library/windows/desktop/bb773660).  
  
##  <a name="cpatht__isroot"></a>  CPathT::IsRoot  
 Call this method to determine if the path is a directory root.  
  
```
BOOL IsRoot() const;
```  
  
### Return Value  
 Returns TRUE if the path is a root, or FALSE otherwise.  
  
### Remarks  
 For more information, see [PathIsRoot](http://msdn.microsoft.com/library/windows/desktop/bb773674).  
  
##  <a name="cpatht__issameroot"></a>  CPathT::IsSameRoot  
 Call this method to determine whether another path has a common root component with the current path.  
  
```
BOOL IsSameRoot(PCXSTR    pszOther) const;
```  
  
### Parameters  
 `pszOther`  
 The other path.  
  
### Return Value  
 Returns TRUE if both strings have the same root component, or FALSE otherwise.  
  
### Remarks  
 For more information, see [PathIsSameRoot](http://msdn.microsoft.com/library/windows/desktop/bb773687).  
  
##  <a name="cpatht__isunc"></a>  CPathT::IsUNC  
 Call this method to determine whether the path is a valid UNC (universal naming convention) path for a server and share.  
  
```
BOOL IsUNC() const;
```  
  
### Return Value  
 Returns TRUE if the path is a valid UNC path, or FALSE otherwise.  
  
### Remarks  
 For more information, see [PathIsUNC](http://msdn.microsoft.com/library/windows/desktop/bb773712).  
  
##  <a name="cpatht__isuncserver"></a>  CPathT::IsUNCServer  
 Call this method to determine whether the path is a valid UNC (universal naming convention) path for a server only.  
  
```
BOOL IsUNCServer() const;
```  
  
### Return Value  
 Returns TRUE if the string is a valid UNC path for a server only (no share name), or FALSE otherwise.  
  
### Remarks  
 For more information, see [PathIsUNCServer](http://msdn.microsoft.com/library/windows/desktop/bb773722).  
  
##  <a name="cpatht__isuncservershare"></a>  CPathT::IsUNCServerShare  
 Call this method to determine whether the path is a valid UNC (universal naming convention) share path, \\\ *server*\ *share*.  
  
```
BOOL IsUNCServerShare() const;
```  
  
### Return Value  
 Returns TRUE if the path is in the form \\\ *server*\ *share*, or FALSE otherwise.  
  
### Remarks  
 For more information, see [PathIsUNCServerShare](http://msdn.microsoft.com/library/windows/desktop/bb773723).  
  
##  <a name="cpatht__m_strpath"></a>  CPathT::m_strPath  
 The path.  
  
```
StringType m_strPath;
```  
  
### Remarks  
 `StringType` is the template parameter to `CPathT`.  
  
##  <a name="cpatht__makepretty"></a>  CPathT::MakePretty  
 Call this method to convert a path to all lowercase characters to give the path a consistent appearance.  
  
```
BOOL MakePretty();
```  
  
### Return Value  
 Returns TRUE if the path has been converted, or FALSE otherwise.  
  
### Remarks  
 For more information, see [PathMakePretty](http://msdn.microsoft.com/library/windows/desktop/bb773725).  
  
##  <a name="cpatht__matchspec"></a>  CPathT::MatchSpec  
 Call this method to search the path for a string containing a wildcard match type.  
  
```
BOOL MatchSpec(PCXSTR    pszSpec) const;
```  
  
### Parameters  
 `pszSpec`  
 Pointer to a null-terminated string with the file type for which to search. For example, to test whether the file at the current path is a DOC file, `pszSpec` should be set to "*.doc".  
  
### Return Value  
 Returns TRUE if the string matches, or FALSE otherwise.  
  
### Remarks  
 For more information, see [PathMatchSpec](http://msdn.microsoft.com/library/windows/desktop/bb773727).  
  
##  <a name="cpatht__operator_add_eq"></a>  CPathT::operator +=  
 This operator appends a string to the path.  
  
```
CPathT<StringType>& operator+=(PCXSTR    pszMore);
```  
  
### Parameters  
 `pszMore`  
 The string to append.  
  
### Return Value  
 Returns the updated path.  
  
##  <a name="cpatht__operator_const_stringtype__amp"></a>  CPathT::operator const StringType &amp;  
 This operator allows the object to be treated like a string.  
  
```
    operatorconst StringType&() const throw();
```  
  
### Return Value  
 Returns a string representing the current path managed by this object.  
  
##  <a name="cpatht__operator_cpatht__pcxstr"></a>  CPathT::operator CPathT::PCXSTR  
 This operator allows the object to be treated like a string.  
  
```
    operatorPCXSTR() const throw();
```  
  
### Return Value  
 Returns a string representing the current path managed by this object.  
  
##  <a name="cpatht__operator_stringtype__amp"></a>  CPathT::operator StringType &amp;  
 This operator allows the object to be treated like a string.  
  
```
    operatorStringType&() throw();
```  
  
### Return Value  
 Returns a string representing the current path managed by this object.  
  
##  <a name="cpatht__pcxstr"></a>  CPathT::PCXSTR  
 A constant string type.  
  
```
typedef StringType::PCXSTR PCXSTR;
```  
  
### Remarks  
 `StringType` is the template parameter to `CPathT`.  
  
##  <a name="cpatht__pxstr"></a>  CPathT::PXSTR  
 A string type.  
  
```
typedef StringType::PXSTR PXSTR;
```  
  
### Remarks  
 `StringType` is the template parameter to `CPathT`.  
  
##  <a name="cpatht__quotespaces"></a>  CPathT::QuoteSpaces  
 Call this method to enclose the path in quotation marks if it contains any spaces.  
  
```
void QuoteSpaces();
```  
  
### Remarks  
 For more information, see [PathQuoteSpaces](http://msdn.microsoft.com/library/windows/desktop/bb773739).  
  
##  <a name="cpatht__relativepathto"></a>  CPathT::RelativePathTo  
 Call this method to create a relative path from one file or folder to another.  
  
```
BOOL RelativePathTo(
    PCXSTR
pszFrom,
 DWORD
dwAttrFrom,
    PCXSTR
pszTo,
 DWORD   dwAttrTo);
```  
  
### Parameters  
 `pszFrom`  
 The start of the relative path.  
  
 *dwAttrFrom*  
 The File attributes of `pszFrom`. If this value contains FILE_ATTRIBUTE_DIRECTORY, `pszFrom` is assumed to be a directory; otherwise, `pszFrom` is assumed to be a file.  
  
 `pszTo`  
 The end point of the relative path.  
  
 *dwAttrTo*  
 The File attributes of `pszTo`. If this value contains FILE_ATTRIBUTE_DIRECTORY, `pszTo` is assumed to be a directory; otherwise, `pszTo` is assumed to be a file.  
  
### Return Value  
 Returns TRUE on success, FALSE on failure.  
  
### Remarks  
 For more information, see [PathRelativePathTo](http://msdn.microsoft.com/library/windows/desktop/bb773740).  
  
##  <a name="cpatht__removeargs"></a>  CPathT::RemoveArgs  
 Call this method to remove any command-line arguments from the path.  
  
```
void RemoveArgs();
```  
  
### Remarks  
 For more information, see [PathRemoveArgs](http://msdn.microsoft.com/library/windows/desktop/bb773742).  
  
##  <a name="cpatht__removebackslash"></a>  CPathT::RemoveBackslash  
 Call this method to remove the trailing backslash from the path.  
  
```
void RemoveBackslash();
```  
  
### Remarks  
 For more information, see [PathRemoveBackslash](http://msdn.microsoft.com/library/windows/desktop/bb773743).  
  
##  <a name="cpatht__removeblanks"></a>  CPathT::RemoveBlanks  
 Call this method to remove all leading and trailing spaces from the path.  
  
```
void RemoveBlanks();
```  
  
### Remarks  
 For more information, see [PathRemoveBlanks](http://msdn.microsoft.com/library/windows/desktop/bb773745).  
  
##  <a name="cpatht__removeextension"></a>  CPathT::RemoveExtension  
 Call this method to remove the file extension from the path, if there is one.  
  
```
void RemoveExtension();
```  
  
### Remarks  
 For more information, see [PathRemoveExtension](http://msdn.microsoft.com/library/windows/desktop/bb773746).  
  
##  <a name="cpatht__removefilespec"></a>  CPathT::RemoveFileSpec  
 Call this method to remove the trailing file name and backslash from the path, if it has them.  
  
```
BOOL RemoveFileSpec();
```  
  
### Return Value  
 Returns TRUE on success, FALSE on failure.  
  
### Remarks  
 For more information, see [PathRemoveFileSpec](http://msdn.microsoft.com/library/windows/desktop/bb773748).  
  
##  <a name="cpatht__renameextension"></a>  CPathT::RenameExtension  
 Call this method to replace the file name extension in the path with a new extension. If the file name does not contain an extension, the extension will be attached to the end of the path.  
  
```
BOOL RenameExtension(PCXSTR    pszExtension);
```  
  
### Parameters  
 `pszExtension`  
 The new file name extension, preceded by a "." character.  
  
### Return Value  
 Returns TRUE on success, FALSE on failure.  
  
### Remarks  
 For more information, see [PathRenameExtension](http://msdn.microsoft.com/library/windows/desktop/bb773749).  
  
##  <a name="cpatht__skiproot"></a>  CPathT::SkipRoot  
 Call this method to parse a path, ignoring the drive letter or UNC (universal naming convention) server/share path parts.  
  
```
int SkipRoot() const;
```  
  
### Return Value  
 Returns the position of the beginning of the subpath that follows the root (drive letter or UNC server/share).  
  
### Remarks  
 For more information, see [PathSkipRoot](http://msdn.microsoft.com/library/windows/desktop/bb773754).  
  
##  <a name="cpatht__strippath"></a>  CPathT::StripPath  
 Call this method to remove the path portion of a fully qualified path and file name.  
  
```
void StripPath();
```  
  
### Remarks  
 For more information, see [PathStripPath](http://msdn.microsoft.com/library/windows/desktop/bb773756).  
  
##  <a name="cpatht__striptoroot"></a>  CPathT::StripToRoot  
 Call this method to remove all parts of the path except for the root information.  
  
```
BOOL StripToRoot();
```  
  
### Return Value  
 Returns TRUE if a valid drive letter was found in the path, or FALSE otherwise.  
  
### Remarks  
 For more information, see [PathStripToRoot](http://msdn.microsoft.com/library/windows/desktop/bb773757).  
  
##  <a name="cpatht__unquotespaces"></a>  CPathT::UnquoteSpaces  
 Call this method to remove quotation marks from the beginning and end of a path.  
  
```
void UnquoteSpaces();
```  
  
### Remarks  
 For more information, see [PathUnquoteSpaces](http://msdn.microsoft.com/library/windows/desktop/bb773763).  
  
##  <a name="cpatht__xchar"></a>  CPathT::XCHAR  
 A character type.  
  
```
typedef StringType::XCHAR XCHAR;
```  
  
### Remarks  
 `StringType` is the template parameter to `CPathT`.  
  
## See Also  
 [Classes](../../atl/reference/atl-classes.md)   
 [CStringT Class](../../atl-mfc-shared/reference/cstringt-class.md)<|MERGE_RESOLUTION|>--- conflicted
+++ resolved
@@ -117,17 +117,10 @@
   
 |Name|Description|  
 |----------|-----------------|  
-<<<<<<< HEAD
-|[CPathT::operator const StringType &](../topic/cpatht::operator%20const%20stringtype%20&.md)|This operator allows the object to be treated like a string.|  
-|[CPathT::operator CPathT::PCXSTR](#cpatht__operator_cpatht__pcxstr)|This operator allows the object to be treated like a string.|  
-|[CPathT::operator StringType &](../topic/cpatht::operator%20stringtype%20&.md)|This operator allows the object to be treated like a string.|  
-|[CPathT::operator +=](#cpatht__operator_add_eq)|This operator appends a string to the path.|  
-=======
 |[CPathT::operator const StringType &](#cpatht__operator_const_stringtype_amp)|This operator allows the object to be treated like a string.|  
 |[CPathT::operator CPathT::PCXSTR](#cpatht__operator_cpatht__pcxstr)|This operator allows the object to be treated like a string.|  
 |[CPathT::operator StringType &](#cpatht__operator_stringtype)|This operator allows the object to be treated like a string.|  
 |[CPathT::operator +=](#cpatht__operator__add_eq)|This operator appends a string to the path.|  
->>>>>>> 85ef69ce
   
 ### Public Data Members  
   
