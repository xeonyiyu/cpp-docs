---
title: "_ATL_WIN_MODULE70 Structure | Microsoft Docs"
ms.custom: ""
ms.date: "11/04/2016"
ms.reviewer: ""
ms.suite: ""
ms.technology: 
  - "devlang-cpp"
ms.tgt_pltfrm: ""
ms.topic: "article"
f1_keywords: 
  - "_ATL_WIN_MODULE70"
  - "ATL::_ATL_WIN_MODULE70"
  - "ATL._ATL_WIN_MODULE70"
dev_langs: 
  - "C++"
helpviewer_keywords: 
  - "_ATL_WIN_MODULE70 structure"
  - "ATL_WIN_MODULE70 structure"
ms.assetid: a0aaf3ea-ca77-46ec-bd53-4dfb61dffbea
caps.latest.revision: 15
author: "mikeblome"
ms.author: "mblome"
manager: "ghogen"
translation.priority.ht: 
  - "cs-cz"
  - "de-de"
  - "es-es"
  - "fr-fr"
  - "it-it"
  - "ja-jp"
  - "ko-kr"
  - "pl-pl"
  - "pt-br"
  - "ru-ru"
  - "tr-tr"
  - "zh-cn"
  - "zh-tw"
---
# _ATL_WIN_MODULE70 Structure
Used by windowing code in ATL.  
  
## Syntax  
  
```
struct _ATL_WIN_MODULE70 {
    UNIT cbSize; 
    CRITICAL_SECTION m_csWindowCreate;
    _AtlCreateWndData* m_pCreateWndList;
    CSimpleArray<ATOM> m_rgWindowClassAtoms;
};
```  
  
## Members  
 `cbSize`  
 The size of the structure, used for versioning.  
  
 `m_csWindowCreate`  
 Used to serialize access to window registration code. Used internally by ATL.  
  
 **m_pCreateWndList**  
 Used to bind windows to their objects. Used internally by ATL.  
  
 **m_rgWindowClassAtoms**  
 Used to track window class registrations so that they can be properly unregistered at termination. Used internally by ATL.  
  
## Remarks  
<<<<<<< HEAD
 [_ATL_WIN_MODULE](../topic/_atl_win_module.md) is defined as a typedef of `_ATL_WIN_MODULE70`.  
=======
 [_ATL_WIN_MODULE](atl-typedefs.md#_atl_win_module) is defined as a typedef of `_ATL_WIN_MODULE70`.  
>>>>>>> 85ef69ce
  
## Requirements  
 **Header:** atlbase.h  
  
## See Also  
 [Structures](../../atl/reference/atl-structures.md)




<|MERGE_RESOLUTION|>--- conflicted
+++ resolved
@@ -65,11 +65,7 @@
  Used to track window class registrations so that they can be properly unregistered at termination. Used internally by ATL.  
   
 ## Remarks  
-<<<<<<< HEAD
- [_ATL_WIN_MODULE](../topic/_atl_win_module.md) is defined as a typedef of `_ATL_WIN_MODULE70`.  
-=======
  [_ATL_WIN_MODULE](atl-typedefs.md#_atl_win_module) is defined as a typedef of `_ATL_WIN_MODULE70`.  
->>>>>>> 85ef69ce
   
 ## Requirements  
  **Header:** atlbase.h  
