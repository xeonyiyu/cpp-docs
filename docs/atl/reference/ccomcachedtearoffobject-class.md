--- conflicted
+++ resolved
@@ -186,11 +186,8 @@
  A standard `HRESULT` value.  
   
 ### Remarks  
-<<<<<<< HEAD
  If the requested interface is **IUnknown**, returns a pointer to the `CComCachedTearOffObject`'s own **IUnknown** and increments the reference count. Otherwise, queries for the interface on your tear-off class using the [InternalQueryInterface](ccomobjectrootex-class.md#ccomobjectrootex__internalqueryinterface) method inherited from `CComObjectRootEx`.  
-=======
- If the requested interface is **IUnknown**, returns a pointer to the `CComCachedTearOffObject`'s own **IUnknown** and increments the reference count. Otherwise, queries for the interface on your tear-off class using the [InternalQueryInterface](ccomobjectrootex-class.md#internalqueryinterface) method inherited from `CComObjectRootEx`.  
->>>>>>> 85ef69ce
+
   
 ##  <a name="ccomcachedtearoffobject__release"></a>  CComCachedTearOffObject::Release  
  Decrements the reference count by 1 and, if the reference count is 0, deletes the `CComCachedTearOffObject` object.  
