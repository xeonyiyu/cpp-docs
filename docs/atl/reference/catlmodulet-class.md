---
title: "CAtlModuleT Class | Microsoft Docs"
ms.custom: ""
ms.date: "11/04/2016"
ms.reviewer: ""
ms.suite: ""
ms.technology: 
  - "devlang-cpp"
ms.tgt_pltfrm: ""
ms.topic: "reference"
f1_keywords: 
  - "ATL::CAtlModuleT<T>"
  - "ATL.CAtlModuleT"
  - "ATL.CAtlModuleT<T>"
  - "ATL::CAtlModuleT"
  - "CAtlModuleT"
dev_langs: 
  - "C++"
helpviewer_keywords: 
  - "CAtlModuleT class"
ms.assetid: 9b74d02f-9117-47b1-a05e-c5945f83dd2b
caps.latest.revision: 19
author: "mikeblome"
ms.author: "mblome"
manager: "ghogen"
translation.priority.ht: 
  - "cs-cz"
  - "de-de"
  - "es-es"
  - "fr-fr"
  - "it-it"
  - "ja-jp"
  - "ko-kr"
  - "pl-pl"
  - "pt-br"
  - "ru-ru"
  - "tr-tr"
  - "zh-cn"
  - "zh-tw"
---
# CAtlModuleT Class
This class implements an ATL module.  
  
## Syntax  
  
```
template <class T>
    class ATL_NO_VTABLE CAtlModuleT :
    public CAtlModule
```  
  
#### Parameters  
 `T`  
 Your class derived from `CAtlModuleT`.  
  
## Members  
  
### Public Constructors  
  
|Name|Description|  
|----------|-----------------|  
|[CAtlModuleT::CAtlModuleT](#catlmodulet__catlmodulet)|The constructor.|  
  
### Public Methods  
  
|Name|Description|  
|----------|-----------------|  
|[CAtlModuleT::InitLibId](#catlmodulet__initlibid)|Initializes the data member containing the GUID of the current module.|  
|[CAtlModuleT::RegisterAppId](#catlmodulet__registerappid)|Adds the EXE to the registry.|  
|[CAtlModuleT::RegisterServer](#catlmodulet__registerserver)|Adds the service to the registry.|  
|[CAtlModuleT::UnregisterAppId](#catlmodulet__unregisterappid)|Removes the EXE from the registry.|  
|[CAtlModuleT::UnregisterServer](#catlmodulet__unregisterserver)|Removes the service from the registry.|  
|[CAtlModuleT::UpdateRegistryAppId](#catlmodulet__updateregistryappid)|Updates the EXE information in the registry.|  
  
## Remarks  
 `CAtlModuleT`, derived from [CAtlModule](../../atl/reference/catlmodule-class.md), implements an Executable (EXE) or a Service (EXE) ATL module. An Executable module is a local, out-of-process server, whereas a Service module is a Windows application that runs in the background when Windows starts.  
  
 `CAtlModuleT` provides support for initializing, registering, and unregistering of the module.  
  
## Inheritance Hierarchy  
<<<<<<< HEAD
 [_ATL_MODULE](../topic/_atl_module.md)  
=======
 [_ATL_MODULE](atl-typedefs.md#_atl_module)  
>>>>>>> 85ef69ce
  
 [CAtlModule](../../atl/reference/catlmodule-class.md)  
  
 `CAtlModuleT`  
  
## Requirements  
 **Header:** atlbase.h  
  
##  <a name="catlmodulet__catlmodulet"></a>  CAtlModuleT::CAtlModuleT  
 The constructor.  
  
```
CAtlModuleT() throw();
```  
  
### Remarks  
 Calls [CAtlModuleT::InitLibId](#catlmodulet__initlibid).  
  
##  <a name="catlmodulet__initlibid"></a>  CAtlModuleT::InitLibId  
 Initializes the data member containing the GUID of the current module.  
  
```
static void InitLibId() throw();
```  
  
### Remarks  
 Called by the constructor [CAtlModuleT::CAtlModuleT](#catlmodulet__catlmodulet).  
  
##  <a name="catlmodulet__registerappid"></a>  CAtlModuleT::RegisterAppId  
 Adds the EXE to the registry.  
  
```
HRESULT RegisterAppId() throw();
```  
  
### Return Value  
 Returns S_OK on success, or an error HRESULT on failure.  
  
##  <a name="catlmodulet__registerserver"></a>  CAtlModuleT::RegisterServer  
 Adds the service to the registry.  
  
```
HRESULT RegisterServer(
    BOOL bRegTypeLib = FALSE,
    const CLSID* pCLSID = NULL) throw();
```  
  
### Parameters  
 `bRegTypeLib`  
 TRUE if the type library is to be registered. The default value is FALSE.  
  
 `pCLSID`  
 Points to the CLSID of the object to be registered. If NULL (the default value), all objects in the object map will be registered.  
  
### Return Value  
 Returns S_OK on success, or an error HRESULT on failure.  
  
##  <a name="catlmodulet__unregisterappid"></a>  CAtlModuleT::UnregisterAppId  
 Removes the EXE from the registry.  
  
```
HRESULT UnregisterAppId() throw();
```  
  
### Return Value  
 Returns S_OK on success, or an error HRESULT on failure.  
  
##  <a name="catlmodulet__unregisterserver"></a>  CAtlModuleT::UnregisterServer  
 Removes the service from the registry.  
  
```
HRESULT UnregisterServer(
    BOOL bUnRegTypeLib,
    const CLSID* pCLSID = NULL) throw();
```  
  
### Parameters  
 `bUnRegTypeLib`  
 TRUE if the type library is also to be unregistered.  
  
 `pCLSID`  
 Points to the CLSID of the object to be unregistered. If NULL (the default value), all objects in the object map will be unregistered.  
  
### Return Value  
 Returns S_OK on success, or an error HRESULT on failure.  
  
##  <a name="catlmodulet__updateregistryappid"></a>  CAtlModuleT::UpdateRegistryAppId  
 Updates the EXE information in the registry.  
  
```
static HRESULT WINAPI UpdateRegistryAppId(BOOL  /* bRegister*/) throw();
```  
  
### Parameters  
 `bRegister`  
 Reserved.  
  
### Return Value  
 Returns S_OK on success, or an error HRESULT on failure.  
  
## See Also  
 [CAtlModule Class](../../atl/reference/catlmodule-class.md)   
 [Class Overview](../../atl/atl-class-overview.md)   
 [Module Classes](../../atl/atl-module-classes.md)<|MERGE_RESOLUTION|>--- conflicted
+++ resolved
@@ -78,11 +78,8 @@
  `CAtlModuleT` provides support for initializing, registering, and unregistering of the module.  
   
 ## Inheritance Hierarchy  
-<<<<<<< HEAD
- [_ATL_MODULE](../topic/_atl_module.md)  
-=======
  [_ATL_MODULE](atl-typedefs.md#_atl_module)  
->>>>>>> 85ef69ce
+
   
  [CAtlModule](../../atl/reference/catlmodule-class.md)  
   
