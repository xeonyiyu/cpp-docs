---
title: "CStringElementTraits Class | Microsoft Docs"
ms.custom: ""
ms.date: "11/04/2016"
ms.reviewer: ""
ms.suite: ""
ms.technology: 
  - "devlang-cpp"
ms.tgt_pltfrm: ""
ms.topic: "reference"
f1_keywords: 
  - "ATL.CStringElementTraits<T>"
  - "ATL::CStringElementTraits<T>"
  - "CStringElementTraits"
  - "ATL.CStringElementTraits"
  - "ATL::CStringElementTraits"
dev_langs: 
  - "C++"
helpviewer_keywords: 
  - "CStringElementTraits class"
ms.assetid: 74d7134b-099d-4455-bf91-3e68ccbf95bc
caps.latest.revision: 19
author: "mikeblome"
ms.author: "mblome"
manager: "ghogen"
translation.priority.ht: 
  - "cs-cz"
  - "de-de"
  - "es-es"
  - "fr-fr"
  - "it-it"
  - "ja-jp"
  - "ko-kr"
  - "pl-pl"
  - "pt-br"
  - "ru-ru"
  - "tr-tr"
  - "zh-cn"
  - "zh-tw"
---
# CStringElementTraits Class
This class provides static functions used by collection classes storing `CString` objects.  
  
## Syntax  
  
```
template <typename   T>
    class CStringElementTraits
```  
  
#### Parameters  
 `T`  
 The type of data to be stored in the collection.  
  
## Members  
  
### Public Typedefs  
  
|Name|Description|  
|----------|-----------------|  
|[CStringElementTraits::INARGTYPE](#cstringelementtraits__inargtype)|The data type to use for adding elements to the collection class object.|  
|[CStringElementTraits::OUTARGTYPE](#cstringelementtraits__outargtype)|The data type to use for retrieving elements from the collection class object.|  
  
### Public Methods  
  
|Name|Description|  
|----------|-----------------|  
|[CStringElementTraits::CompareElements](#cstringelementtraits__compareelements)|(Static) Call this function to compare two string elements for equality.|  
|[CStringElementTraits::CompareElementsOrdered](#cstringelementtraits__compareelementsordered)|(Static) Call this function to compare two string elements.|  
|[CStringElementTraits::CopyElements](#cstringelementtraits__copyelements)|(Static) Call this function to copy `CString` elements stored in a collection class object.|  
|[CStringElementTraits::Hash](#cstringelementtraits__hash)|(Static) Call this function to calculate a hash value for the given string element.|  
|[CStringElementTraits::RelocateElements](#cstringelementtraits__relocateelements)|(Static) Call this function to relocate `CString` elements stored in a collection class object.|  
  
## Remarks  
 This class provides static functions for copying, moving, and comparing strings and for creating a hash value. These functions are useful when using a collection class to store string-based data. Use [CStringElementTraitsI](../../atl/reference/cstringelementtraitsi-class.md) when case-insensitive comparisons are required. Use [CStringRefElementTraits](../../atl/reference/cstringrefelementtraits-class.md) when the string objects are to be dealt with as references.  
  
 For more information, see [ATL Collection Classes](../../atl/atl-collection-classes.md).  
  
## Requirements  
 **Header:** cstringt.h  
  
##  <a name="cstringelementtraits__compareelements"></a>  CStringElementTraits::CompareElements  
 Call this static function to compare two string elements for equality.  
  
```
static bool CompareElements(
    INARGTYPE str1,
    INARGTYPE str2);
```  
  
### Parameters  
 `str1`  
 The first string element.  
  
 `str2`  
 The second string element.  
  
### Return Value  
 Returns true if the elements are equal, false otherwise.  
  
##  <a name="cstringelementtraits__compareelementsordered"></a>  CStringElementTraits::CompareElementsOrdered  
 Call this static function to compare two string elements.  
  
```
static int CompareElementsOrdered(
    INARGTYPE str1,
    INARGTYPE str2);
```  
  
### Parameters  
 `str1`  
 The first string element.  
  
 `str2`  
 The second string element.  
  
### Return Value  
<<<<<<< HEAD
 Zero if the strings are identical, < 0 if `str1` is less than `str2`, or > 0 if `str1` is greater than `str2`. The [CStringT::Compare](cstringt-class.md#cstringt__compare) method is used to perform the comparisons.  
=======
 Zero if the strings are identical, < 0 if `str1` is less than `str2`, or > 0 if `str1` is greater than `str2`. The [CStringT::Compare](cstringt-class.md#compare) method is used to perform the comparisons.  
>>>>>>> 85ef69ce
  
##  <a name="cstringelementtraits__copyelements"></a>  CStringElementTraits::CopyElements  
 Call this static function to copy `CString` elements stored in a collection class object.  
  
```
static void CopyElements(
    T* pDest,
    const T* pSrc,
    size_t nElements);
```  
  
### Parameters  
 `pDest`  
 Pointer to the first element that will receive the copied data.  
  
 `pSrc`  
 Pointer to the first element to copy.  
  
 `nElements`  
 The number of elements to copy.  
  
### Remarks  
 The source and destination elements should not overlap.  
  
##  <a name="cstringelementtraits__hash"></a>  CStringElementTraits::Hash  
 Call this static function to calculate a hash value for the given string element.  
  
```
static ULONG Hash(INARGTYPE   str);
```  
  
### Parameters  
 `str`  
 The string element.  
  
### Return Value  
 Returns a hash value, calculated using the string's contents.  
  
##  <a name="cstringelementtraits__inargtype"></a>  CStringElementTraits::INARGTYPE  
 The data type to use for adding elements to the collection class object.  
  
```
typedef T::PCXSTR INARGTYPE;
```  
  
##  <a name="cstringelementtraits__outargtype"></a>  CStringElementTraits::OUTARGTYPE  
 The data type to use for retrieving elements from the collection class object.  
  
```
typedef T& OUTARGTYPE;
```  
  
##  <a name="cstringelementtraits__relocateelements"></a>  CStringElementTraits::RelocateElements  
 Call this static function to relocate `CString` elements stored in a collection class object.  
  
```
static void RelocateElements(
    T* pDest,
    T* pSrc,
    size_t nElements);
```  
  
### Parameters  
 `pDest`  
 Pointer to the first element that will receive the relocated data.  
  
 `pSrc`  
 Pointer to the first element to relocate.  
  
 `nElements`  
 The number of elements to relocate.  
  
### Remarks  
 This static function calls [memmove](../../c-runtime-library/reference/memmove-wmemmove.md), which is sufficient for most data types. If the objects being moved contain pointers to their own members, this static function will need to be overridden.  
  
## See Also  
 [CElementTraitsBase Class](../../atl/reference/celementtraitsbase-class.md)   
 [CStringElementTraitsI Class](../../atl/reference/cstringelementtraitsi-class.md)   
 [Class Overview](../../atl/atl-class-overview.md)<|MERGE_RESOLUTION|>--- conflicted
+++ resolved
@@ -115,11 +115,8 @@
  The second string element.  
   
 ### Return Value  
-<<<<<<< HEAD
  Zero if the strings are identical, < 0 if `str1` is less than `str2`, or > 0 if `str1` is greater than `str2`. The [CStringT::Compare](cstringt-class.md#cstringt__compare) method is used to perform the comparisons.  
-=======
- Zero if the strings are identical, < 0 if `str1` is less than `str2`, or > 0 if `str1` is greater than `str2`. The [CStringT::Compare](cstringt-class.md#compare) method is used to perform the comparisons.  
->>>>>>> 85ef69ce
+
   
 ##  <a name="cstringelementtraits__copyelements"></a>  CStringElementTraits::CopyElements  
  Call this static function to copy `CString` elements stored in a collection class object.  
