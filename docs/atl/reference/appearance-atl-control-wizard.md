---
title: "Appearance, ATL Control Wizard | Microsoft Docs"
ms.custom: ""
ms.date: "11/04/2016"
ms.reviewer: ""
ms.suite: ""
ms.technology: 
  - "devlang-cpp"
ms.tgt_pltfrm: ""
ms.topic: "reference"
f1_keywords: 
  - "vc.codewiz.class.atl.control.misc"
dev_langs: 
  - "C++"
helpviewer_keywords: 
  - "ATL Control Wizard, appearance"
ms.assetid: cc16d7ff-74d7-4c15-9ebd-4b19201ff457
caps.latest.revision: 12
author: "mikeblome"
ms.author: "mblome"
manager: "ghogen"
translation.priority.ht: 
  - "cs-cz"
  - "de-de"
  - "es-es"
  - "fr-fr"
  - "it-it"
  - "ja-jp"
  - "ko-kr"
  - "pl-pl"
  - "pt-br"
  - "ru-ru"
  - "tr-tr"
  - "zh-cn"
  - "zh-tw"
---
# Appearance, ATL Control Wizard
Insert "Search Results" summary here.  
  
 Use this page of the wizard to identify additional user element options for the control. This page is available for controls identified as **Standard controls** under **Control type** on the [Options, ATL Control Wizard](../../atl/reference/options-atl-control-wizard.md) page.  
  
## UIElement List  
 **View status**  
 Sets the appearance of the control within the container.  
  
-   **Opaque**: Sets the `VIEWSTATUS_OPAQUE` bit in the [VIEWSTATUS](http://msdn.microsoft.com/library/windows/desktop/ms687201) enumeration and draws the entire control rectangle passed to the [CComControlBase::OnDraw](../../atl/reference/ccomcontrolbase-class.md#ccomcontrolbase__ondraw) method. The control appears completely opaque, and none of the container shows behind the control boundaries.  
  
     This setting helps the container draw the control more quickly. If this option is not selected, the control can contain transparent parts.  
  
     Only an opaque control can have a solid background.  
  
-   Sets the `VIEWSTATUS_SOLIDBKGND` bit in the `VIEWSTATUS` enumeration. The control's background appears as a solid color with no pattern.  
  
     This option is available only if the **Opaque** option is also selected.  
  
 **Add control based on**  
<<<<<<< HEAD
 Sets the control to be based on a Windows control type by adding a [CContainedWindow](../topic/ccontainedwindow.md) data member to the class implementing the control. It also adds a message map and message handler functions to handle Windows messages for the control. Choose from the list the type of Windows control you want to create, if any.  
=======
 Sets the control to be based on a Windows control type by adding a [CContainedWindow](ccontainedwindowt-class.md) data member to the class implementing the control. It also adds a message map and message handler functions to handle Windows messages for the control. Choose from the list the type of Windows control you want to create, if any.  
>>>>>>> 85ef69ce
  
-   `Button`  
  
-   `ListBox`  
  
-   `SysAnimate32`  
  
-   `SysListView32`  
  
-   `ComboBox`  
  
-   `RichEdit`  
  
-   `SysDateTimePick32`  
  
-   `SysMonthCal32`  
  
-   `ComboBoxEx32`  
  
-   `ScrollBar`  
  
-   `SysHeader32`  
  
-   `SysTabControl32`  
  
-   `Edit`  
  
-   `Static`  
  
-   `SysIPAddress32`  
  
-   `SysTreeView32`  
  
 **Misc status**  
 Sets additional appearance and behavior options for the control.  
  
-   **Invisible at run-time**: Sets the control to be invisible at run time. You can use invisible controls to perform operations in the background, such as firing events at timed intervals.  
  
-   **Acts like button**: Sets the `OLEMISC_ACTSLIKEBUTTON` bit in the [OLEMISC](http://msdn.microsoft.com/library/windows/desktop/ms678497) enumeration to enable a control to act like a button. If the container has marked the control's client site as a default button, selecting this option enables your button control to display itself as a default button by drawing itself with a thicker frame. See [CComControlBase::GetAmbientDisplayAsDefault](../../atl/reference/ccomcontrolbase-class.md#ccomcontrolbase__getambientdisplayasdefault) for more information.  
  
-   **Acts like label**: Sets the `OLEMISC_ACTSLIKELABEL` bit in the `OLEMISC` enumeration to enable a control to replace the container's native label. The container determines what to do with this flag, if anything.  
  
 **Other**  
 Sets additional behavior options for the control.  
  
-   **Normalized DC**: Sets the control to create a normalized device context when it is called to draw itself. This action standardizes the control's appearance, but it makes drawing less efficient.  
  
-   **Window only**: Specifies that your control cannot be windowless. If you do not select this option, your control is automatically windowless in containers that support windowless objects, and it is automatically windowed in containers that do not support windowless objects. Selecting this option forces your control to be windowed, even in containers that support windowless objects.  
  
-   **Insertable**: Select this option to have your control appear in the **Insert Object** dialog box of applications such as Word and Excel. Your control can then be inserted by any application that supports embedded objects through this dialog box.  
  
## See Also  
 [ATL Control Wizard](../../atl/reference/atl-control-wizard.md)   
 [SUBEDIT Sample: Superclasses a Standard Windows Control](http://msdn.microsoft.com/en-us/30e46bdc-ed92-417c-b6b8-359017265a7b)
<|MERGE_RESOLUTION|>--- conflicted
+++ resolved
@@ -54,11 +54,8 @@
      This option is available only if the **Opaque** option is also selected.  
   
  **Add control based on**  
-<<<<<<< HEAD
- Sets the control to be based on a Windows control type by adding a [CContainedWindow](../topic/ccontainedwindow.md) data member to the class implementing the control. It also adds a message map and message handler functions to handle Windows messages for the control. Choose from the list the type of Windows control you want to create, if any.  
-=======
  Sets the control to be based on a Windows control type by adding a [CContainedWindow](ccontainedwindowt-class.md) data member to the class implementing the control. It also adds a message map and message handler functions to handle Windows messages for the control. Choose from the list the type of Windows control you want to create, if any.  
->>>>>>> 85ef69ce
+
   
 -   `Button`  
   
