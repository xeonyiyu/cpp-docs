---
title: "_ATL_BASE_MODULE70 Structure | Microsoft Docs"
ms.custom: ""
ms.date: "11/04/2016"
ms.reviewer: ""
ms.suite: ""
ms.technology: 
  - "devlang-cpp"
ms.tgt_pltfrm: ""
ms.topic: "article"
f1_keywords: 
  - "ATL::_ATL_BASE_MODULE70"
  - "ATL._ATL_BASE_MODULE70"
  - "_ATL_BASE_MODULE70"
dev_langs: 
  - "C++"
helpviewer_keywords: 
  - "ATL_BASE_MODULE70 structure"
  - "_ATL_BASE_MODULE70 structure"
ms.assetid: 4539282f-15b8-4d7c-aafa-a85dc56f4980
caps.latest.revision: 15
author: "mikeblome"
ms.author: "mblome"
manager: "ghogen"
translation.priority.ht: 
  - "cs-cz"
  - "de-de"
  - "es-es"
  - "fr-fr"
  - "it-it"
  - "ja-jp"
  - "ko-kr"
  - "pl-pl"
  - "pt-br"
  - "ru-ru"
  - "tr-tr"
  - "zh-cn"
  - "zh-tw"
---
# _ATL_BASE_MODULE70 Structure
Used by any project that uses ATL.  
  
## Syntax  
  
```
struct _ATL_BASE_MODULE70 {
    UINT cbSize;
    HINSTANCE m_hInst;
    HINSTANCE m_hInstResource;
    bool m_bNT5orWin98;
    DWORD dwAtlBuildVer;
    GUID* pguidVer;
    CRITICAL_SECTION m_csResource;
    CSimpleArray<HINSTANCE> m_rgResourceInstance;
};
```  
  
## Members  
 `cbSize`  
 The size of the structure, used for versioning.  
  
 `m_hInst`  
 The **hInstance** for this module (either exe or dll).  
  
 `m_hInstResource`  
 Default instance resource handle.  
  
 **m_bNT5orWin98**  
 Operating system version information. Used internally by ATL.  
  
 **dwAtlBuildVer**  
 Stores the version of ATL. Currently 0x0700.  
  
 **pguidVer**  
 ATL's internal GUID.  
  
 **m_csResource**  
 Used to synchronize access to the **m_rgResourceInstance** array. Used internally by ATL.  
  
 **m_rgResourceInstance**  
 Array used to search for resources in all the resource instances of which ATL is aware. Used internally by ATL.  
  
## Remarks  
<<<<<<< HEAD
 [_ATL_BASE_MODULE](../topic/_atl_base_module.md) is defined as a typedef of `_ATL_BASE_MODULE70`.  
=======
 [_ATL_BASE_MODULE](atl-typedefs.md#-atl_base_module) is defined as a typedef of `_ATL_BASE_MODULE70`.  
>>>>>>> 85ef69ce
  
## Requirements  
 **Header:** atlcore.h  
  
## See Also  
 [Structures](../../atl/reference/atl-structures.md)




<|MERGE_RESOLUTION|>--- conflicted
+++ resolved
@@ -81,11 +81,7 @@
  Array used to search for resources in all the resource instances of which ATL is aware. Used internally by ATL.  
   
 ## Remarks  
-<<<<<<< HEAD
- [_ATL_BASE_MODULE](../topic/_atl_base_module.md) is defined as a typedef of `_ATL_BASE_MODULE70`.  
-=======
  [_ATL_BASE_MODULE](atl-typedefs.md#-atl_base_module) is defined as a typedef of `_ATL_BASE_MODULE70`.  
->>>>>>> 85ef69ce
   
 ## Requirements  
  **Header:** atlcore.h  
