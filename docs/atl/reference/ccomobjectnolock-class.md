---
title: "CComObjectNoLock Class | Microsoft Docs"
ms.custom: ""
ms.date: "11/04/2016"
ms.reviewer: ""
ms.suite: ""
ms.technology: 
  - "devlang-cpp"
ms.tgt_pltfrm: ""
ms.topic: "reference"
f1_keywords: 
  - "ATL.CComObjectNoLock"
  - "ATL::CComObjectNoLock"
  - "ATL.CComObjectNoLock<Base>"
  - "CComObjectNoLock"
  - "ATL::CComObjectNoLock<Base>"
dev_langs: 
  - "C++"
helpviewer_keywords: 
  - "CComObjectNoLock class"
ms.assetid: 288c6506-7da8-4127-8d58-7f4bd779539a
caps.latest.revision: 19
author: "mikeblome"
ms.author: "mblome"
manager: "ghogen"
translation.priority.ht: 
  - "cs-cz"
  - "de-de"
  - "es-es"
  - "fr-fr"
  - "it-it"
  - "ja-jp"
  - "ko-kr"
  - "pl-pl"
  - "pt-br"
  - "ru-ru"
  - "tr-tr"
  - "zh-cn"
  - "zh-tw"
---
# CComObjectNoLock Class
This class implements **IUnknown** for a nonaggregated object, but does not increment the module lock count in the constructor.  
  
## Syntax  
  
```
template<class Base>  class CComObjectNoLock :  public Base
```  
  
#### Parameters  
 `Base`  
 Your class, derived from [CComObjectRoot](../../atl/reference/ccomobjectroot-class.md) or [CComObjectRootEx](../../atl/reference/ccomobjectrootex-class.md), as well as from any other interface you want to support on the object.  
  
## Members  
  
### Public Constructors  
  
|Name|Description|  
|----------|-----------------|  
|[CComObjectNoLock::CComObjectNoLock](#ccomobjectnolock__ccomobjectnolock)|Constructor.|  
|[CComObjectNoLock::~CComObjectNoLock](#ccomobjectnolock___dtorccomobjectnolock)|The destructor.|  
  
### Public Methods  
  
|Name|Description|  
|----------|-----------------|  
|[CComObjectNoLock::AddRef](#ccomobjectnolock__addref)|Increments the reference count on the object.|  
|[CComObjectNoLock::QueryInterface](#ccomobjectnolock__queryinterface)|Returns a pointer to the requested interface.|  
|[CComObjectNoLock::Release](#ccomobjectnolock__release)|Decrements the reference count on the object.|  
  
## Remarks  
 `CComObjectNoLock` is similar to [CComObject](../../atl/reference/ccomobject-class.md) in that it implements [IUnknown](http://msdn.microsoft.com/library/windows/desktop/ms680509) for a nonaggregated object; however, `CComObjectNoLock` does not increment the module lock count in the constructor.  
  
 ATL uses `CComObjectNoLock` internally for class factories. In general, you will not use this class directly.  
  
## Inheritance Hierarchy  
 `Base`  
  
 `CComObjectNoLock`  
  
## Requirements  
 **Header:** atlcom.h  
  
##  <a name="ccomobjectnolock__addref"></a>  CComObjectNoLock::AddRef  
 Increments the reference count on the object.  
  
```
STDMETHOD_(ULONG, AddRef)();
```  
  
### Return Value  
 A value that may be useful for diagnostics or testing.  
  
##  <a name="ccomobjectnolock__ccomobjectnolock"></a>  CComObjectNoLock::CComObjectNoLock  
 The constructor. Unlike [CComObject](../../atl/reference/ccomobject-class.md), does not increment the module lock count.  
  
```
CComObjectNoLock(void* = NULL);
```  
  
### Parameters  
 **void\***  
 [in] This unnamed parameter is not used. It exists for symmetry with other **CCom***XXX*`Object`*XXX* constructors.  
  
##  <a name="ccomobjectnolock___dtorccomobjectnolock"></a>  CComObjectNoLock::~CComObjectNoLock  
 The destructor.  
  
```
~CComObjectNoLock();
```  
  
### Remarks  
<<<<<<< HEAD
 Frees all allocated resources and calls [FinalRelease](ccomobjectrootex-class.md#ccomobjectrootex__finalrelease).  
=======
 Frees all allocated resources and calls [FinalRelease](ccomobjectrootex-class.md#finalrelease).  
>>>>>>> 85ef69ce
  
##  <a name="ccomobjectnolock__queryinterface"></a>  CComObjectNoLock::QueryInterface  
 Retrieves a pointer to the requested interface.  
  
```
STDMETHOD(QueryInterface)(REFIID iid,
    void** ppvObject);
```  
  
### Parameters  
 `iid`  
 [in] The identifier of the interface being requested.  
  
 `ppvObject`  
 [out] A pointer to the interface pointer identified by `iid`. If the object does not support this interface, `ppvObject` is set to **NULL**.  
  
### Return Value  
 A standard `HRESULT` value.  
  
##  <a name="ccomobjectnolock__release"></a>  CComObjectNoLock::Release  
 Decrements the reference count on the object.  
  
```
STDMETHOD_(ULONG, Release)();
```  
  
### Return Value  
 In debug builds, **Release** returns a value that may be useful for diagnostics or testing. In non-debug builds, **Release** always returns 0.  
  
## See Also  
 [Class Overview](../../atl/atl-class-overview.md)<|MERGE_RESOLUTION|>--- conflicted
+++ resolved
@@ -110,11 +110,8 @@
 ```  
   
 ### Remarks  
-<<<<<<< HEAD
  Frees all allocated resources and calls [FinalRelease](ccomobjectrootex-class.md#ccomobjectrootex__finalrelease).  
-=======
- Frees all allocated resources and calls [FinalRelease](ccomobjectrootex-class.md#finalrelease).  
->>>>>>> 85ef69ce
+
   
 ##  <a name="ccomobjectnolock__queryinterface"></a>  CComObjectNoLock::QueryInterface  
  Retrieves a pointer to the requested interface.  
