--- conflicted
+++ resolved
@@ -66,12 +66,9 @@
   
 ## Remarks  
  `CComSingleThreadModel` provides methods for incrementing and decrementing the value of a variable. Unlike [CComMultiThreadModel](../../atl/reference/ccommultithreadmodel-class.md) and [CComMultiThreadModelNoCS](../../atl/reference/ccommultithreadmodelnocs-class.md), these methods are not thread-safe.  
-  
-<<<<<<< HEAD
- Typically, you use `CComSingleThreadModel` through one of two `typedef` names, either [CComObjectThreadModel](atl-typedefs.md#ccomobjectthreadmodel) or [CComGlobalsThreadModel](../topic/ccomglobalsthreadmodel.md). The class referenced by each `typedef` depends on the threading model used, as shown in the following table:  
-=======
+
  Typically, you use `CComSingleThreadModel` through one of two `typedef` names, either [CComObjectThreadModel](atl-typedefs.md#ccomobjectthreadmodel) or [CComGlobalsThreadModel](atl-typedefs.md#ccomglobalsthreadmodel). The class referenced by each `typedef` depends on the threading model used, as shown in the following table:  
->>>>>>> 85ef69ce
+
   
 |typedef|Single threading model|Apartment threading model|Free threading model|  
 |-------------|----------------------------|-------------------------------|--------------------------|  
