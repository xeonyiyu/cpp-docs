---
title: "CAtlArray Class | Microsoft Docs"
ms.custom: ""
ms.date: "11/04/2016"
ms.reviewer: ""
ms.suite: ""
ms.technology: 
  - "devlang-cpp"
ms.tgt_pltfrm: ""
ms.topic: "reference"
f1_keywords: 
  - "ATL::CAtlArray"
  - "ATL.CAtlArray"
  - "CAtlArray"
dev_langs: 
  - "C++"
helpviewer_keywords: 
  - "CAtlArray class"
ms.assetid: 0b503aa8-2357-40af-a326-6654bf1da098
caps.latest.revision: 21
author: "mikeblome"
ms.author: "mblome"
manager: "ghogen"
translation.priority.ht: 
  - "cs-cz"
  - "de-de"
  - "es-es"
  - "fr-fr"
  - "it-it"
  - "ja-jp"
  - "ko-kr"
  - "pl-pl"
  - "pt-br"
  - "ru-ru"
  - "tr-tr"
  - "zh-cn"
  - "zh-tw"
---
# CAtlArray Class
This class implements an array object.  
  
## Syntax  
  
```
template<typename E,  class ETraits = CElementTraits<E>>  class CAtlArray
```  
  
#### Parameters  
 *E*  
 The type of data to be stored in the array.  
  
 *ETraits*  
 The code used to copy or move elements.  
  
## Members  
  
### Methods  
  
|||  
|-|-|  
|[Add](#catlarray__add)|Call this method to add an element to the array object.|  
|[Append](#catlarray__append)|Call this method to add the contents of one array to the end of another.|  
|[AssertValid](#catlarray__assertvalid)|Call this method to confirm that the array object is valid.|  
|[CAtlArray](#catlarray__catlarray)|The constructor.|  
|[~CAtlArray](#catlarray___dtorcatlarray)|The destructor.|  
|[Copy](#catlarray__copy)|Call this method to copy the elements of one array to another.|  
|[FreeExtra](#catlarray__freeextra)|Call this method to remove any empty elements from the array.|  
|[GetAt](#catlarray__getat)|Call this method to retrieve a single element from the array object.|  
|[GetCount](#catlarray__getcount)|Call this method to return the number of elements stored in the array.|  
|[GetData](#catlarray__getdata)|Call this method to return a pointer to the first element in the array.|  
|[InsertArrayAt](#catlarray__insertarrayat)|Call this method to insert one array into another.|  
|[InsertAt](#catlarray__insertat)|Call this method to insert a new element (or multiple copies of an element) into the array object.|  
|[IsEmpty](#catlarray__isempty)|Call this method to test if the array is empty.|  
|[RemoveAll](#catlarray__removeall)|Call this method to remove all elements from the array object.|  
|[RemoveAt](#catlarray__removeat)|Call this method to remove one or more elements from the array.|  
|[SetAt](#catlarray__setat)|Call this method to set the value of an element in the array object.|  
|[SetAtGrow](#catlarray__setatgrow)|Call this method to set the value of an element in the array object, expanding the array as required.|  
|[SetCount](#catlarray__setcount)|Call this method to set the size of the array object.|  
  
### Operators  
  
|||  
|-|-|  
<<<<<<< HEAD
|[operator &#91;&#93;](catlarray-class.md#catlarray__operator)|Call this operator to return a reference to an element in the array.|  
=======
|[operator &#91;&#93;](#operator__at)|Call this operator to return a reference to an element in the array.|  
>>>>>>> 85ef69ce
  
### Typedefs  
  
|||  
|-|-|  
|[INARGTYPE](#catlarray__inargtype)|The data type to use for adding elements to the array.|  
|[OUTARGTYPE](#catlarray__outargtype)|The data type to use for retrieving elements from the array.|  
  
## Remarks  
 **CAtlArray** provides methods for creating and managing an array of elements of a user-defined type. Although similar to standard C arrays, the **CAtlArray** object can dynamically shrink and grow as necessary. The array index always starts at position 0, and the upper bound can be fixed, or allowed to expand as new elements are added.  
  
 For arrays with a small number of elements, the ATL class [CSimpleArray](../../atl/reference/csimplearray-class.md) can be used.  
  
 **CAtlArray** is closely related to MFC's **CArray** class and will work in an MFC project, albeit without serialization support.  
  
 For more information, see [ATL Collection Classes](../../atl/atl-collection-classes.md).  
  
## Requirements  
 **Header:** atlcoll.h  
  
##  <a name="catlarray__add"></a>  CAtlArray::Add  
 Call this method to add an element to the array object.  
  
```
size_t Add(INARGTYPE element);

    size_t Add();
```  
  
### Parameters  
 `element`  
 The element to be added to the array.  
  
### Return Value  
 Returns the index of the added element.  
  
### Remarks  
 The new element is added to the end of the array. If no element is provided, an empty element is added; that is, the array is increased in size as though a real element has been added. If the operation fails, [AtlThrow](http://msdn.microsoft.com/library/2bd111da-8170-488d-914a-c9bf6b6765f7) is called with the argument E_OUTOFMEMORY.  
  
### Example  
 [!code-cpp[NVC_ATL_Utilities#1](../../atl/codesnippet/cpp/catlarray-class_1.cpp)]  
  
##  <a name="catlarray__append"></a>  CAtlArray::Append  
 Call this method to add the contents of one array to the end of another.  
  
```
size_t Append(const CAtlArray<E, ETraits>& aSrc);
```  
  
### Parameters  
 `aSrc`  
 The array to append.  
  
### Return Value  
 Returns the index of the first appended element.  
  
### Remarks  
 The elements in the supplied array are added to the end of the existing array. If necessary, memory will be allocated to accommodate the new elements.  
  
 The arrays must be of the same type, and it is not possible to append an array to itself.  
  
 In debug builds, an ATLASSERT will be raised if the `CAtlArray` argument is not a valid array or if `aSrc` refers to the same object. In release builds, invalid arguments may lead to unpredictable behavior.  
  
### Example  
 [!code-cpp[NVC_ATL_Utilities#2](../../atl/codesnippet/cpp/catlarray-class_2.cpp)]  
  
##  <a name="catlarray__assertvalid"></a>  CAtlArray::AssertValid  
 Call this method to confirm that the array object is valid.  
  
```
void AssertValid() const;
```  
  
### Remarks  
 If the array object is not valid, `ATLASSERT` will throw an assertion. This method is available only if _DEBUG is defined.  
  
### Example  
 [!code-cpp[NVC_ATL_Utilities#3](../../atl/codesnippet/cpp/catlarray-class_3.cpp)]  
  
##  <a name="catlarray__catlarray"></a>  CAtlArray::CAtlArray  
 The constructor.  
  
```
CAtlArray() throw();
```  
  
### Remarks  
 Initializes the array object.  
  
### Example  
 [!code-cpp[NVC_ATL_Utilities#4](../../atl/codesnippet/cpp/catlarray-class_4.cpp)]  
  
##  <a name="catlarray___dtorcatlarray"></a>  CAtlArray::~CAtlArray  
 The destructor.  
  
```
~CAtlArray() throw();
```  
  
### Remarks  
 Frees up any resources used by the array object.  
  
##  <a name="catlarray__copy"></a>  CAtlArray::Copy  
 Call this method to copy the elements of one array to another.  
  
```
void Copy(const CAtlArray<E, ETraits>& aSrc);
```  
  
### Parameters  
 `aSrc`  
 The source of the elements to copy to an array.  
  
### Remarks  
 Call this method to overwrite elements of one array with the elements of another array. If necessary, memory will be allocated to accommodate the new elements. It is not possible to copy elements of an array to itself.  
  
 If the existing contents of the array are to be retained, use [CAtlArray::Append](#catlarray__append) instead.  
  
 In debug builds, an ATLASSERT will be raised if the existing `CAtlArray` object is not valid, or if `aSrc` refers to the same object. In release builds, invalid arguments may lead to unpredictable behavior.  
  
> [!NOTE]
> `CAtlArray::Copy` does not support arrays consisting of elements created with the [CAutoPtr](../../atl/reference/cautoptr-class.md) class.  
  
### Example  
 [!code-cpp[NVC_ATL_Utilities#5](../../atl/codesnippet/cpp/catlarray-class_5.cpp)]  
  
##  <a name="catlarray__freeextra"></a>  CAtlArray::FreeExtra  
 Call this method to remove any empty elements from the array.  
  
```
void FreeExtra() throw();
```  
  
### Remarks  
 Any empty elements are removed, but the size and upper bound of the array remain unchanged.  
  
 In debug builds, an ATLASSERT will be raised if the CAtlArray object is not valid, or if the array would exceed its maximum size.  
  
##  <a name="catlarray__getat"></a>  CAtlArray::GetAt  
 Call this method to retrieves a single element from the array object.  
  
```
const E& GetAt(size_t iElement) const throw();
E& GetAt(size_t iElement) throw();
```  
  
### Parameters  
 `iElement`  
 The index value of the array element to return.  
  
### Return Value  
 Returns a reference to the required array element.  
  
### Remarks  
 In debug builds, an ATLASSERT will be raised if `iElement` exceeds the number of elements in the array. In release builds, an invalid argument may lead to unpredictable behavior.  
  
### Example  
 [!code-cpp[NVC_ATL_Utilities#6](../../atl/codesnippet/cpp/catlarray-class_6.cpp)]  
  
##  <a name="catlarray__getcount"></a>  CAtlArray::GetCount  
 Call this method to return the number of elements stored in the array.  
  
```
size_t GetCount() const throw();
```  
  
### Return Value  
 Returns the number of elements stored in the array.  
  
### Remarks  
 As the first element in the array is at position 0, the value returned by `GetCount` is always 1 greater than the largest index.  
  
### Example  
 See the example for [CAtlArray::GetAt](#catlarray__getat).  
  
##  <a name="catlarray__getdata"></a>  CAtlArray::GetData  
 Call this method to return a pointer to the first element in the array.  
  
```
E* GetData() throw();

const E* GetData() const throw();
```  
  
### Return Value  
 Returns a pointer to the memory location storing the first element in the array. If no elements are available, NULL is returned.  
  
### Example  
 [!code-cpp[NVC_ATL_Utilities#7](../../atl/codesnippet/cpp/catlarray-class_7.cpp)]  
  
##  <a name="catlarray__inargtype"></a>  CAtlArray::INARGTYPE  
 The data type to use for adding elements to the array.  
  
```
typedef ETraits::INARGTYPE INARGTYPE;
```  
  
##  <a name="catlarray__insertarrayat"></a>  CAtlArray::InsertArrayAt  
 Call this method to insert one array into another.  
  
```
void InsertArrayAt(size_t iStart,
    const CAtlArray<E,
    ETraits>* paNew);
```  
  
### Parameters  
 `iStart`  
 The index at which the array is to be inserted.  
  
 `paNew`  
 The array to be inserted.  
  
### Remarks  
 Elements from the array `paNew` are copied into the array object, beginning at element `iStart`. The existing array elements are moved to avoid being overwritten.  
  
 In debug builds, an ATLASSERT will be raised if the `CAtlArray` object is not valid, or if the `paNew` pointer is NULL or invalid.  
  
> [!NOTE]
> `CAtlArray::InsertArrayAt` does not support arrays consisting of elements created with the [CAutoPtr](../../atl/reference/cautoptr-class.md) class.  
  
### Example  
 [!code-cpp[NVC_ATL_Utilities#8](../../atl/codesnippet/cpp/catlarray-class_8.cpp)]  
  
##  <a name="catlarray__insertat"></a>  CAtlArray::InsertAt  
 Call this method to insert a new element (or multiple copies of an element) into the array object.  
  
```
void InsertAt(size_t iElement,
    INARGTYPE element,
    size_t nCount = 1);
```  
  
### Parameters  
 `iElement`  
 The index where the element or elements are to be inserted.  
  
 `element`  
 The value of the element or elements to be inserted.  
  
 `nCount`  
 The number of elements to add.  
  
### Remarks  
 Inserts one or more elements into the array, starting at index `iElement`. Existing elements are moved to avoid being overwritten.  
  
 In debug builds, an ATLASSERT will be raised if the `CAtlArray` object is invalid, the number of elements to be added is zero, or the combined number of elements is too large for the array to contain. In retail builds, passing invalid parameters may cause unpredictable results.  
  
### Example  
 [!code-cpp[NVC_ATL_Utilities#9](../../atl/codesnippet/cpp/catlarray-class_9.cpp)]  
  
##  <a name="catlarray__isempty"></a>  CAtlArray::IsEmpty  
 Call this method to test if the array is empty.  
  
```
bool IsEmpty() const throw();
```  
  
### Return Value  
 Returns true if the array is empty, false otherwise.  
  
### Remarks  
 The array is said to be empty if it contains no elements. Therefore, even if the array contains empty elements, it is not empty.  
  
### Example  
 [!code-cpp[NVC_ATL_Utilities#10](../../atl/codesnippet/cpp/catlarray-class_10.cpp)]  
  
##  <a name="catlarray__operator_at"></a>  CAtlArray::operator []  
 Call this operator to return a reference to an element in the array.  
  
```
E& operator[](size_t ielement) throw();

const E& operator[](size_t ielement) const throw();
```  
  
### Parameters  
 `iElement`  
 The index value of the array element to return.  
  
### Return Value  
 Returns a reference to the required array element.  
  
### Remarks  
 Performs a similar function to [CAtlArray::GetAt](#catlarray__getat). Unlike the MFC class [CArray](../../mfc/reference/carray-class.md), this operator cannot be used as a substitute for [CAtlArray::SetAt](#catlarray__setat).  
  
 In debug builds, an ATLASSERT will be raised if `iElement` exceeds the total number of elements in the array. In retail builds, an invalid parameter may cause unpredictable results.  
  
##  <a name="catlarray__outargtype"></a>  CAtlArray::OUTARGTYPE  
 The data type to use for retrieving elements from the array.  
  
```
typedef ETraits::OUTARGTYPE OUTARGTYPE;
```  
  
##  <a name="catlarray__removeall"></a>  CAtlArray::RemoveAll  
 Call this method to remove all elements from the array object.  
  
```
void RemoveAll() throw();
```  
  
### Remarks  
 Removes all of the elements from the array object.  
  
 This method calls [CAtlArray::SetCount](#catlarray__setcount) to resize the array and subsequently frees any allocated memory.  
  
### Example  
 See the example for [CAtlArray::IsEmpty](#catlarray__isempty).  
  
##  <a name="catlarray__removeat"></a>  CAtlArray::RemoveAt  
 Call this method to remove one or more elements from the array.  
  
```
void RemoveAt(size_t iElement,  size_t nCount = 1);
```  
  
### Parameters  
 `iElement`  
 The index of the first element to remove.  
  
 `nCount`  
 The number of elements to remove.  
  
### Remarks  
 Removes one or more elements from the array. Any remaining elements are shifted down. The upper bound is decremented, but memory is not freed until a call to [CAtlArray::FreeExtra](#catlarray__freeextra) is made.  
  
 In debug builds, an ATLASSERT will be raised if the `CAtlArray` object is not valid, or if the combined total of `iElement` and `nCount` exceeds the total number of elements in the array. In retail builds, invalid parameters may cause unpredictable results.  
  
### Example  
 [!code-cpp[NVC_ATL_Utilities#11](../../atl/codesnippet/cpp/catlarray-class_11.cpp)]  
  
##  <a name="catlarray__setat"></a>  CAtlArray::SetAt  
 Call this method to set the value of an element in the array object.  
  
```
void SetAt(size_t iElement,  INARGTYPE element);
```  
  
### Parameters  
 `iElement`  
 The index pointing to the array element to set.  
  
 `element`  
 The new value of the specified element.  
  
### Remarks  
 In debug builds, an ATLASSERT will be raised if `iElement` exceeds the number of elements in the array. In retail builds, an invalid parameter may result in unpredictable results.  
  
### Example  
 See the example for [CAtlArray::GetAt](#catlarray__getat).  
  
##  <a name="catlarray__setcount"></a>  CAtlArray::SetCount  
 Call this method to set the size of the array object.  
  
```
bool SetCount(size_t nNewSize,  int nGrowBy = - 1);
```  
  
### Parameters  
 `nNewSize`  
 The required size of the array.  
  
 `nGrowBy`  
 A value used to determine how large to make the buffer. A value of -1 causes an internally calculated value to be used.  
  
### Return Value  
 Returns true if the array is successfully resized, false otherwise.  
  
### Remarks  
 The array can be increased or decreased in size. If increased, extra empty elements are added to the array. If decreased, the elements with the largest indices will be deleted and memory freed.  
  
 Use this method to set the size of the array before using it. If `SetCount` is not used, the process of adding elements — and the subsequent memory allocation performed — will reduce performance and fragment memory.  
  
### Example  
 See the example for [CAtlArray::GetData](#catlarray__getdata).  
  
##  <a name="catlarray__setatgrow"></a>  CAtlArray::SetAtGrow  
 Call this method to set the value of an element in the array object, expanding the array as required.  
  
```
void SetAtGrow(size_t iElement,  INARGTYPE element);
```  
  
### Parameters  
 `iElement`  
 The index pointing to the array element to set.  
  
 `element`  
 The new value of the specified element.  
  
### Remarks  
 Replaces the value of the element pointed to by the index. If `iElement` is larger than the current size of the array, the array is automatically increased using a call to [CAtlArray::SetCount](#catlarray__setcount). In debug builds, an ATLASSERT will be raised if the `CAtlArray` object is not valid. In retail builds, invalid parameters may cause unpredictable results.  
  
### Example  
 [!code-cpp[NVC_ATL_Utilities#12](../../atl/codesnippet/cpp/catlarray-class_12.cpp)]  
  
## See Also  
 [MMXSwarm Sample](../../top/visual-cpp-samples.md)   
 [DynamicConsumer Sample](../../top/visual-cpp-samples.md)   
 [UpdatePV Sample](../../top/visual-cpp-samples.md)   
 [Marquee Sample](../../top/visual-cpp-samples.md)   
 [CArray Class](../../mfc/reference/carray-class.md)   
 [Class Overview](../../atl/atl-class-overview.md)<|MERGE_RESOLUTION|>--- conflicted
+++ resolved
@@ -81,11 +81,8 @@
   
 |||  
 |-|-|  
-<<<<<<< HEAD
-|[operator &#91;&#93;](catlarray-class.md#catlarray__operator)|Call this operator to return a reference to an element in the array.|  
-=======
 |[operator &#91;&#93;](#operator__at)|Call this operator to return a reference to an element in the array.|  
->>>>>>> 85ef69ce
+
   
 ### Typedefs  
   
