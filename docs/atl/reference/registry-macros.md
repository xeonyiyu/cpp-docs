---
title: "Registry Macros | Microsoft Docs"
ms.custom: ""
ms.date: "11/04/2016"
ms.reviewer: ""
ms.suite: ""
ms.technology: 
  - "devlang-cpp"
ms.tgt_pltfrm: ""
ms.topic: "reference"
dev_langs: 
  - "C++"
helpviewer_keywords: 
  - "registry, ATL macros"
ms.assetid: 3ee041da-c63b-42a4-89cf-2a4b2a6f81ae
caps.latest.revision: 16
author: "mikeblome"
ms.author: "mblome"
manager: "ghogen"
translation.priority.ht: 
  - "cs-cz"
  - "de-de"
  - "es-es"
  - "fr-fr"
  - "it-it"
  - "ja-jp"
  - "ko-kr"
  - "pl-pl"
  - "pt-br"
  - "ru-ru"
  - "tr-tr"
  - "zh-cn"
  - "zh-tw"
---
# Registry Macros
These macros define useful type library and registry facilities.  
  
|||  
|-|-|  
|[_ATL_STATIC_REGISTRY](#_atl_static_registry)|Indicates that you want the registration code for your object to be in the object to avoid a dependency on ATL.DLL.|  
|[DECLARE_LIBID](#declare_libid)|Provides a way for ATL to obtain the *libid* of the type library.|  
|[DECLARE_NO_REGISTRY](#declare_no_registry)|Avoids default ATL registration.|  
|[DECLARE_REGISTRY](#declare_registry)|Enters or removes the main object's entry in the system registry.|  
|[DECLARE_REGISTRY_APPID_RESOURCEID](#declare_registry_appid_resourceid)|Specifies the information required to automatically register the *appid*.|  
|[DECLARE_REGISTRY_RESOURCE](#declare_registry_resource)|Finds the named resource and runs the registry script within it.|  
|[DECLARE_REGISTRY_RESOURCEID](#declare_registry_resourceid)|Finds the resource identified by an ID number and runs the registry script within it.|  
  
##  <a name="_atl_static_registry"></a>  _ATL_STATIC_REGISTRY  
 A symbol that indicates you want the registration code for your object to be in the object to avoid a dependency on ATL.DLL.  
  
```
#define _ATL_STATIC_REGISTRY
```  
  
### Remarks  
 When you define **ATL_STATIC_REGISTRY**, you should use the following code:  
  
 [!code-cpp[NVC_ATL_EventHandlingSample#5](../../atl/codesnippet/cpp/registry-macros_1.cpp)]  
  
##  <a name="declare_libid"></a>  DECLARE_LIBID  
 Provides a way for ATL to obtain the *libid* of the type library.  
  
```
DECLARE_LIBID(Â
    libid Â)
```  
  
### Parameters  
 *libid*  
 The GUID of the type library.  
  
### Remarks  
 Use `DECLARE_LIBID` in a `CAtlModuleT`-derived class.  
  
### Example  
 Non-attributed wizard-generated ATL projects will have a sample of using this macro.  
  
##  <a name="declare_no_registry"></a>  DECLARE_NO_REGISTRY  
 Use `DECLARE_NO_REGISTRY` if you want to avoid any default ATL registration for the class in which this macro appears.  
  
```
DECLARE_NO_REGISTRY()
```  
  
##  <a name="declare_registry"></a>  DECLARE_REGISTRY  
 Enters the standard class registration into the system registry or removes it from the system registry.  
  
```
DECLARE_REGISTRY(Â
    class, Â
    pid, Â
    vpid, Â
    nid, Â
    flags Â)
```  
  
### Parameters  
 `class`  
 [in] Included for backward compatibility.  
  
 `pid`  
 [in] An `LPCTSTR` that is a version-specific program identifier.  
  
 *vpid*  
 [in] An `LPCTSTR` that is a version-independent program identifier.  
  
 *nid*  
 [in] A **UINT** that is an index of the resource string in the registry to use as the description of the program.  
  
 `flags`  
 [in] A `DWORD` containing the program's threading model in the registry. Must be one of the following values: **THREADFLAGS_APARTMENT**, **THREADFLAGS_BOTH**, or **AUTPRXFLAG**.  
  
### Remarks  
 The standard registration consists of the CLSID, program ID, version-independent program ID, description string, and thread model.  
  
 When you create an object or control using the ATL Add Class Wizard, the wizard automatically implements script-based registry support and adds the [DECLARE_REGISTRY_RESOURCEID](#declare_registry_resourceid) macro to your files. If you do not want script-based registry support, you need to replace this macro with `DECLARE_REGISTRY`. `DECLARE_REGISTRY` only inserts the five basic keys described above into the registry. You must manually write code to insert other keys into the registry.  
  
##  <a name="declare_registry_appid_resourceid"></a>  DECLARE_REGISTRY_APPID_RESOURCEID  
 Specifies the information required to automatically register the *appid*.  
  
```
DECLARE_REGISTRY_APPID_RESOURCEID(Â
    resid, Â
    appid Â)
```  
  
### Parameters  
 *resid*  
 The resource id of the .rgs file that contains information about the *appid*.  
  
 *appid*  
 A GUID.  
  
### Remarks  
 Use `DECLARE_REGISTRY_APPID_RESOURCEID` in a `CAtlModuleT`-derived class.  
  
### Example  
 Classes added to ATL projects with the Add Class code wizard will have a sample of using this macro.  
  
##  <a name="declare_registry_resource"></a>  DECLARE_REGISTRY_RESOURCE  
 Gets the named resource containing the registry file and runs the script to either enter objects into the system registry or remove them from the system registry.  
  
```
DECLARE_REGISTRY_RESOURCE(Â
    x Â)
```  
  
### Parameters  
 *x*  
 [in] String identifier of your resource.  
  
### Remarks  
 When you create an object or control using the ATL Project Wizard, the wizard will automatically implement script-based registry support and add the [DECLARE_REGISTRY_RESOURCEID](#declare_registry_resourceid) macro, which is similar to `DECLARE_REGISTRY_RESOURCE`, to your files.  
  
 You can statically link with the ATL Registry Component (Registrar) for optimized registry access. To statically link to the Registrar code, add the following line to your stdafx.h file:  
  
 [!code-cpp[NVC_ATL_COM#56](../../atl/codesnippet/cpp/registry-macros_2.h)]  
  
<<<<<<< HEAD
 If you want ATL to substitute replacement values at run time, do not specify the `DECLARE_REGISTRY_RESOURCE` or `DECLARE_REGISTRY_RESOURCEID` macro. Instead, create an array of **_ATL_REGMAP_ENTRIES** structures, where each entry contains a variable placeholder paired with a value to replace the placeholder at run time. Then call [CAtlModule::UpdateRegistryFromResourceD](catlmodule-class.md#catlmodule__updateregistryfromresourced) or [CAtlModule::UpdateRegistryFromResourceS](catlmodule-class.md#catlmodule__updateregistryfromresources), passing the array. This adds all of the replacement values in the **_ATL_REGMAP_ENTRIES** structures to the Registrar's replacement map.  
=======
 If you want ATL to substitute replacement values at run time, do not specify the `DECLARE_REGISTRY_RESOURCE` or `DECLARE_REGISTRY_RESOURCEID` macro. Instead, create an array of **_ATL_REGMAP_ENTRIES** structures, where each entry contains a variable placeholder paired with a value to replace the placeholder at run time. Then call [CAtlModule::UpdateRegistryFromResourceD](catlmodule-class.md#updateregistryfromresourced) or [CAtlModule::UpdateRegistryFromResourceS](catlmodule-class.md#updateregistryfromresources), passing the array. This adds all of the replacement values in the **_ATL_REGMAP_ENTRIES** structures to the Registrar's replacement map.  
>>>>>>> 85ef69ce
  
 For more information about replaceable parameters and scripting, see the article [The ATL Registry Component (Registrar)](../../atl/atl-registry-component-registrar.md).  
  
##  <a name="declare_registry_resourceid"></a>  DECLARE_REGISTRY_RESOURCEID  
 Same as [DECLARE_REGISTRY_RESOURCE](#declare_registry_resource) except that it uses a wizard-generated **UINT** to identify the resource, rather than a string name.  
  
```
DECLARE_REGISTRY_RESOURCEID(Â
    x Â)
```  
  
### Parameters  
 *x*  
 [in] Wizard-generated identifier of your resource.  
  
### Remarks  
 When you create an object or control using the ATL Project Wizard, the wizard will automatically implement script-based registry support and add the `DECLARE_REGISTRY_RESOURCEID` macro to your files.  
  
 You can statically link with the ATL Registry Component (Registrar) for optimized registry access. To statically link to the Registrar code, add the following line to your stdafx.h file:  
  
 [!code-cpp[NVC_ATL_COM#56](../../atl/codesnippet/cpp/registry-macros_2.h)]  
  
<<<<<<< HEAD
 If you want ATL to substitute replacement values at run time, do not specify the `DECLARE_REGISTRY_RESOURCE` or `DECLARE_REGISTRY_RESOURCEID` macro. Instead, create an array of **_ATL_REGMAP_ENTRIES** structures, where each entry contains a variable placeholder paired with a value to replace the placeholder at run time. Then call [CAtlModule::UpdateRegistryFromResourceD](catlmodule-class.md#catlmodule__updateregistryfromresourced) or [CAtlModule::UpdateRegistryFromResourceS](catlmodule-class.md#catlmodule__updateregistryfromresources), passing the array. This adds all of the replacement values in the **_ATL_REGMAP_ENTRIES** structures to the Registrar's replacement map.  
=======
 If you want ATL to substitute replacement values at run time, do not specify the `DECLARE_REGISTRY_RESOURCE` or `DECLARE_REGISTRY_RESOURCEID` macro. Instead, create an array of **_ATL_REGMAP_ENTRIES** structures, where each entry contains a variable placeholder paired with a value to replace the placeholder at run time. Then call [CAtlModule::UpdateRegistryFromResourceD](catlmodule-class.md#updateregistryfromresourced) or [CAtlModule::UpdateRegistryFromResourceS](catlmodule-class.md#updateregistryfromresources), passing the array. This adds all of the replacement values in the **_ATL_REGMAP_ENTRIES** structures to the Registrar's replacement map.  
>>>>>>> 85ef69ce
  
 For more information about replaceable parameters and scripting, see the article [The ATL Registry Component (Registrar)](../../atl/atl-registry-component-registrar.md).  
  
## See Also  
 [Macros](../../atl/reference/atl-macros.md)<|MERGE_RESOLUTION|>--- conflicted
+++ resolved
@@ -156,11 +156,8 @@
   
  [!code-cpp[NVC_ATL_COM#56](../../atl/codesnippet/cpp/registry-macros_2.h)]  
   
-<<<<<<< HEAD
  If you want ATL to substitute replacement values at run time, do not specify the `DECLARE_REGISTRY_RESOURCE` or `DECLARE_REGISTRY_RESOURCEID` macro. Instead, create an array of **_ATL_REGMAP_ENTRIES** structures, where each entry contains a variable placeholder paired with a value to replace the placeholder at run time. Then call [CAtlModule::UpdateRegistryFromResourceD](catlmodule-class.md#catlmodule__updateregistryfromresourced) or [CAtlModule::UpdateRegistryFromResourceS](catlmodule-class.md#catlmodule__updateregistryfromresources), passing the array. This adds all of the replacement values in the **_ATL_REGMAP_ENTRIES** structures to the Registrar's replacement map.  
-=======
- If you want ATL to substitute replacement values at run time, do not specify the `DECLARE_REGISTRY_RESOURCE` or `DECLARE_REGISTRY_RESOURCEID` macro. Instead, create an array of **_ATL_REGMAP_ENTRIES** structures, where each entry contains a variable placeholder paired with a value to replace the placeholder at run time. Then call [CAtlModule::UpdateRegistryFromResourceD](catlmodule-class.md#updateregistryfromresourced) or [CAtlModule::UpdateRegistryFromResourceS](catlmodule-class.md#updateregistryfromresources), passing the array. This adds all of the replacement values in the **_ATL_REGMAP_ENTRIES** structures to the Registrar's replacement map.  
->>>>>>> 85ef69ce
+
   
  For more information about replaceable parameters and scripting, see the article [The ATL Registry Component (Registrar)](../../atl/atl-registry-component-registrar.md).  
   
@@ -183,11 +180,8 @@
   
  [!code-cpp[NVC_ATL_COM#56](../../atl/codesnippet/cpp/registry-macros_2.h)]  
   
-<<<<<<< HEAD
  If you want ATL to substitute replacement values at run time, do not specify the `DECLARE_REGISTRY_RESOURCE` or `DECLARE_REGISTRY_RESOURCEID` macro. Instead, create an array of **_ATL_REGMAP_ENTRIES** structures, where each entry contains a variable placeholder paired with a value to replace the placeholder at run time. Then call [CAtlModule::UpdateRegistryFromResourceD](catlmodule-class.md#catlmodule__updateregistryfromresourced) or [CAtlModule::UpdateRegistryFromResourceS](catlmodule-class.md#catlmodule__updateregistryfromresources), passing the array. This adds all of the replacement values in the **_ATL_REGMAP_ENTRIES** structures to the Registrar's replacement map.  
-=======
- If you want ATL to substitute replacement values at run time, do not specify the `DECLARE_REGISTRY_RESOURCE` or `DECLARE_REGISTRY_RESOURCEID` macro. Instead, create an array of **_ATL_REGMAP_ENTRIES** structures, where each entry contains a variable placeholder paired with a value to replace the placeholder at run time. Then call [CAtlModule::UpdateRegistryFromResourceD](catlmodule-class.md#updateregistryfromresourced) or [CAtlModule::UpdateRegistryFromResourceS](catlmodule-class.md#updateregistryfromresources), passing the array. This adds all of the replacement values in the **_ATL_REGMAP_ENTRIES** structures to the Registrar's replacement map.  
->>>>>>> 85ef69ce
+
   
  For more information about replaceable parameters and scripting, see the article [The ATL Registry Component (Registrar)](../../atl/atl-registry-component-registrar.md).  
   
