---
title: "CComControl Class | Microsoft Docs"
ms.custom: ""
ms.date: "11/04/2016"
ms.reviewer: ""
ms.suite: ""
ms.technology: 
  - "devlang-cpp"
ms.tgt_pltfrm: ""
ms.topic: "reference"
f1_keywords: 
  - "CComControl"
dev_langs: 
  - "C++"
helpviewer_keywords: 
  - "control flags"
  - "CComControlBase class, CComControl class"
  - "stock properties, ATL"
  - "CComControl class"
  - "controls [ATL], control helper functions"
  - "ambient properties"
  - "controls [ATL], properties"
ms.assetid: 55368c27-bd16-45a7-b701-edb36157c8e8
caps.latest.revision: 22
author: "mikeblome"
ms.author: "mblome"
manager: "ghogen"
translation.priority.ht: 
  - "cs-cz"
  - "de-de"
  - "es-es"
  - "fr-fr"
  - "it-it"
  - "ja-jp"
  - "ko-kr"
  - "pl-pl"
  - "pt-br"
  - "ru-ru"
  - "tr-tr"
  - "zh-cn"
  - "zh-tw"
---
# CComControl Class
This class provides methods for creating and managing ATL controls.  
  
> [!IMPORTANT]
>  This class and its members cannot be used in applications that execute in the Windows Runtime.  
  
## Syntax  
  
```
template <class T, class WinBase = CWindowImpl<T>>  class ATL_NO_VTABLE CComControl :  public CComControlBase,
    public WinBase;
```  
  
#### Parameters  
 `T`  
 The class implementing the control.  
  
 *WinBase*  
 The base class that implements windowing functions. Defaults to [CWindowImpl](../../atl/reference/cwindowimpl-class.md).  
  
## Members  
  
### Public Constructors  
  
|Name|Description|  
|----------|-----------------|  
|[CComControl::CComControl](#ccomcontrol__ccomcontrol)|Constructor.|  
  
### Public Methods  
  
|Name|Description|  
|----------|-----------------|  
|[CComControl::ControlQueryInterface](#ccomcontrol__controlqueryinterface)|Retrieves a pointer to the requested interface.|  
|[CComControl::CreateControlWindow](#ccomcontrol__createcontrolwindow)|Creates a window for the control.|  
|[CComControl::FireOnChanged](#ccomcontrol__fireonchanged)|Notifies the container's sink that a control property has changed.|  
|[CComControl::FireOnRequestEdit](#ccomcontrol__fireonrequestedit)|Notifies the container's sink that a control property is about to change and that the object is asking the sink how to proceed.|  
|[CComControl::MessageBox](#ccomcontrol__messagebox)|Call this method to create, display, and operate a message box.|  
  
## Remarks  
 `CComControl` is a set of useful control helper functions and essential data members for ATL controls. When you create a standard control or a DHTML control using the ATL Control Wizard, the wizard will automatically derive your class from `CComControl`. `CComControl` derives most of its methods from [CComControlBase](../../atl/reference/ccomcontrolbase-class.md).  
  
 For more information about creating a control, see the [ATL Tutorial](../../atl/active-template-library-atl-tutorial.md). For more information about the ATL Project Wizard, see the article [Creating an ATL Project](../../atl/reference/creating-an-atl-project.md).  
  
 For a demonstration of `CComControl` methods and data members, see the [CIRC](../../top/visual-cpp-samples.md) sample.  
  
## Inheritance Hierarchy  
 `WinBase`  
  
 [CComControlBase](../../atl/reference/ccomcontrolbase-class.md)  
  
 `CComControl`  
  
## Requirements  
 **Header:** atlctl.h  
  
##  <a name="ccomcontrol__ccomcontrol"></a>  CComControl::CComControl  
 The constructor.  
  
```
CComControl();
```  
  
### Remarks  
<<<<<<< HEAD
 Calls the [CComControlBase](ccomcontrolbase-class.md#ccomcontrolbase__ccomcontrolbase) constructor, passing the `m_hWnd` data member inherited through [CWindowImpl](../../atl/reference/cwindowimpl-class.md).  
=======
 Calls the [CComControlBase](ccomcontrolbase-class.md#ccomcontrolbase) constructor, passing the `m_hWnd` data member inherited through [CWindowImpl](../../atl/reference/cwindowimpl-class.md).  
>>>>>>> 85ef69ce
  
##  <a name="ccomcontrol__controlqueryinterface"></a>  CComControl::ControlQueryInterface  
 Retrieves a pointer to the requested interface.  
  
```
virtual HRESULT ControlQueryInterface(const IID& iid,
    void** ppv);
```  
  
### Parameters  
 `iid`  
 [in] The GUID of the interface being requested.  
  
 `ppv`  
 [out] A pointer to the interface pointer identified by `iid`, or **NULL** if the interface is not found.  
  
### Remarks  
 Only handles interfaces in the COM map table.  
  
### Example  
 [!code-cpp[NVC_ATL_COM#15](../../atl/codesnippet/cpp/ccomcontrol-class_1.cpp)]  
  
##  <a name="ccomcontrol__createcontrolwindow"></a>  CComControl::CreateControlWindow  
 By default, creates a window for the control by calling `CWindowImpl::Create`.  
  
```
virtual HWND CreateControlWindow(HWND hWndParent,
    RECT& rcPos);
```  
  
### Parameters  
 `hWndParent`  
 [in] Handle to the parent or owner window. A valid window handle must be supplied. The control window is confined to the area of its parent window.  
  
 `rcPos`  
 [in] The initial size and position of the window to be created.  
  
### Remarks  
 Override this method if you want to do something other than create a single window, for example, to create two windows, one of which becomes a toolbar for your control.  
  
### Example  
 [!code-cpp[NVC_ATL_COM#16](../../atl/codesnippet/cpp/ccomcontrol-class_2.cpp)]  
  
##  <a name="ccomcontrol__fireonchanged"></a>  CComControl::FireOnChanged  
 Notifies the container's sink that a control property has changed.  
  
```
HRESULT FireOnChanged(DISPID dispID);
```  
  
### Parameters  
 *dispID*  
 [in] Identifier of the property that has changed.  
  
### Return Value  
 One of the standard HRESULT values.  
  
### Remarks  
<<<<<<< HEAD
 If your control class derives from [IPropertyNotifySink](http://msdn.microsoft.com/library/windows/desktop/ms692638), this method calls [CFirePropNotifyEvent::FireOnChanged](cfirepropnotifyevent-class.md#cfirepropnotifyevent__fireonchanged) to notify all connected `IPropertyNotifySink` interfaces that the specified control property has changed. If your control class does not derive from `IPropertyNotifySink`, this method returns `S_OK`.  
=======
 If your control class derives from [IPropertyNotifySink](http://msdn.microsoft.com/library/windows/desktop/ms692638), this method calls [CFirePropNotifyEvent::FireOnChanged](cfirepropnotifyevent-class.md#fireonchanged) to notify all connected `IPropertyNotifySink` interfaces that the specified control property has changed. If your control class does not derive from `IPropertyNotifySink`, this method returns `S_OK`.  
>>>>>>> 85ef69ce
  
 This method is safe to call even if your control doesn't support connection points.  
  
### Example  
 [!code-cpp[NVC_ATL_COM#17](../../atl/codesnippet/cpp/ccomcontrol-class_3.cpp)]  
  
##  <a name="ccomcontrol__fireonrequestedit"></a>  CComControl::FireOnRequestEdit  
 Notifies the container's sink that a control property is about to change and that the object is asking the sink how to proceed.  
  
```
HRESULT FireOnRequestEdit(DISPID dispID);
```  
  
### Parameters  
 *dispID*  
 [in] Identifier of the property about to change.  
  
### Return Value  
 One of the standard HRESULT values.  
  
### Remarks  
<<<<<<< HEAD
 If your control class derives from [IPropertyNotifySink](http://msdn.microsoft.com/library/windows/desktop/ms692638), this method calls [CFirePropNotifyEvent::FireOnRequestEdit](cfirepropnotifyevent-class.md#cfirepropnotifyevent__fireonrequestedit) to notify all connected `IPropertyNotifySink` interfaces that the specified control property is about to change. If your control class does not derive from `IPropertyNotifySink`, this method returns `S_OK`.  
=======
 If your control class derives from [IPropertyNotifySink](http://msdn.microsoft.com/library/windows/desktop/ms692638), this method calls [CFirePropNotifyEvent::FireOnRequestEdit](cfirepropnotifyevent-class.md#fireonrequestedit) to notify all connected `IPropertyNotifySink` interfaces that the specified control property is about to change. If your control class does not derive from `IPropertyNotifySink`, this method returns `S_OK`.  
>>>>>>> 85ef69ce
  
 This method is safe to call even if your control doesn't support connection points.  
  
### Example  
 [!code-cpp[NVC_ATL_COM#18](../../atl/codesnippet/cpp/ccomcontrol-class_4.cpp)]  
  
##  <a name="ccomcontrol__messagebox"></a>  CComControl::MessageBox  
 Call this method to create, display, and operate a message box.  
  
```
int MessageBox(LPCTSTR lpszText,
    LPCTSTR lpszCaption = _T(""),
    UINT nType = MB_OK);
```  
  
### Parameters  
 `lpszText`  
 The text to be displayed in the message box.  
  
 `lpszCaption`  
 The dialog box title. If NULL (the default), the title "Error" is used.  
  
 `nType`  
 Specifies the contents and behavior of the dialog box. See the [MessageBox](http://msdn.microsoft.com/library/windows/desktop/ms645505) entry in the [!INCLUDE[winSDK](../../atl/includes/winsdk_md.md)] documentation for a list of the different message boxes available. The default provides a simple **OK** button.  
  
### Return Value  
 Returns an integer value specifying one of the menu-item values listed under [MessageBox](http://msdn.microsoft.com/library/windows/desktop/ms645505) in the [!INCLUDE[winSDK](../../atl/includes/winsdk_md.md)] documentation.  
  
### Remarks  
 `MessageBox` is useful both during development and as an easy way to display an error or warning message to the user.  
  
## See Also  
 [CWindowImpl Class](../../atl/reference/cwindowimpl-class.md)   
 [Class Overview](../../atl/atl-class-overview.md)   
 [CComControlBase Class](../../atl/reference/ccomcontrolbase-class.md)   
 [CComCompositeControl Class](../../atl/reference/ccomcompositecontrol-class.md)<|MERGE_RESOLUTION|>--- conflicted
+++ resolved
@@ -103,11 +103,7 @@
 ```  
   
 ### Remarks  
-<<<<<<< HEAD
  Calls the [CComControlBase](ccomcontrolbase-class.md#ccomcontrolbase__ccomcontrolbase) constructor, passing the `m_hWnd` data member inherited through [CWindowImpl](../../atl/reference/cwindowimpl-class.md).  
-=======
- Calls the [CComControlBase](ccomcontrolbase-class.md#ccomcontrolbase) constructor, passing the `m_hWnd` data member inherited through [CWindowImpl](../../atl/reference/cwindowimpl-class.md).  
->>>>>>> 85ef69ce
   
 ##  <a name="ccomcontrol__controlqueryinterface"></a>  CComControl::ControlQueryInterface  
  Retrieves a pointer to the requested interface.  
@@ -166,11 +162,7 @@
  One of the standard HRESULT values.  
   
 ### Remarks  
-<<<<<<< HEAD
- If your control class derives from [IPropertyNotifySink](http://msdn.microsoft.com/library/windows/desktop/ms692638), this method calls [CFirePropNotifyEvent::FireOnChanged](cfirepropnotifyevent-class.md#cfirepropnotifyevent__fireonchanged) to notify all connected `IPropertyNotifySink` interfaces that the specified control property has changed. If your control class does not derive from `IPropertyNotifySink`, this method returns `S_OK`.  
-=======
- If your control class derives from [IPropertyNotifySink](http://msdn.microsoft.com/library/windows/desktop/ms692638), this method calls [CFirePropNotifyEvent::FireOnChanged](cfirepropnotifyevent-class.md#fireonchanged) to notify all connected `IPropertyNotifySink` interfaces that the specified control property has changed. If your control class does not derive from `IPropertyNotifySink`, this method returns `S_OK`.  
->>>>>>> 85ef69ce
+ If your control class derives from [IPropertyNotifySink](http://msdn.microsoft.com/library/windows/desktop/ms692638), this method calls [CFirePropNotifyEvent::FireOnChanged](cfirepropnotifyevent-class.md#cfirepropnotifyevent__fireonchanged) to notify all connected `IPropertyNotifySink` interfaces that the specified control property has changed. If your control class does not derive from `IPropertyNotifySink`, this method returns `S_OK`. 
   
  This method is safe to call even if your control doesn't support connection points.  
   
@@ -192,11 +184,8 @@
  One of the standard HRESULT values.  
   
 ### Remarks  
-<<<<<<< HEAD
  If your control class derives from [IPropertyNotifySink](http://msdn.microsoft.com/library/windows/desktop/ms692638), this method calls [CFirePropNotifyEvent::FireOnRequestEdit](cfirepropnotifyevent-class.md#cfirepropnotifyevent__fireonrequestedit) to notify all connected `IPropertyNotifySink` interfaces that the specified control property is about to change. If your control class does not derive from `IPropertyNotifySink`, this method returns `S_OK`.  
-=======
- If your control class derives from [IPropertyNotifySink](http://msdn.microsoft.com/library/windows/desktop/ms692638), this method calls [CFirePropNotifyEvent::FireOnRequestEdit](cfirepropnotifyevent-class.md#fireonrequestedit) to notify all connected `IPropertyNotifySink` interfaces that the specified control property is about to change. If your control class does not derive from `IPropertyNotifySink`, this method returns `S_OK`.  
->>>>>>> 85ef69ce
+
   
  This method is safe to call even if your control doesn't support connection points.  
   
