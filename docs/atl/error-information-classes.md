--- conflicted
+++ resolved
@@ -1,4 +1,3 @@
-<<<<<<< HEAD
 ---
 title: "Error Information Classe  (ATL) | Microsoft Docs"
 ms.custom: ""
@@ -16,31 +15,7 @@
 # Error Information Classes
 The following class indicates how error information is handled:  
   
--   [ISupportErrorInfoImpl](../atl/reference/isupporterrorinfoimpl-class.md) Determines whether the object supports the [IErrorInfo](/previous-versions/windows/desktop/api/oaidl/nn-oaidl-ierrorinfo) interface. **IErrorInfo** allows error information to be propagated back to the client.  
+-   [ISupportErrorInfoImpl](../atl/reference/isupporterrorinfoimpl-class.md) Determines whether the object supports the [IErrorInfo](/previous-versions/windows/desktop/api/oaidl/nn-oaidl-ierrorinfo) interface. `IErrorInfo` allows error information to be propagated back to the client.  
   
 ## See Also  
  [Class Overview](../atl/atl-class-overview.md)
-=======
----
-title: "Error Information Classe  (ATL) | Microsoft Docs"
-ms.custom: ""
-ms.date: "11/04/2016"
-ms.technology: ["cpp-atl"]
-ms.topic: "reference"
-f1_keywords: ["vc.atl.errors"]
-dev_langs: ["C++"]
-helpviewer_keywords: ["error handling, error information classes", "error handling, classes", "error information, classes"]
-ms.assetid: ba40c8fb-81fd-4f61-8f47-fa2cb540e274
-author: "mikeblome"
-ms.author: "mblome"
-ms.workload: ["cplusplus"]
----
-# Error Information Classes
-The following class indicates how error information is handled:  
-  
--   [ISupportErrorInfoImpl](../atl/reference/isupporterrorinfoimpl-class.md) Determines whether the object supports the [IErrorInfo](http://msdn.microsoft.com/en-us/4dda6909-2d9a-4727-ae0c-b5f90dcfa447) interface. `IErrorInfo` allows error information to be propagated back to the client.  
-  
-## See Also  
- [Class Overview](../atl/atl-class-overview.md)
-
->>>>>>> 7f0315d5
