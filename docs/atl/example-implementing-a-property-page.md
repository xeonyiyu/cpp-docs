--- conflicted
+++ resolved
@@ -117,11 +117,7 @@
   
  [!code-cpp[NVC_ATL_Windowing#77](../atl/codesnippet/cpp/example-implementing-a-property-page_5.h)]  
   
-<<<<<<< HEAD
- The base class implementation of the [Activate](../atl/reference/ipropertypageimpl-class.md#activate.md) method is responsible for creating the dialog box and its controls, so you can override this method and add your own initialization after calling the base class:  
-=======
  The base class implementation of the [Activate](../atl/reference/ipropertypageimpl-class.md#ipropertypageimpl__activate.md) method is responsible for creating the dialog box and its controls, so you can override this method and add your own initialization after calling the base class:  
->>>>>>> 85ef69ce
   
  [!code-cpp[NVC_ATL_Windowing#78](../atl/codesnippet/cpp/example-implementing-a-property-page_6.h)]  
   
