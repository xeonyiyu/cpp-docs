--- conflicted
+++ resolved
@@ -1,29 +1,3 @@
-<<<<<<< HEAD
----
-title: "QueryInterface | Microsoft Docs"
-ms.custom: ""
-ms.date: "11/04/2016"
-ms.technology: ["cpp-atl"]
-ms.topic: "reference"
-f1_keywords: ["QueryInterface"]
-dev_langs: ["C++"]
-helpviewer_keywords: ["interfaces, pointers", "interfaces, availability", "QueryInterface method"]
-ms.assetid: 62fce95e-aafa-4187-b50b-e6611b74c3b3
-author: "mikeblome"
-ms.author: "mblome"
-ms.workload: ["cplusplus"]
----
-# QueryInterface
-Although there are mechanisms by which an object can express the functionality it provides statically (before it is instantiated), the fundamental COM mechanism is to use the **IUnknown** method called [QueryInterface](http://msdn.microsoft.com/library/windows/desktop/ms682521).  
-  
- Every interface is derived from **IUnknown**, so every interface has an implementation of `QueryInterface`. Regardless of implementation, this method queries an object using the IID of the interface to which the caller wants a pointer. If the object supports that interface, `QueryInterface` retrieves a pointer to the interface, while also calling `AddRef`. Otherwise, it returns the **E_NOINTERFACE** error code.  
-  
- Note that you must obey [Reference Counting](../atl/reference-counting.md) rules at all times. If you call **Release** on an interface pointer to decrement the reference count to zero, you should not use that pointer again. Occasionally you may need to obtain a weak reference to an object (that is, you may wish to obtain a pointer to one of its interfaces without incrementing the reference count), but it is not acceptable to do this by calling `QueryInterface` followed by **Release**. The pointer obtained in such a manner is invalid and should not be used. This more readily becomes apparent when [_ATL_DEBUG_INTERFACES](reference/debugging-and-error-reporting-macros.md#_atl_debug_interfaces) is defined, so defining this macro is a useful way of finding reference counting bugs.  
-  
-## See Also  
- [Introduction to COM](../atl/introduction-to-com.md)   
- [QueryInterface: Navigating in an Object](http://msdn.microsoft.com/library/windows/desktop/ms687230)
-=======
 ---
 title: "QueryInterface | Microsoft Docs"
 ms.custom: ""
@@ -48,5 +22,3 @@
 ## See Also  
  [Introduction to COM](../atl/introduction-to-com.md)   
  [QueryInterface: Navigating in an Object](http://msdn.microsoft.com/library/windows/desktop/ms687230)
-
->>>>>>> 7f0315d5
