--- conflicted
+++ resolved
@@ -1,28 +1,16 @@
 ---
 title: "Security Best Practices for C++ | Microsoft Docs"
 ms.custom: ""
-<<<<<<< HEAD
-ms.date: "04/25/2018"
-ms.reviewer: ""
-ms.suite: ""
-=======
-ms.date: "11/04/2016"
->>>>>>> 0cab7621
+ms.date: "05/08/2018"
 ms.technology: ["cpp-windows"]
 ms.topic: "conceptual"
 f1_keywords: ["securitybestpracticesVC"]
 dev_langs: ["C++"]
 helpviewer_keywords: ["Visual C++, security", "security [C++]", "security [C++], best practices"]
 ms.assetid: 86acaccf-cdb4-4517-bd58-553618e3ec42
-<<<<<<< HEAD
-caps.latest.revision: 45
 author: "mikeblome"
 ms.author: "mikeblome"
 manager: "wpickett"
-=======
-author: "ghogen"
-ms.author: "ghogen"
->>>>>>> 0cab7621
 ms.workload: ["cplusplus"]
 ---
 # Security Best Practices for C++
