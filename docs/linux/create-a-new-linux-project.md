---
title: "Create a new C++ Linux project in Visual Studio | Microsoft Docs"
ms.custom: ""
<<<<<<< HEAD
ms.date: "09/12/2018"
=======
ms.date: "08/16/2018"
>>>>>>> a64b0543
ms.technology: ["cpp-linux"]
ms.tgt_pltfrm: "Linux"
ms.topic: "conceptual"
ms.assetid: 5d7c1d67-bc31-4f96-8622-2b4cf91372fd
author: "mikeblome"
ms.author: "mblome"
ms.workload: ["cplusplus", "linux"]
---

# Create a New Linux Project

First, make sure you have the **Linux Development Workload** for Visual Studio installed. For more information, see [Download, install, and setup the Linux workload](download-install-and-setup-the-linux-development-workload.md).

When coding C++ in Visual Studio for Linux, you have the choice of creating a Visual Studio project, or a CMake project. This topic describes how to create a Visual Studio project. For information about CMake Projects, see [Configure a Linux CMake Project ](cmake-linux-project.md).

To create a new Linux project in Visual Studio, do the following:

1. Select **File > New Project** in Visual Studio, or press **Ctrl + Shift + N**.
1. Select the **Visual C++ > Cross Platform > Linux** node and then select the project type you would like to create, enter a Name/Location, and click OK.

   ![New Linux Project](media/newproject.png)

   | Project Type | Description
   | ------------ | ---
   | **Blink (Raspberry)**           | Project targeted for a Raspberry Pi device with sample code written to blink an LED
   | **Console Application (Linux)** | Project targeted for any Linux computer with sample code written to output text to the console
   | **Empty Project (Linux)**       | Project targeted for any Linux computer with no sample code written
   | **Makefile Project (Linux)**    | Project targeted for any Linux computer which will be built using a standard Makefile build system
<|MERGE_RESOLUTION|>--- conflicted
+++ resolved
@@ -1,11 +1,7 @@
 ---
 title: "Create a new C++ Linux project in Visual Studio | Microsoft Docs"
 ms.custom: ""
-<<<<<<< HEAD
 ms.date: "09/12/2018"
-=======
-ms.date: "08/16/2018"
->>>>>>> a64b0543
 ms.technology: ["cpp-linux"]
 ms.tgt_pltfrm: "Linux"
 ms.topic: "conceptual"
@@ -19,7 +15,7 @@
 
 First, make sure you have the **Linux Development Workload** for Visual Studio installed. For more information, see [Download, install, and setup the Linux workload](download-install-and-setup-the-linux-development-workload.md).
 
-When coding C++ in Visual Studio for Linux, you have the choice of creating a Visual Studio project, or a CMake project. This topic describes how to create a Visual Studio project. For information about CMake Projects, see [Configure a Linux CMake Project ](cmake-linux-project.md).
+When creating a new C++ project in Visual Studio for Linux, you have the choice of creating a Visual Studio project, or a CMake project. This topic describes how to create a Visual Studio project. For information about creating and working with existing CMake Projects, see [Configure a Linux CMake Project ](cmake-linux-project.md).
 
 To create a new Linux project in Visual Studio, do the following:
 
