---
title: "Configure a C++ Linux project in Visual Studio | Microsoft Docs"
ms.custom: ""
<<<<<<< HEAD
ms.date: "04/28/2018"
ms.reviewer: ""
ms.suite: ""
=======
ms.date: "11/15/2017"
>>>>>>> 7a204e80
ms.technology: ["cpp-linux"]
ms.tgt_pltfrm: "Linux"
ms.topic: "conceptual"
ms.assetid: 4d7c6adf-54b9-4b23-bd23-5de0c825b768
author: "corob-msft"
ms.author: "corob"
ms.workload: ["cplusplus", "linux"]
---

# Configure a Linux Project
This topic describes how to configure a Visual Studio Linux project. For information about CMake Linux Projects, see [Configure a Linux CMake Project ](cmake-linux-project.md).

## General settings
A variety of options can be configured for a Linux project with Visual Studio.  To view these options, select the **Project > Properties** menu, or right click on the project in **Solution Explorer** and select **Properties** from the context menu. The **General** settings appear.

![General configuration](media/settings_general.png)

By default, an executable (.out) is built with the tool.  To build a static or dynamic library, or to use an existing Makefile, use the **Configuration Type** selection.

## Remote settings
To change settings pertaining to the remote Linux computer, configure the remote options that appear in the **General** settings:

* To change the target Linux computer, use the **Remote Build Machine** entry.  This will allow you to select one of the connections created previously.  To create a new entry, please see the [Connecting to Your Remote Linux Computer](connect-to-your-remote-linux-computer.md) section.

* The **Remote Build Root Directory** determines the root location of where the project is built on the remote Linux computer.  This will default to **~/projects** unless changed.

* The **Remote Build Project Directory** is where this specific project will be built on the remote Linux computer.  This will default to **$(RemoteRootDir)/$(ProjectName)**, which will expand to a directory named after the current project, under the root directory set above.

> [!NOTE]
> To change the default C and C++ compilers, or the Linker and Archiver used to build the project, use the appropriate entries in the **C/C++ > General** section and the **Linker > General** section.  These could be set to use a certain version of GCC, or even the Clang compiler, for example.

## Include directories and IntelliSense support

**Visual Studio 2017 version 15.6 and earlier:**
By default, Visual Studio does not include any system-level include files from the Linux computer.  For example, items in the **/usr/include** directory are not present in Visual Studio.
For full [IntelliSense](/visualstudio/ide/using-intellisense) support, you will need to copy those files to some location on your development computer and point Visual Studio to this location.  One option is to use scp (Secure Copy) to copy the files.  On Windows 10, you can use [Bash on Windows](https://msdn.microsoft.com/commandline/wsl/about) to run scp.  For previous versions of Windows, you could use something like [PSCP (PuTTY Secure Copy)](http://www.chiark.greenend.org.uk/~sgtatham/putty/download.html).

You can copy the files by using a command similar to the following:

`scp -r linux_username@remote_host:/usr/include .`

Of course, replace the **linux_username** and **remote_host** values above for what's appropriate in your own environment.

Once the files are copied, use the **VC++ Directories** item in Project properties to tell Visual Studio where to find the additional include files that were just copied.

![VC++ Directories](media/settings_directories.png)

**Visual Studio 2017 version 15.7 and later:**
See [Manage Remote Headers for IntelliSense](#remote_intellisense).

## Copy sources
When building, the source files on your development PC are copied to the Linux computer and compiled there.  By default, all sources in the Visual Studio project are copied to the locations set in the settings above.  However, additional sources can also be added to the list, or copying sources can be turned off entirely, which is the default for a Makefile project.

* **Sources to copy** determines which sources are copied to the remote computer.  By default, the **@(SourcesToCopyRemotely)** defaults to all source code files in the project, but does not include any asset/resource files, such as images.

* **Copy sources** can be turned on and off to enable and disable the copying of source files to the remote computer.

* **Additional sources to copy** allows you to add additional source files which will be copied to the remote system.  You can specify a semi-colon delimited list, or you can use the **:=** syntax to specify a local and remote name to use:

  `C:\Projects\ConsoleApplication1\MyFile.cpp:=~/projects/ConsoleApplication1/ADifferentName.cpp;C:\Projects\ConsoleApplication1\MyFile2.cpp:=~/projects/ConsoleApplication1/ADifferentName2.cpp;`

## Build events
Since all compilation is happening on a remote computer, several additional Build Events have been added to the Build Events section in Project Properties.  These are **Remote Pre-Build Event**, **Remote Pre-Link Event**, and **Remote Post-Build Event**, and will occur on the remote computer before or after the individual steps in the process.

![Build Events](media/settings_buildevents.png)

## <a name="remote_intellisense"></a> IntelliSense for remote headers (Visual Studio 2017 version 15.7 and later)

When you add a new connection in **Connection Manager**, Visual Studio automatically detects the include directories for the compiler on the remote system. Visual Studio then zips up and copies those files to a directory on your local Windows machine. After that, whenever you use that connection in a Visual Studio or CMake project, the headers in those directories are used to provide IntelliSense.

This functionality depends on the Linux machine having zip installed. You can install zip by using this apt-get command:

```cmd
apt install zip
```

To manage your header cache, navigate to **Tools > Options, Cross Platform > Connection Manager > Remote Headers IntelliSense Manager**. To update the header cache after making changes on your Linux machine, select the remote connection and then select **Update**. Select **Delete** to remove the headers without deleting the connection itself. Select **Explore** to open the local directory in **File Explorer**. Treat this folder as read-only. To download headers for an existing connection that was created prior to version 15.3, select the connect and then select **Download**.

![Remote Header IntelliSense](media/remote-header-intellisense.png)

## See Also
[Working with Project Properties](../ide/working-with-project-properties.md)  
[C++ General Properties (Linux C++)](../linux/prop-pages/general-linux.md)  
[VC++ Directories (Linux C++)](../linux/prop-pages/directories-linux.md)  
[Copy Sources Project Properties (Linux C++)](../linux/prop-pages/copy-sources-project.md)  
[Build Event Properties (Linux C++)](../linux/prop-pages/build-events-linux.md)<|MERGE_RESOLUTION|>--- conflicted
+++ resolved
@@ -1,13 +1,9 @@
 ---
 title: "Configure a C++ Linux project in Visual Studio | Microsoft Docs"
 ms.custom: ""
-<<<<<<< HEAD
 ms.date: "04/28/2018"
 ms.reviewer: ""
 ms.suite: ""
-=======
-ms.date: "11/15/2017"
->>>>>>> 7a204e80
 ms.technology: ["cpp-linux"]
 ms.tgt_pltfrm: "Linux"
 ms.topic: "conceptual"
