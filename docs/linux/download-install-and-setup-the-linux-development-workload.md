---
title: "Install the C++ Linux workload in Visual Studio"
description: "Describes how to download, install, and setup the Linux workload for C++ in Visual Studio."
ms.date: "03/05/2019"
ms.assetid: e11b40b2-f3a4-4f06-b788-73334d58dfd9
---

# Download, install, and set up the Linux workload

You can use the Visual Studio 2017 IDE in Windows to create, edit and debug C++ projects that execute on a Linux physical computer, virtual machine, or the [Windows Subsystem for Linux](/windows/wsl/about). 

You can work on your existing code base that uses CMake or any other build system without having to convert it to a Visual Studio project. If your code base is cross-platform, you can target both Windows and Linux from within Visual Studio. For example, you can edit, debug and profile your code on Windows using Visual Studio, then quickly retarget the project for Linux to do further testing. The Linux header files are automatically copied to your local machine where Visual Studio uses them to provide full IntelliSense support (Statement Completion, Go to Definition, and so on).
 
For any of these scenarios, the **Linux development with C++** workload is required. 

## Visual Studio setup

1. Type "Visual Studio Installer" in the Windows search box:
   ![Windows search box](media/visual-studio-installer-search.png)
2. Look for the installer under the **Apps** results and double-click it. When the installer opens, choose **Modify**, and then click on the **Workloads** tab. Scroll down to **Other toolsets** and select the **Linux development with C++** workload.

   ![Visual C++ for Linux Development workload](media/linuxworkload.png)

1. If you use CMake or you are targeting IoT or embedded platforms, go to the **Installation details** pane on the right, under **Linux development with C++**, expand **Optional Components** and choose the components you need.

    **Visual Studio 2017 version 15.4 and later**<br/>: When you install the Linux C++ workload for Visual Studio, CMake support for Linux is selected by default.

1. Click **Modify** to continue with the installation.

## Options for creating a Linux environment

If you don't already have a Linux machine, you can create a Linux Virtual Machine on Azure. For more information, see [Quickstart: Create a Linux virtual machine in the Azure portal](/azure/virtual-machines/linux/quick-create-portal).

Another option, on Windows 10, is to activate the Windows Subsystem for Linux. For more information, see [Windows 10 Installation Guide](/windows/wsl/install-win10).

## Linux setup: Ubuntu

The target Linux computer must have **openssh-server**, **g++**, **gdb**, and **gdbserver** installed, and the ssh daemon must be running. **zip** is required for automatic syncing of remote headers with your local machine for Intellisense support. If these applications are not already present, you can install them as follows:

1. At a shell prompt on your Linux computer, run:

   `sudo apt-get install openssh-server g++ gdb gdbserver zip`

   You may be prompted for your root password due to the sudo command.  If so, enter it and continue. Once complete, the required services and tools are installed.

1. Ensure the ssh service is running on your Linux computer by running:

   `sudo service ssh start`

   This starts the service and runs it in the background, ready to accept connections.

## Linux setup: Fedora

The target machine running Fedora uses the **dnf** package installer. To download **openssh-server**, **g++**, **gdb**, **gdbserver** and **zip**, and restart the ssh daemon, follow these instructions:

1. At a shell prompt on your Linux computer, run:

   `sudo dnf install openssh-server gcc-g++ gdb gdb-gdbserver zip`

   You may be prompted for your root password due to the sudo command.  If so, enter it and continue. Once complete, the required services and tools are installed.

1. Ensure the ssh service is running on your Linux computer by running:

   `sudo systemctl start sshd`

<<<<<<< HEAD
   This starts the service and runs it in the background, ready to accept connections.
=======
   This starts the service and runs it in the background, ready to accept connections.

## Ensure you have CMake 3.8 on the remote Linux machine

Your Linux distro may have an older version of CMake. The CMake support in Visual Studio requires the server mode support that was introduced in CMake 3.8. For a Microsoft-provided CMake variant, download the latest prebuilt binaries to your Linux machine at [https://github.com/Microsoft/CMake/releases](https://github.com/Microsoft/CMake/releases).

>>>>>>> 50d6f077
<|MERGE_RESOLUTION|>--- conflicted
+++ resolved
@@ -63,13 +63,8 @@
 
    `sudo systemctl start sshd`
 
-<<<<<<< HEAD
-   This starts the service and runs it in the background, ready to accept connections.
-=======
    This starts the service and runs it in the background, ready to accept connections.
 
 ## Ensure you have CMake 3.8 on the remote Linux machine
 
-Your Linux distro may have an older version of CMake. The CMake support in Visual Studio requires the server mode support that was introduced in CMake 3.8. For a Microsoft-provided CMake variant, download the latest prebuilt binaries to your Linux machine at [https://github.com/Microsoft/CMake/releases](https://github.com/Microsoft/CMake/releases).
-
->>>>>>> 50d6f077
+Your Linux distro may have an older version of CMake. The CMake support in Visual Studio requires the server mode support that was introduced in CMake 3.8. For a Microsoft-provided CMake variant, download the latest prebuilt binaries to your Linux machine at [https://github.com/Microsoft/CMake/releases](https://github.com/Microsoft/CMake/releases).