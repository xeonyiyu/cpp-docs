---
title: "Configure a Linux CMake project in Visual Studio"
description: "How to configure a Linux CMake project in Visual Studio"
ms.date: "11/01/2018"
ms.assetid: f8707b32-f90d-494d-ae0b-1d44425fdc25
---

# Configure a Linux CMake project

When you open a folder that contains a CMake project, Visual Studio uses the metadata that CMake produces to configure IntelliSense and builds automatically. Local configuration and debugging settings are stored in JSON files that can optionally be shared with others who are using Visual Studio. 

<<<<<<< HEAD
This topic assumes you have basic familiarity with CMake support in Visual Studio. For more information, see [CMake Tools for Visual C++](../build/cmake-tools-for-visual-cpp.md). For more information about CMake itself, see [Build, Test and Package Your Software With CMake](https://cmake.org/).
=======
Visual Studio does not modify the CMakeLists.txt files or the original CMake cache, so that others working on the same project can continue to use whatever tools they are already using.  

## Before you begin

First, make sure you have the **Linux development with C++** workload installed, including the CMake component. See [Install the C++ Linux workload in Visual Studio](download-install-and-setup-the-linux-development-workload.md). 

The CMake support in Visual Studio requires the server mode support that was introduced in CMake 3.8. For a Microsoft-provided CMake variant, download the latest prebuilt binaries at [https://github.com/Microsoft/CMake/releases](https://github.com/Microsoft/CMake/releases).

This topic assumes you have read [CMake Tools for Visual Studio](../ide/cmake-tools-for-visual-cpp.md). 
>>>>>>> bdd0ad5d

> [!NOTE]
> The CMake support in Visual Studio requires the server mode support that was introduced in CMake 3.8. For a Microsoft-provided CMake variant download the latest prebuilt binaries at [https://github.com/Microsoft/CMake/releases](https://github.com/Microsoft/CMake/releases). In Visual Studio 2019 the prebuilt binaries can be automatically deployed (see [Download prebuilt CMake binaries](#download-prebuilt-cmake-binaries)).

## Open a folder

To get started, choose **File** > **Open** > **Folder** from the main menu or else type `devenv.exe <foldername>` on the command line. The folder you open should have a CMakeLists.txt file in it, along with your source code.
The following example shows a simple CMakeLists.txt file and .cpp file:

```cpp
// hello.cpp

#include <iostream>

int main(int argc, char* argv[])
{
    std::cout << "Hello from Linux CMake" << std::endl;
}
```

CMakeLists.txt:

```cmd
project (hello-cmake)
add_executable(hello-cmake hello.cpp)
```

## Choose a Linux target

As soon as you open the folder, Visual Studio parses the CMakeLists.txt file and specifies a Windows target of **x86-Debug**. To target Linux, change the project settings to **Linux-Debug** or **Linux-Release**.

By default, Visual Studio chooses the first remote system in the list under **Tools** > **Options** > **Cross Platform** > **Connection Manager**. If no remote connections are found, you are prompted to create one. For more information, see [Connect to your remote Linux computer](connect-to-your-remote-linux-computer.md).

After you specify a Linux target, your source is copied to your Linux machine. Then, CMake is run on the Linux machine to generate the CMake cache for your project.

![Generate CMake cache on Linux](media/cmake-linux-1.png "Generate the CMake cache on Linux")

**Visual Studio 2017 version 15.7 and later:**<br/>
To provide IntelliSense support for remote headers, Visual Studio automatically copies them from the Linux machine to a directory on your local Windows machine. For more information, see [IntelliSense for remote headers](configure-a-linux-project.md#remote_intellisense).

## Debug the project

To debug your code on the remote system, set a breakpoint, select the CMake target as the startup item in the toolbar menu next to the project setting, and choose **&#x23f5; Start** on the toolbar, or press F5.

<<<<<<< HEAD
To customize your program’s command line arguments, right-click on the executable in **Solution Explorer** and select **Debug and Launch Settings**. This opens or creates a launch.vs.json configuration file that contains information about your program. To specify additional arguments, add them in the `args` JSON array. For more information, see [Open Folder projects in Visual C++](../build/non-msbuild-projects.md).
=======
To customize your program’s command line arguments, right-click on the executable in **Solution Explorer** and select **Debug and Launch Settings**. This opens or creates a launch.vs.json configuration file that contains information about your program. To specify additional arguments, add them in the `args` JSON array. For more information, see [Open Folder projects in Visual C++](../ide/non-msbuild-projects.md) and [Configure CMake debugging sessions](../ide/configure-cmake-debugging-sessions.md).
>>>>>>> bdd0ad5d

## Configure CMake settings for Linux

A CMakeSettings.json file in a CMake Linux project can specify all the properties listed in [Customize CMake settings](../ide/customize-cmake-settings.md), plus additional properties that control the build settings on the remote Linux machine. 
To change the default CMake settings, choose **CMake | Change CMake Settings | CMakeLists.txt** from the main menu, or right-click CMakeSettings.txt in **Solution Explorer** and choose **Change CMake Settings**. Visual Studio then creates a new `CMakeSettings.json` file in your root project folder. You can open the file using the **CMake Settings** editor or modify the file directly. 

The following example shows the default configuration for Linux-Debug based on the previous code example:

```json
{
      "name": "Linux-Debug",
      "generator": "Unix Makefiles",
      "remoteMachineName": "${defaultRemoteMachineName}",
      "configurationType": "Debug",
      "remoteCMakeListsRoot": "/var/tmp/src/${workspaceHash}/${name}",
      "cmakeExecutable": "/usr/local/bin/cmake",
      "buildRoot": "${env.LOCALAPPDATA}\\CMakeBuilds\\${workspaceHash}\\build\\${name}",
      "installRoot": "${env.LOCALAPPDATA}\\CMakeBuilds\\${workspaceHash}\\install\\${name}",
      "remoteBuildRoot": "/var/tmp/build/${workspaceHash}/build/${name}",
      "remoteInstallRoot": "/var/tmp/build/${workspaceHash}/install/${name}",
      "remoteCopySources": true,
      "remoteCopySourcesOutputVerbosity": "Normal",
      "remoteCopySourcesConcurrentCopies": "10",
      "remoteCopySourcesMethod": "rsync",
      "remoteCopySourcesExclusionList": [".vs", ".git"],
      "rsyncCommandArgs" : "-t --delete --delete-excluded",
      "remoteCopyBuildOutput" : "false",
      "cmakeCommandArgs": "",
      "buildCommandArgs": "",
      "ctestCommandArgs": "",
      "inheritEnvironments": [ "linux-x64" ]
}
```
The following table summarizes the settings:

|Setting|Description|
|-----------|-----------------|
|`name`|This value can be whatever you like.|
|`remoteMachineName`|Specifies which remote system to target, in case you have more than one. IntelliSense is enabled for this field to help you select the right system.|
|`remoteCMakeListsRoot`|Specifies where your project sources will be copied to on the remote system.|
|`remoteBuildRoot`|Specifies where the build output will be generated on your remote system. That output is also copied locally to the location specified by `buildRoot`.|
|`remoteInstallRoot` and `installRoot`| Similar to `remoteBuildRoot` and `buildRoot`, except they apply when doing a CMake install.|
|`remoteCopySources`|Specifies whether or not your local sources are copied to the remote machine. You might set this to false if you have many files and you're already syncing the sources yourself.|
|`remoteCopyOutputVerbosity`| Specifies the verbosity of the copy step in case you need to diagnose errors.|
|`remoteCopySourcesConcurrentCopies`| Specifies how many processes are spawned to do the copy.|
|`remoteCopySourcesMethod`| Can be either `rsync` or `sftp`.|
|`remoteCopySourcesExclusionList`| Specifies files that you do not want to be copied to the remote machine.|
|`rsyncCommandArgs`|Controls the rsync method of copying.|
|`remoteCopyBuildOutput`| Controls whether or not the remote build output is copied to your local build folder.|

You can use these optional settings for more control:

```json
{
      "remotePreBuildCommand": "",
      "remotePreGenerateCommand": "",
      "remotePostBuildCommand": "",
}
```

These options allow you to run commands on the remote system before and after building, and before CMake generation. The values can be any command that is valid on the remote system. The output is piped back to Visual Studio.

## Download prebuilt CMake binaries

Your Linux distro may have an older version of CMake. The CMake support in Visual Studio requires the server mode support that was introduced in CMake 3.8. For a Microsoft-provided CMake variant, download the latest prebuilt binaries at [https://github.com/Microsoft/CMake/releases](https://github.com/Microsoft/CMake/releases).

**Visual Studio 2019**<br/>
If a valid CMake is not found on the remote machine an infobar will appear and provide an option to automatically deploy the prebuilt CMake binaries. The binaries will be installed to `~/.vs/cmake`. After deploying the binaries, your project will automatically regenerate. Note that if the CMake specified by the `cmakeExecutable` field in `CMakeSettings.json` is invalid (doesn't exist or is an unsupported version) and the prebuilt binaries are present Visual Studio will ignore `cmakeExecutable` and use the prebuilt binaries.

## See Also

<<<<<<< HEAD
[Set compiler and build properties](../build/working-with-project-properties.md)<br/>
[CMake Tools for Visual C++](../build/cmake-tools-for-visual-cpp.md)
=======
[Working with Project Properties](../ide/working-with-project-properties.md)<br/>
[CMake Tools for Visual C++](../ide/cmake-tools-for-visual-cpp.md)<br/>
[Connect to your remote Linux computer](connect-to-your-remote-linux-computer.md)<br/>
[Customize CMake settings](../ide/customize-cmake-settings.md)<br/>
[Configure CMake debugging sessions](../ide/configure-cmake-debugging-sessions.md)<br/>
[Deploy, run, and debug your Linux project](deploy-run-and-debug-your-linux-project.md)<br/>
[CMake predefined configuration reference](../ide/cmake-predefined-configuration-reference.md)<br/>
>>>>>>> bdd0ad5d
<|MERGE_RESOLUTION|>--- conflicted
+++ resolved
@@ -9,9 +9,6 @@
 
 When you open a folder that contains a CMake project, Visual Studio uses the metadata that CMake produces to configure IntelliSense and builds automatically. Local configuration and debugging settings are stored in JSON files that can optionally be shared with others who are using Visual Studio. 
 
-<<<<<<< HEAD
-This topic assumes you have basic familiarity with CMake support in Visual Studio. For more information, see [CMake Tools for Visual C++](../build/cmake-tools-for-visual-cpp.md). For more information about CMake itself, see [Build, Test and Package Your Software With CMake](https://cmake.org/).
-=======
 Visual Studio does not modify the CMakeLists.txt files or the original CMake cache, so that others working on the same project can continue to use whatever tools they are already using.  
 
 ## Before you begin
@@ -20,8 +17,7 @@
 
 The CMake support in Visual Studio requires the server mode support that was introduced in CMake 3.8. For a Microsoft-provided CMake variant, download the latest prebuilt binaries at [https://github.com/Microsoft/CMake/releases](https://github.com/Microsoft/CMake/releases).
 
-This topic assumes you have read [CMake Tools for Visual Studio](../ide/cmake-tools-for-visual-cpp.md). 
->>>>>>> bdd0ad5d
+This topic assumes you have read [CMake Tools for Visual Studio](../build/cmake-tools-for-visual-cpp.md). 
 
 > [!NOTE]
 > The CMake support in Visual Studio requires the server mode support that was introduced in CMake 3.8. For a Microsoft-provided CMake variant download the latest prebuilt binaries at [https://github.com/Microsoft/CMake/releases](https://github.com/Microsoft/CMake/releases). In Visual Studio 2019 the prebuilt binaries can be automatically deployed (see [Download prebuilt CMake binaries](#download-prebuilt-cmake-binaries)).
@@ -66,15 +62,11 @@
 
 To debug your code on the remote system, set a breakpoint, select the CMake target as the startup item in the toolbar menu next to the project setting, and choose **&#x23f5; Start** on the toolbar, or press F5.
 
-<<<<<<< HEAD
-To customize your program’s command line arguments, right-click on the executable in **Solution Explorer** and select **Debug and Launch Settings**. This opens or creates a launch.vs.json configuration file that contains information about your program. To specify additional arguments, add them in the `args` JSON array. For more information, see [Open Folder projects in Visual C++](../build/non-msbuild-projects.md).
-=======
-To customize your program’s command line arguments, right-click on the executable in **Solution Explorer** and select **Debug and Launch Settings**. This opens or creates a launch.vs.json configuration file that contains information about your program. To specify additional arguments, add them in the `args` JSON array. For more information, see [Open Folder projects in Visual C++](../ide/non-msbuild-projects.md) and [Configure CMake debugging sessions](../ide/configure-cmake-debugging-sessions.md).
->>>>>>> bdd0ad5d
+To customize your program’s command line arguments, right-click on the executable in **Solution Explorer** and select **Debug and Launch Settings**. This opens or creates a launch.vs.json configuration file that contains information about your program. To specify additional arguments, add them in the `args` JSON array. For more information, see [Open Folder projects in Visual C++](../build/non-msbuild-projects.md) and [Configure CMake debugging sessions](../build/configure-cmake-debugging-sessions.md).
 
 ## Configure CMake settings for Linux
 
-A CMakeSettings.json file in a CMake Linux project can specify all the properties listed in [Customize CMake settings](../ide/customize-cmake-settings.md), plus additional properties that control the build settings on the remote Linux machine. 
+A CMakeSettings.json file in a CMake Linux project can specify all the properties listed in [Customize CMake settings](../build/customize-cmake-settings.md), plus additional properties that control the build settings on the remote Linux machine. 
 To change the default CMake settings, choose **CMake | Change CMake Settings | CMakeLists.txt** from the main menu, or right-click CMakeSettings.txt in **Solution Explorer** and choose **Change CMake Settings**. Visual Studio then creates a new `CMakeSettings.json` file in your root project folder. You can open the file using the **CMake Settings** editor or modify the file directly. 
 
 The following example shows the default configuration for Linux-Debug based on the previous code example:
@@ -142,15 +134,10 @@
 
 ## See Also
 
-<<<<<<< HEAD
-[Set compiler and build properties](../build/working-with-project-properties.md)<br/>
-[CMake Tools for Visual C++](../build/cmake-tools-for-visual-cpp.md)
-=======
-[Working with Project Properties](../ide/working-with-project-properties.md)<br/>
-[CMake Tools for Visual C++](../ide/cmake-tools-for-visual-cpp.md)<br/>
+[Working with Project Properties](../build/working-with-project-properties.md)<br/>
+[CMake Tools for Visual C++](../build/cmake-tools-for-visual-cpp.md)<br/>
 [Connect to your remote Linux computer](connect-to-your-remote-linux-computer.md)<br/>
-[Customize CMake settings](../ide/customize-cmake-settings.md)<br/>
-[Configure CMake debugging sessions](../ide/configure-cmake-debugging-sessions.md)<br/>
+[Customize CMake settings](../build/customize-cmake-settings.md)<br/>
+[Configure CMake debugging sessions](../build/configure-cmake-debugging-sessions.md)<br/>
 [Deploy, run, and debug your Linux project](deploy-run-and-debug-your-linux-project.md)<br/>
-[CMake predefined configuration reference](../ide/cmake-predefined-configuration-reference.md)<br/>
->>>>>>> bdd0ad5d
+[CMake predefined configuration reference](../build/cmake-predefined-configuration-reference.md)<br/>