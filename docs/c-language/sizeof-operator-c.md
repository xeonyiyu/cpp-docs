--- conflicted
+++ resolved
@@ -73,8 +73,4 @@
  In this example, `strings` is an array of pointers to `char`. The number of pointers is the number of elements in the array, but is not specified. It is easy to determine the number of pointers by using the `sizeof` operator to calculate the number of elements in the array. The **const** integer value `string_no` is initialized to this number. Because it is a **const** value, `string_no` cannot be modified.  
   
 ## See Also  
-<<<<<<< HEAD
  [C++ Built-in Operators, Precedence and Associativity](../cpp/cpp-built-in-operators-precedence-and-associativity)
-=======
- [C++ Built-in Operators, Precedence and Associativity](../cpp/cpp-built-in-operators-precedence-and-associativity.md)
->>>>>>> 85ef69ce
