---
<<<<<<< HEAD
description: "Learn more about: C Primary Expressions"
title: "C Primary Expressions"
ms.date: "10/21/2018"
=======
title: "C primary expressions"
description: "Explain what a C primary expression is"
ms.date: "12/08/2020"
>>>>>>> 5a5897fc
helpviewer_keywords: ["primary expressions"]
---
# C primary expressions

Primary expressions are the building blocks of more complex expressions. They may be constants, identifiers, a [Generic selection](generic_selection.md), or an expression in parentheses.

## Syntax

*`primary-expression`*:\
&nbsp;&nbsp;&nbsp;&nbsp;*`identifier`*\
&nbsp;&nbsp;&nbsp;&nbsp;*`constant`*\
&nbsp;&nbsp;&nbsp;&nbsp;*`string-literal`*\
&nbsp;&nbsp;&nbsp;&nbsp;**(** *`expression`* **)**\
&nbsp;&nbsp;&nbsp;&nbsp;*`generic-selection`*

*expression*:\
&nbsp;&nbsp;&nbsp;&nbsp;*`assignment-expression`*\
&nbsp;&nbsp;&nbsp;&nbsp;*`expression`***,** *`assignment-expression`*

## See also

[Generic selection](generic_selection.md)
[Operands and Expressions](../c-language/operands-and-expressions.md)<|MERGE_RESOLUTION|>--- conflicted
+++ resolved
@@ -1,13 +1,7 @@
 ---
-<<<<<<< HEAD
-description: "Learn more about: C Primary Expressions"
-title: "C Primary Expressions"
-ms.date: "10/21/2018"
-=======
 title: "C primary expressions"
 description: "Explain what a C primary expression is"
 ms.date: "12/08/2020"
->>>>>>> 5a5897fc
 helpviewer_keywords: ["primary expressions"]
 ---
 # C primary expressions
