--- conflicted
+++ resolved
@@ -9261,7 +9261,6 @@
             "redirect_document_id": true
         },
         {
-<<<<<<< HEAD
             "source_path": "docs/dotnet/auto-handle-auto-handle.md",
             "redirect_url": "/cpp/dotnet/auto-handle-class#auto-handle",
             "redirect_document_id": true
@@ -9320,7 +9319,8 @@
             "source_path": "docs/dotnet/auto-handle-swap.md",
             "redirect_url": "/cpp/dotnet/auto-handle-class#swap",
             "redirect_document_id": true
-=======
+        },
+        {
             "source_path": "docs/windows/activatableclass-macros.md",
             "redirect_url": "/cpp/windows/wrl/activatableclass-macros",
             "redirect_document_id": true
@@ -9959,7 +9959,6 @@
             "source_path": "docs/parallel/openmp/c-2-rules.md",
             "redirect_url": "/cpp/parallel/openmp/c-openmp-c-and-cpp-grammar#c2-rules",
             "redirect_document_id": false
->>>>>>> 6c0a77f8
         }
 
     ]
