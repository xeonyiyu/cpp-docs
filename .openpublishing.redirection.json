--- conflicted
+++ resolved
@@ -8016,8 +8016,6 @@
             "redirect_document_id": false
         },
         {
-<<<<<<< HEAD
-=======
             "source_path": "docs/windows/showing-or-hiding-the-dialog-editor-toolbar.md",
             "redirect_url": "/cpp/windows/dialog-editor",
             "redirect_document_id": false
@@ -8063,7 +8061,6 @@
             "redirect_document_id": false
         },
         {
->>>>>>> eb2b34a2
             "source_path": "docs/windows/activationfactory-activationfactory-constructor.md",
             "redirect_url": "/cpp/windows/activationfactory-class#activationfactory",
             "redirect_document_id": false
