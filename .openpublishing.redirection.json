--- conflicted
+++ resolved
@@ -1011,7 +1011,231 @@
             "redirect_document_id": false
         },
         {
-<<<<<<< HEAD
+            "source_path": "docs/dotnet/hash-map-begin-stl-clr.md",
+            "redirect_url": "/cpp/dotnet/hash-map-stl-clr#begin",
+            "redirect_document_id": false
+        },
+        {
+            "source_path": "docs/dotnet/hash-map-bucket-count-stl-clr.md",
+            "redirect_url": "/cpp/dotnet/hash-map-stl-clr#bucket_count",
+            "redirect_document_id": false
+        },
+        {
+            "source_path": "docs/dotnet/hash-map-clear-stl-clr.md",
+            "redirect_url": "/cpp/dotnet/hash-map-stl-clr#clear",
+            "redirect_document_id": false
+        },
+        {
+            "source_path": "docs/dotnet/hash-map-const-iterator-stl-clr.md",
+            "redirect_url": "/cpp/dotnet/hash-map-stl-clr#const_iterator",
+            "redirect_document_id": false
+        },
+        {
+            "source_path": "docs/dotnet/hash-map-const-reference-stl-clr.md",
+            "redirect_url": "/cpp/dotnet/hash-map-stl-clr#const_reference",
+            "redirect_document_id": false
+        },
+        {
+            "source_path": "docs/dotnet/hash-map-const-reverse-iterator-stl-clr.md",
+            "redirect_url": "/cpp/dotnet/hash-map-stl-clr#const_reverse_iterator",
+            "redirect_document_id": false
+        },
+        {
+            "source_path": "docs/dotnet/hash-map-count-stl-clr.md",
+            "redirect_url": "/cpp/dotnet/hash-map-stl-clr#count",
+            "redirect_document_id": false
+        },
+        {
+            "source_path": "docs/dotnet/hash-map-difference-type-stl-clr.md",
+            "redirect_url": "/cpp/dotnet/hash-map-stl-clr#difference_type",
+            "redirect_document_id": false
+        },
+        {
+            "source_path": "docs/dotnet/hash-map-empty-stl-clr.md",
+            "redirect_url": "/cpp/dotnet/hash-map-stl-clr#empty",
+            "redirect_document_id": false
+        },
+        {
+            "source_path": "docs/dotnet/hash-map-end-stl-clr.md",
+            "redirect_url": "/cpp/dotnet/hash-map-stl-clr#end",
+            "redirect_document_id": false
+        },
+        {
+            "source_path": "docs/dotnet/hash-map-equal-range-stl-clr.md",
+            "redirect_url": "/cpp/dotnet/hash-map-stl-clr#equal_range",
+            "redirect_document_id": false
+        },
+        {
+            "source_path": "docs/dotnet/hash-map-erase-stl-clr.md",
+            "redirect_url": "/cpp/dotnet/hash-map-stl-clr#erase",
+            "redirect_document_id": false
+        },
+        {
+            "source_path": "docs/dotnet/hash-map-find-stl-clr.md",
+            "redirect_url": "/cpp/dotnet/hash-map-stl-clr#find",
+            "redirect_document_id": false
+        },
+        {
+            "source_path": "docs/dotnet/hash-map-generic-container-stl-clr.md",
+            "redirect_url": "/cpp/dotnet/hash-map-stl-clr#generic_container",
+            "redirect_document_id": false
+        },
+        {
+            "source_path": "docs/dotnet/hash-map-generic-iterator-stl-clr.md",
+            "redirect_url": "/cpp/dotnet/hash-map-stl-clr#generic_iterator",
+            "redirect_document_id": false
+        },
+        {
+            "source_path": "docs/dotnet/hash-map-generic-reverse-iterator-stl-clr.md",
+            "redirect_url": "/cpp/dotnet/hash-map-stl-clr#generic_reverse_iterator",
+            "redirect_document_id": false
+        },
+        {
+            "source_path": "docs/dotnet/hash-map-generic-value-stl-clr.md",
+            "redirect_url": "/cpp/dotnet/hash-map-stl-clr#generic_value",
+            "redirect_document_id": false
+        },
+        {
+            "source_path": "docs/dotnet/hash-map-hash-delegate-stl-clr.md",
+            "redirect_url": "/cpp/dotnet/hash-map-stl-clr#hash_delegate",
+            "redirect_document_id": false
+        },
+        {
+            "source_path": "docs/dotnet/hash-map-hash-map-stl-clr.md",
+            "redirect_url": "/cpp/dotnet/hash-map-stl-clr#hash_map",
+            "redirect_document_id": false
+        },
+        {
+            "source_path": "docs/dotnet/hash-map-hasher-stl-clr.md",
+            "redirect_url": "/cpp/dotnet/hash-map-stl-clr#hasher",
+            "redirect_document_id": false
+        },
+        {
+            "source_path": "docs/dotnet/hash-map-insert-stl-clr.md",
+            "redirect_url": "/cpp/dotnet/hash-map-stl-clr#insert",
+            "redirect_document_id": false
+        },
+        {
+            "source_path": "docs/dotnet/hash-map-iterator-stl-clr.md",
+            "redirect_url": "/cpp/dotnet/hash-map-stl-clr#iterator",
+            "redirect_document_id": false
+        },
+        {
+            "source_path": "docs/dotnet/hash-map-key-comp-stl-clr.md",
+            "redirect_url": "/cpp/dotnet/hash-map-stl-clr#key_comp",
+            "redirect_document_id": false
+        },
+        {
+            "source_path": "docs/dotnet/hash-map-key-compare-stl-clr.md",
+            "redirect_url": "/cpp/dotnet/hash-map-stl-clr#key_compare",
+            "redirect_document_id": false
+        },
+        {
+            "source_path": "docs/dotnet/hash-map-key-type-stl-clr.md",
+            "redirect_url": "/cpp/dotnet/hash-map-stl-clr#key_type",
+            "redirect_document_id": false
+        },
+        {
+            "source_path": "docs/dotnet/hash-map-load-factor-stl-clr.md",
+            "redirect_url": "/cpp/dotnet/hash-map-stl-clr#load_factor",
+            "redirect_document_id": false
+        },
+        {
+            "source_path": "docs/dotnet/hash-map-lower-bound-stl-clr.md",
+            "redirect_url": "/cpp/dotnet/hash-map-stl-clr#lower_bound",
+            "redirect_document_id": false
+        },
+        {
+            "source_path": "docs/dotnet/hash-map-make-value-stl-clr.md",
+            "redirect_url": "/cpp/dotnet/hash-map-stl-clr#make_value",
+            "redirect_document_id": false
+        },
+        {
+            "source_path": "docs/dotnet/hash-map-mapped-type-stl-clr.md",
+            "redirect_url": "/cpp/dotnet/hash-map-stl-clr#mapped_type",
+            "redirect_document_id": false
+        },
+        {
+            "source_path": "docs/dotnet/hash-map-max-load-factor-stl-clr.md",
+            "redirect_url": "/cpp/dotnet/hash-map-stl-clr#max_load_factor",
+            "redirect_document_id": false
+        },
+        {
+            "source_path": "docs/dotnet/hash-map-operator-assign-stl-clr.md",
+            "redirect_url": "/cpp/dotnet/hash-map-stl-clr#op_as",
+            "redirect_document_id": false
+        },
+        {
+            "source_path": "docs/dotnet/hash-map-operator-stl-clr.md",
+            "redirect_url": "/cpp/dotnet/hash-map-stl-clr#op",
+            "redirect_document_id": false
+        },
+        {
+            "source_path": "docs/dotnet/hash-map-rbegin-stl-clr.md",
+            "redirect_url": "/cpp/dotnet/hash-map-stl-clr#rbegin",
+            "redirect_document_id": false
+        },
+        {
+            "source_path": "docs/dotnet/hash-map-reference-stl-clr.md",
+            "redirect_url": "/cpp/dotnet/hash-map-stl-clr#reference",
+            "redirect_document_id": false
+        },
+        {
+            "source_path": "docs/dotnet/hash-map-rehash-stl-clr.md",
+            "redirect_url": "/cpp/dotnet/hash-map-stl-clr#rehash",
+            "redirect_document_id": false
+        },
+        {
+            "source_path": "docs/dotnet/hash-map-rend-stl-clr.md",
+            "redirect_url": "/cpp/dotnet/hash-map-stl-clr#rend",
+            "redirect_document_id": false
+        },
+        {
+            "source_path": "docs/dotnet/hash-map-reverse-iterator-stl-clr.md",
+            "redirect_url": "/cpp/dotnet/hash-map-stl-clr#reverse_iterator",
+            "redirect_document_id": false
+        },
+        {
+            "source_path": "docs/dotnet/hash-map-size-stl-clr.md",
+            "redirect_url": "/cpp/dotnet/hash-map-stl-clr#size",
+            "redirect_document_id": false
+        },
+        {
+            "source_path": "docs/dotnet/hash-map-size-type-stl-clr.md",
+            "redirect_url": "/cpp/dotnet/hash-map-stl-clr#size_type",
+            "redirect_document_id": false
+        },
+        {
+            "source_path": "docs/dotnet/hash-map-swap-stl-clr.md",
+            "redirect_url": "/cpp/dotnet/hash-map-stl-clr#swap",
+            "redirect_document_id": false
+        },
+        {
+            "source_path": "docs/dotnet/hash-map-to-array-stl-clr.md",
+            "redirect_url": "/cpp/dotnet/hash-map-stl-clr#to_array",
+            "redirect_document_id": false
+        },
+        {
+            "source_path": "docs/dotnet/hash-map-upper-bound-stl-clr.md",
+            "redirect_url": "/cpp/dotnet/hash-map-stl-clr#upper_bound",
+            "redirect_document_id": false
+        },
+        {
+            "source_path": "docs/dotnet/hash-map-value-comp-stl-clr.md",
+            "redirect_url": "/cpp/dotnet/hash-map-stl-clr#value_comp",
+            "redirect_document_id": false
+        },
+        {
+            "source_path": "docs/dotnet/hash-map-value-compare-stl-clr.md",
+            "redirect_url": "/cpp/dotnet/hash-map-stl-clr#value_compare",
+            "redirect_document_id": false
+        },
+        {
+            "source_path": "docs/dotnet/hash-map-value-type-stl-clr.md",
+            "redirect_url": "/cpp/dotnet/hash-map-stl-clr#value_type",
+            "redirect_document_id": false
+        },
+        {
             "source_path": "docs/dotnet/hash-multimap-begin-stl-clr.md",
             "redirect_url": "/cpp/dotnet/hash-multimap-stl-clr#begin",
             "redirect_document_id": false
@@ -1229,230 +1453,6 @@
         {
             "source_path": "docs/dotnet/hash-multimap-value-type-stl-clr.md",
             "redirect_url": "/cpp/dotnet/hash-multimap-stl-clr#value_type",
-=======
-            "source_path": "docs/dotnet/hash-map-begin-stl-clr.md",
-            "redirect_url": "/cpp/dotnet/hash-map-stl-clr#begin",
-            "redirect_document_id": false
-        },
-        {
-            "source_path": "docs/dotnet/hash-map-bucket-count-stl-clr.md",
-            "redirect_url": "/cpp/dotnet/hash-map-stl-clr#bucket_count",
-            "redirect_document_id": false
-        },
-        {
-            "source_path": "docs/dotnet/hash-map-clear-stl-clr.md",
-            "redirect_url": "/cpp/dotnet/hash-map-stl-clr#clear",
-            "redirect_document_id": false
-        },
-        {
-            "source_path": "docs/dotnet/hash-map-const-iterator-stl-clr.md",
-            "redirect_url": "/cpp/dotnet/hash-map-stl-clr#const_iterator",
-            "redirect_document_id": false
-        },
-        {
-            "source_path": "docs/dotnet/hash-map-const-reference-stl-clr.md",
-            "redirect_url": "/cpp/dotnet/hash-map-stl-clr#const_reference",
-            "redirect_document_id": false
-        },
-        {
-            "source_path": "docs/dotnet/hash-map-const-reverse-iterator-stl-clr.md",
-            "redirect_url": "/cpp/dotnet/hash-map-stl-clr#const_reverse_iterator",
-            "redirect_document_id": false
-        },
-        {
-            "source_path": "docs/dotnet/hash-map-count-stl-clr.md",
-            "redirect_url": "/cpp/dotnet/hash-map-stl-clr#count",
-            "redirect_document_id": false
-        },
-        {
-            "source_path": "docs/dotnet/hash-map-difference-type-stl-clr.md",
-            "redirect_url": "/cpp/dotnet/hash-map-stl-clr#difference_type",
-            "redirect_document_id": false
-        },
-        {
-            "source_path": "docs/dotnet/hash-map-empty-stl-clr.md",
-            "redirect_url": "/cpp/dotnet/hash-map-stl-clr#empty",
-            "redirect_document_id": false
-        },
-        {
-            "source_path": "docs/dotnet/hash-map-end-stl-clr.md",
-            "redirect_url": "/cpp/dotnet/hash-map-stl-clr#end",
-            "redirect_document_id": false
-        },
-        {
-            "source_path": "docs/dotnet/hash-map-equal-range-stl-clr.md",
-            "redirect_url": "/cpp/dotnet/hash-map-stl-clr#equal_range",
-            "redirect_document_id": false
-        },
-        {
-            "source_path": "docs/dotnet/hash-map-erase-stl-clr.md",
-            "redirect_url": "/cpp/dotnet/hash-map-stl-clr#erase",
-            "redirect_document_id": false
-        },
-        {
-            "source_path": "docs/dotnet/hash-map-find-stl-clr.md",
-            "redirect_url": "/cpp/dotnet/hash-map-stl-clr#find",
-            "redirect_document_id": false
-        },
-        {
-            "source_path": "docs/dotnet/hash-map-generic-container-stl-clr.md",
-            "redirect_url": "/cpp/dotnet/hash-map-stl-clr#generic_container",
-            "redirect_document_id": false
-        },
-        {
-            "source_path": "docs/dotnet/hash-map-generic-iterator-stl-clr.md",
-            "redirect_url": "/cpp/dotnet/hash-map-stl-clr#generic_iterator",
-            "redirect_document_id": false
-        },
-        {
-            "source_path": "docs/dotnet/hash-map-generic-reverse-iterator-stl-clr.md",
-            "redirect_url": "/cpp/dotnet/hash-map-stl-clr#generic_reverse_iterator",
-            "redirect_document_id": false
-        },
-        {
-            "source_path": "docs/dotnet/hash-map-generic-value-stl-clr.md",
-            "redirect_url": "/cpp/dotnet/hash-map-stl-clr#generic_value",
-            "redirect_document_id": false
-        },
-        {
-            "source_path": "docs/dotnet/hash-map-hash-delegate-stl-clr.md",
-            "redirect_url": "/cpp/dotnet/hash-map-stl-clr#hash_delegate",
-            "redirect_document_id": false
-        },
-        {
-            "source_path": "docs/dotnet/hash-map-hash-map-stl-clr.md",
-            "redirect_url": "/cpp/dotnet/hash-map-stl-clr#hash_map",
-            "redirect_document_id": false
-        },
-        {
-            "source_path": "docs/dotnet/hash-map-hasher-stl-clr.md",
-            "redirect_url": "/cpp/dotnet/hash-map-stl-clr#hasher",
-            "redirect_document_id": false
-        },
-        {
-            "source_path": "docs/dotnet/hash-map-insert-stl-clr.md",
-            "redirect_url": "/cpp/dotnet/hash-map-stl-clr#insert",
-            "redirect_document_id": false
-        },
-        {
-            "source_path": "docs/dotnet/hash-map-iterator-stl-clr.md",
-            "redirect_url": "/cpp/dotnet/hash-map-stl-clr#iterator",
-            "redirect_document_id": false
-        },
-        {
-            "source_path": "docs/dotnet/hash-map-key-comp-stl-clr.md",
-            "redirect_url": "/cpp/dotnet/hash-map-stl-clr#key_comp",
-            "redirect_document_id": false
-        },
-        {
-            "source_path": "docs/dotnet/hash-map-key-compare-stl-clr.md",
-            "redirect_url": "/cpp/dotnet/hash-map-stl-clr#key_compare",
-            "redirect_document_id": false
-        },
-        {
-            "source_path": "docs/dotnet/hash-map-key-type-stl-clr.md",
-            "redirect_url": "/cpp/dotnet/hash-map-stl-clr#key_type",
-            "redirect_document_id": false
-        },
-        {
-            "source_path": "docs/dotnet/hash-map-load-factor-stl-clr.md",
-            "redirect_url": "/cpp/dotnet/hash-map-stl-clr#load_factor",
-            "redirect_document_id": false
-        },
-        {
-            "source_path": "docs/dotnet/hash-map-lower-bound-stl-clr.md",
-            "redirect_url": "/cpp/dotnet/hash-map-stl-clr#lower_bound",
-            "redirect_document_id": false
-        },
-        {
-            "source_path": "docs/dotnet/hash-map-make-value-stl-clr.md",
-            "redirect_url": "/cpp/dotnet/hash-map-stl-clr#make_value",
-            "redirect_document_id": false
-        },
-        {
-            "source_path": "docs/dotnet/hash-map-mapped-type-stl-clr.md",
-            "redirect_url": "/cpp/dotnet/hash-map-stl-clr#mapped_type",
-            "redirect_document_id": false
-        },
-        {
-            "source_path": "docs/dotnet/hash-map-max-load-factor-stl-clr.md",
-            "redirect_url": "/cpp/dotnet/hash-map-stl-clr#max_load_factor",
-            "redirect_document_id": false
-        },
-        {
-            "source_path": "docs/dotnet/hash-map-operator-assign-stl-clr.md",
-            "redirect_url": "/cpp/dotnet/hash-map-stl-clr#op_as",
-            "redirect_document_id": false
-        },
-        {
-            "source_path": "docs/dotnet/hash-map-operator-stl-clr.md",
-            "redirect_url": "/cpp/dotnet/hash-map-stl-clr#op",
-            "redirect_document_id": false
-        },
-        {
-            "source_path": "docs/dotnet/hash-map-rbegin-stl-clr.md",
-            "redirect_url": "/cpp/dotnet/hash-map-stl-clr#rbegin",
-            "redirect_document_id": false
-        },
-        {
-            "source_path": "docs/dotnet/hash-map-reference-stl-clr.md",
-            "redirect_url": "/cpp/dotnet/hash-map-stl-clr#reference",
-            "redirect_document_id": false
-        },
-        {
-            "source_path": "docs/dotnet/hash-map-rehash-stl-clr.md",
-            "redirect_url": "/cpp/dotnet/hash-map-stl-clr#rehash",
-            "redirect_document_id": false
-        },
-        {
-            "source_path": "docs/dotnet/hash-map-rend-stl-clr.md",
-            "redirect_url": "/cpp/dotnet/hash-map-stl-clr#rend",
-            "redirect_document_id": false
-        },
-        {
-            "source_path": "docs/dotnet/hash-map-reverse-iterator-stl-clr.md",
-            "redirect_url": "/cpp/dotnet/hash-map-stl-clr#reverse_iterator",
-            "redirect_document_id": false
-        },
-        {
-            "source_path": "docs/dotnet/hash-map-size-stl-clr.md",
-            "redirect_url": "/cpp/dotnet/hash-map-stl-clr#size",
-            "redirect_document_id": false
-        },
-        {
-            "source_path": "docs/dotnet/hash-map-size-type-stl-clr.md",
-            "redirect_url": "/cpp/dotnet/hash-map-stl-clr#size_type",
-            "redirect_document_id": false
-        },
-        {
-            "source_path": "docs/dotnet/hash-map-swap-stl-clr.md",
-            "redirect_url": "/cpp/dotnet/hash-map-stl-clr#swap",
-            "redirect_document_id": false
-        },
-        {
-            "source_path": "docs/dotnet/hash-map-to-array-stl-clr.md",
-            "redirect_url": "/cpp/dotnet/hash-map-stl-clr#to_array",
-            "redirect_document_id": false
-        },
-        {
-            "source_path": "docs/dotnet/hash-map-upper-bound-stl-clr.md",
-            "redirect_url": "/cpp/dotnet/hash-map-stl-clr#upper_bound",
-            "redirect_document_id": false
-        },
-        {
-            "source_path": "docs/dotnet/hash-map-value-comp-stl-clr.md",
-            "redirect_url": "/cpp/dotnet/hash-map-stl-clr#value_comp",
-            "redirect_document_id": false
-        },
-        {
-            "source_path": "docs/dotnet/hash-map-value-compare-stl-clr.md",
-            "redirect_url": "/cpp/dotnet/hash-map-stl-clr#value_compare",
-            "redirect_document_id": false
-        },
-        {
-            "source_path": "docs/dotnet/hash-map-value-type-stl-clr.md",
-            "redirect_url": "/cpp/dotnet/hash-map-stl-clr#value_type",
->>>>>>> b9fd209e
             "redirect_document_id": false
         },
         {
