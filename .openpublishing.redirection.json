--- conflicted
+++ resolved
@@ -10156,7 +10156,156 @@
             "redirect_document_id": false
         },
         {
-<<<<<<< HEAD
+            "source_path": "docs/parallel/openmp/2-1-directive-format.md",
+            "redirect_url": "/cpp/parallel/openmp/2-directives#21-directive-format",
+            "redirect_document_id": false
+        },
+        {
+            "source_path": "docs/parallel/openmp/2-2-conditional-compilation.md",
+            "redirect_url": "/cpp/parallel/openmp/2-directives#22-conditional-compilation",
+            "redirect_document_id": false
+        },
+        {
+            "source_path": "docs/parallel/openmp/2-3-parallel-construct.md",
+            "redirect_url": "/cpp/parallel/openmp/2-directives#23-parallel-construct",
+            "redirect_document_id": false
+        },
+        {
+            "source_path": "docs/parallel/openmp/2-4-work-sharing-constructs.md",
+            "redirect_url": "/cpp/parallel/openmp/2-directives#24-work-sharing-constructs",
+            "redirect_document_id": false
+        },
+        {
+            "source_path": "docs/parallel/openmp/2-4-1-for-construct.md",
+            "redirect_url": "/cpp/parallel/openmp/2-directives#241-for-construct",
+            "redirect_document_id": false
+        },
+        {
+            "source_path": "docs/parallel/openmp/2-4-2-sections-construct.md",
+            "redirect_url": "/cpp/parallel/openmp/2-directives#242-sections-construct",
+            "redirect_document_id": false
+        },
+        {
+            "source_path": "docs/parallel/openmp/2-4-3-single-construct.md",
+            "redirect_url": "/cpp/parallel/openmp/2-directives#243-single-construct",
+            "redirect_document_id": false
+        },
+        {
+            "source_path": "docs/parallel/openmp/2-5-combined-parallel-work-sharing-constructs.md",
+            "redirect_url": "/cpp/parallel/openmp/2-directives#25-combined-parallel-work-sharing-constructs",
+            "redirect_document_id": false
+        },
+        {
+            "source_path": "docs/parallel/openmp/2-5-1-parallel-for-construct.md",
+            "redirect_url": "/cpp/parallel/openmp/2-directives#251-parallel-for-construct",
+            "redirect_document_id": false
+        },
+        {
+            "source_path": "docs/parallel/openmp/2-5-2-parallel-sections-construct.md",
+            "redirect_url": "/cpp/parallel/openmp/2-directives#252-parallel-sections-construct",
+            "redirect_document_id": false
+        },
+        {
+            "source_path": "docs/parallel/openmp/2-6-master-and-synchronization-directives.md",
+            "redirect_url": "/cpp/parallel/openmp/2-directives#26-master-and-synchronization-directives",
+            "redirect_document_id": false
+        },
+        {
+            "source_path": "docs/parallel/openmp/2-6-1-master-construct.md",
+            "redirect_url": "/cpp/parallel/openmp/2-directives#261-master-construct",
+            "redirect_document_id": false
+        },
+        {
+            "source_path": "docs/parallel/openmp/2-6-2-critical-construct.md",
+            "redirect_url": "/cpp/parallel/openmp/2-directives#262-critical-construct",
+            "redirect_document_id": false
+        },
+        {
+            "source_path": "docs/parallel/openmp/2-6-3-barrier-directive.md",
+            "redirect_url": "/cpp/parallel/openmp/2-directives#263-barrier-directive",
+            "redirect_document_id": false
+        },
+        {
+            "source_path": "docs/parallel/openmp/2-6-4-atomic-construct.md",
+            "redirect_url": "/cpp/parallel/openmp/2-directives#264-atomic-construct",
+            "redirect_document_id": false
+        },
+        {
+            "source_path": "docs/parallel/openmp/2-6-5-flush-directive.md",
+            "redirect_url": "/cpp/parallel/openmp/2-directives#265-flush-directive",
+            "redirect_document_id": false
+        },
+        {
+            "source_path": "docs/parallel/openmp/2-6-6-ordered-construct.md",
+            "redirect_url": "/cpp/parallel/openmp/2-directives#266-ordered-construct",
+            "redirect_document_id": false
+        },
+        {
+            "source_path": "docs/parallel/openmp/2-7-data-environment.md",
+            "redirect_url": "/cpp/parallel/openmp/2-directives#27-data-environment",
+            "redirect_document_id": false
+        },
+        {
+            "source_path": "docs/parallel/openmp/2-7-1-threadprivate-directive.md",
+            "redirect_url": "/cpp/parallel/openmp/2-directives#271-threadprivate-directive",
+            "redirect_document_id": false
+        },
+        {
+            "source_path": "docs/parallel/openmp/2-7-2-data-sharing-attribute-clauses.md",
+            "redirect_url": "/cpp/parallel/openmp/2-directives#272-data-sharing-attribute-clauses",
+            "redirect_document_id": false
+        },
+        {
+            "source_path": "docs/parallel/openmp/2-7-2-1-private.md",
+            "redirect_url": "/cpp/parallel/openmp/2-directives#2721-private",
+            "redirect_document_id": false
+        },
+        {
+            "source_path": "docs/parallel/openmp/2-7-2-2-firstprivate.md",
+            "redirect_url": "/cpp/parallel/openmp/2-directives#2722-firstprivate",
+            "redirect_document_id": false
+        },
+        {
+            "source_path": "docs/parallel/openmp/2-7-2-3-lastprivate.md",
+            "redirect_url": "/cpp/parallel/openmp/2-directives#2723-lastprivate",
+            "redirect_document_id": false
+        },
+        {
+            "source_path": "docs/parallel/openmp/2-7-2-4-shared.md",
+            "redirect_url": "/cpp/parallel/openmp/2-directives#2724-shared",
+            "redirect_document_id": false
+        },
+        {
+            "source_path": "docs/parallel/openmp/2-7-2-5-default.md",
+            "redirect_url": "/cpp/parallel/openmp/2-directives#2725-default",
+            "redirect_document_id": false
+        },
+        {
+            "source_path": "docs/parallel/openmp/2-7-2-6-reduction.md",
+            "redirect_url": "/cpp/parallel/openmp/2-directives#2726-reduction",
+            "redirect_document_id": false
+        },
+        {
+            "source_path": "docs/parallel/openmp/2-7-2-7-copyin.md",
+            "redirect_url": "/cpp/parallel/openmp/2-directives#2727-copyin",
+            "redirect_document_id": false
+        },
+        {
+            "source_path": "docs/parallel/openmp/2-7-2-8-copyprivate.md",
+            "redirect_url": "/cpp/parallel/openmp/2-directives#2728-copyprivate",
+            "redirect_document_id": false
+        },
+        {
+            "source_path": "docs/parallel/openmp/2-8-directive-binding.md",
+            "redirect_url": "/cpp/parallel/openmp/2-directives#28-directive-binding",
+            "redirect_document_id": false
+        },
+        {
+            "source_path": "docs/parallel/openmp/2-9-directive-nesting.md",
+            "redirect_url": "/cpp/parallel/openmp/2-directives#29-directive-nesting",
+            "redirect_document_id": false
+        },
+        {
             "source_path": "docs/parallel/openmp/3-1-execution-environment-functions.md",
             "redirect_url": "/cpp/parallel/openmp/3-run-time-library-functions#31-execution-environment-functions",
             "redirect_document_id": false
@@ -10254,155 +10403,6 @@
         {
             "source_path": "docs/parallel/openmp/3-3-2-omp-get-wtick-function.md",
             "redirect_url": "/cpp/parallel/openmp/3-run-time-library-functions#332-omp_get_wtick-function",
-=======
-            "source_path": "docs/parallel/openmp/2-1-directive-format.md",
-            "redirect_url": "/cpp/parallel/openmp/2-directives#21-directive-format",
-            "redirect_document_id": false
-        },
-        {
-            "source_path": "docs/parallel/openmp/2-2-conditional-compilation.md",
-            "redirect_url": "/cpp/parallel/openmp/2-directives#22-conditional-compilation",
-            "redirect_document_id": false
-        },
-        {
-            "source_path": "docs/parallel/openmp/2-3-parallel-construct.md",
-            "redirect_url": "/cpp/parallel/openmp/2-directives#23-parallel-construct",
-            "redirect_document_id": false
-        },
-        {
-            "source_path": "docs/parallel/openmp/2-4-work-sharing-constructs.md",
-            "redirect_url": "/cpp/parallel/openmp/2-directives#24-work-sharing-constructs",
-            "redirect_document_id": false
-        },
-        {
-            "source_path": "docs/parallel/openmp/2-4-1-for-construct.md",
-            "redirect_url": "/cpp/parallel/openmp/2-directives#241-for-construct",
-            "redirect_document_id": false
-        },
-        {
-            "source_path": "docs/parallel/openmp/2-4-2-sections-construct.md",
-            "redirect_url": "/cpp/parallel/openmp/2-directives#242-sections-construct",
-            "redirect_document_id": false
-        },
-        {
-            "source_path": "docs/parallel/openmp/2-4-3-single-construct.md",
-            "redirect_url": "/cpp/parallel/openmp/2-directives#243-single-construct",
-            "redirect_document_id": false
-        },
-        {
-            "source_path": "docs/parallel/openmp/2-5-combined-parallel-work-sharing-constructs.md",
-            "redirect_url": "/cpp/parallel/openmp/2-directives#25-combined-parallel-work-sharing-constructs",
-            "redirect_document_id": false
-        },
-        {
-            "source_path": "docs/parallel/openmp/2-5-1-parallel-for-construct.md",
-            "redirect_url": "/cpp/parallel/openmp/2-directives#251-parallel-for-construct",
-            "redirect_document_id": false
-        },
-        {
-            "source_path": "docs/parallel/openmp/2-5-2-parallel-sections-construct.md",
-            "redirect_url": "/cpp/parallel/openmp/2-directives#252-parallel-sections-construct",
-            "redirect_document_id": false
-        },
-        {
-            "source_path": "docs/parallel/openmp/2-6-master-and-synchronization-directives.md",
-            "redirect_url": "/cpp/parallel/openmp/2-directives#26-master-and-synchronization-directives",
-            "redirect_document_id": false
-        },
-        {
-            "source_path": "docs/parallel/openmp/2-6-1-master-construct.md",
-            "redirect_url": "/cpp/parallel/openmp/2-directives#261-master-construct",
-            "redirect_document_id": false
-        },
-        {
-            "source_path": "docs/parallel/openmp/2-6-2-critical-construct.md",
-            "redirect_url": "/cpp/parallel/openmp/2-directives#262-critical-construct",
-            "redirect_document_id": false
-        },
-        {
-            "source_path": "docs/parallel/openmp/2-6-3-barrier-directive.md",
-            "redirect_url": "/cpp/parallel/openmp/2-directives#263-barrier-directive",
-            "redirect_document_id": false
-        },
-        {
-            "source_path": "docs/parallel/openmp/2-6-4-atomic-construct.md",
-            "redirect_url": "/cpp/parallel/openmp/2-directives#264-atomic-construct",
-            "redirect_document_id": false
-        },
-        {
-            "source_path": "docs/parallel/openmp/2-6-5-flush-directive.md",
-            "redirect_url": "/cpp/parallel/openmp/2-directives#265-flush-directive",
-            "redirect_document_id": false
-        },
-        {
-            "source_path": "docs/parallel/openmp/2-6-6-ordered-construct.md",
-            "redirect_url": "/cpp/parallel/openmp/2-directives#266-ordered-construct",
-            "redirect_document_id": false
-        },
-        {
-            "source_path": "docs/parallel/openmp/2-7-data-environment.md",
-            "redirect_url": "/cpp/parallel/openmp/2-directives#27-data-environment",
-            "redirect_document_id": false
-        },
-        {
-            "source_path": "docs/parallel/openmp/2-7-1-threadprivate-directive.md",
-            "redirect_url": "/cpp/parallel/openmp/2-directives#271-threadprivate-directive",
-            "redirect_document_id": false
-        },
-        {
-            "source_path": "docs/parallel/openmp/2-7-2-data-sharing-attribute-clauses.md",
-            "redirect_url": "/cpp/parallel/openmp/2-directives#272-data-sharing-attribute-clauses",
-            "redirect_document_id": false
-        },
-        {
-            "source_path": "docs/parallel/openmp/2-7-2-1-private.md",
-            "redirect_url": "/cpp/parallel/openmp/2-directives#2721-private",
-            "redirect_document_id": false
-        },
-        {
-            "source_path": "docs/parallel/openmp/2-7-2-2-firstprivate.md",
-            "redirect_url": "/cpp/parallel/openmp/2-directives#2722-firstprivate",
-            "redirect_document_id": false
-        },
-        {
-            "source_path": "docs/parallel/openmp/2-7-2-3-lastprivate.md",
-            "redirect_url": "/cpp/parallel/openmp/2-directives#2723-lastprivate",
-            "redirect_document_id": false
-        },
-        {
-            "source_path": "docs/parallel/openmp/2-7-2-4-shared.md",
-            "redirect_url": "/cpp/parallel/openmp/2-directives#2724-shared",
-            "redirect_document_id": false
-        },
-        {
-            "source_path": "docs/parallel/openmp/2-7-2-5-default.md",
-            "redirect_url": "/cpp/parallel/openmp/2-directives#2725-default",
-            "redirect_document_id": false
-        },
-        {
-            "source_path": "docs/parallel/openmp/2-7-2-6-reduction.md",
-            "redirect_url": "/cpp/parallel/openmp/2-directives#2726-reduction",
-            "redirect_document_id": false
-        },
-        {
-            "source_path": "docs/parallel/openmp/2-7-2-7-copyin.md",
-            "redirect_url": "/cpp/parallel/openmp/2-directives#2727-copyin",
-            "redirect_document_id": false
-        },
-        {
-            "source_path": "docs/parallel/openmp/2-7-2-8-copyprivate.md",
-            "redirect_url": "/cpp/parallel/openmp/2-directives#2728-copyprivate",
-            "redirect_document_id": false
-        },
-        {
-            "source_path": "docs/parallel/openmp/2-8-directive-binding.md",
-            "redirect_url": "/cpp/parallel/openmp/2-directives#28-directive-binding",
-            "redirect_document_id": false
-        },
-        {
-            "source_path": "docs/parallel/openmp/2-9-directive-nesting.md",
-            "redirect_url": "/cpp/parallel/openmp/2-directives#29-directive-nesting",
->>>>>>> de66ba31
             "redirect_document_id": false
         }
     ]
